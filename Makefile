ifeq ($(OS),Windows_NT)
	next_version := $(shell type build_version.txt)
	tag := $(shell git describe --exact-match --tags 2> nul)
else
	next_version := $(shell cat build_version.txt)
	tag := $(shell git describe --exact-match --tags 2>/dev/null)
endif

branch := $(shell git rev-parse --abbrev-ref HEAD)
commit := $(shell git rev-parse --short=8 HEAD)
glibc_version := 2.17

ifdef NIGHTLY
	version := $(next_version)
	rpm_version := nightly
	rpm_iteration := 0
	deb_version := nightly
	deb_iteration := 0
	tar_version := nightly
else ifeq ($(tag),)
	version := $(next_version)
	rpm_version := $(version)~$(commit)-0
	rpm_iteration := 0
	deb_version := $(version)~$(commit)-0
	deb_iteration := 0
	tar_version := $(version)~$(commit)
else ifneq ($(findstring -rc,$(tag)),)
	version := $(word 1,$(subst -, ,$(tag)))
	version := $(version:v%=%)
	rc := $(word 2,$(subst -, ,$(tag)))
	rpm_version := $(version)-0.$(rc)
	rpm_iteration := 0.$(subst rc,,$(rc))
	deb_version := $(version)~$(rc)-1
	deb_iteration := 0
	tar_version := $(version)~$(rc)
else
	version := $(tag:v%=%)
	rpm_version := $(version)-1
	rpm_iteration := 1
	deb_version := $(version)-1
	deb_iteration := 1
	tar_version := $(version)
endif

MAKEFLAGS += --no-print-directory
GOOS ?= $(shell go env GOOS)
GOARCH ?= $(shell go env GOARCH)
HOSTGO := env -u GOOS -u GOARCH -u GOARM -- go

LDFLAGS := $(LDFLAGS) -X main.commit=$(commit) -X main.branch=$(branch) -X main.goos=$(GOOS) -X main.goarch=$(GOARCH)
ifneq ($(tag),)
	LDFLAGS += -X main.version=$(version)
else
	LDFLAGS += -X main.version=$(version)-$(commit)
endif

# Go built-in race detector works only for 64 bits architectures.
ifneq ($(GOARCH), 386)
	race_detector := -race
endif


GOFILES ?= $(shell git ls-files '*.go')
GOFMT ?= $(shell gofmt -l -s $(filter-out plugins/parsers/influx/machine.go, $(GOFILES)))

prefix ?= /usr/local
bindir ?= $(prefix)/bin
sysconfdir ?= $(prefix)/etc
localstatedir ?= $(prefix)/var
pkgdir ?= build/dist

.PHONY: all
all: deps docs telegraf

.PHONY: help
help:
	@echo 'Targets:'
	@echo '  all          - download dependencies and compile telegraf binary'
	@echo '  deps         - download dependencies'
	@echo '  docs         - embed sample-configurations into READMEs'
	@echo '  telegraf     - compile telegraf binary'
	@echo '  test         - run short unit tests'
	@echo '  fmt          - format source files'
	@echo '  tidy         - tidy go modules'
	@echo '  lint         - run linter'
	@echo '  lint-branch  - run linter on changes in current branch since master'
	@echo '  lint-install - install linter'
	@echo '  check-deps   - check docs/LICENSE_OF_DEPENDENCIES.md'
	@echo '  clean        - delete build artifacts'
	@echo '  package      - build all supported packages, override include_packages to only build a subset'
	@echo '                 e.g.: make package include_packages="amd64.deb"'
	@echo ''
	@echo 'Possible values for include_packages variable'
	@$(foreach package,$(include_packages),echo "  $(package)";)
	@echo ''
	@echo 'Resulting package name format (where arch will be the arch of the package):'
	@echo '   telegraf_$(deb_version)_arch.deb'
	@echo '   telegraf-$(rpm_version).arch.rpm'
	@echo '   telegraf-$(tar_version)_arch.tar.gz'
	@echo '   telegraf-$(tar_version)_arch.zip'


.PHONY: deps
deps:
	go mod download -x

.PHONY: version
version:
<<<<<<< HEAD
	@echo $(version)-$(commit)
=======
	@echo $(version)
>>>>>>> 939a9ddb

.PHONY: versioninfo
versioninfo:
	go install github.com/josephspurrier/goversioninfo/cmd/goversioninfo@v1.4.0; \
	go run scripts/generate_versioninfo/main.go; \
	go generate cmd/telegraf/telegraf_windows.go; \

build_tools:
	$(HOSTGO) build -o ./tools/readme_config_includer/generator ./tools/readme_config_includer/generator.go

embed_readme_%:
	go generate -run="readme_config_includer/generator$$" ./plugins/$*/...

.PHONY: docs
docs: build_tools embed_readme_inputs embed_readme_outputs embed_readme_processors embed_readme_aggregators

.PHONY: build
build:
	go build -ldflags "$(LDFLAGS)" ./cmd/telegraf

.PHONY: telegraf
telegraf: build

# Used by dockerfile builds
.PHONY: go-install
go-install:
	go install -mod=mod -ldflags "-w -s $(LDFLAGS)" ./cmd/telegraf

.PHONY: test
test:
	go test -short $(race_detector) ./...

.PHONY: test-integration
test-integration:
	go test -run Integration $(race_detector) ./...

.PHONY: fmt
fmt:
	@gofmt -s -w $(filter-out plugins/parsers/influx/machine.go, $(GOFILES))

.PHONY: fmtcheck
fmtcheck:
	@if [ ! -z "$(GOFMT)" ]; then \
		echo "[ERROR] gofmt has found errors in the following files:"  ; \
		echo "$(GOFMT)" ; \
		echo "" ;\
		echo "Run make fmt to fix them." ; \
		exit 1 ;\
	fi

.PHONY: vet
vet:
	@echo 'go vet $$(go list ./... | grep -v ./plugins/parsers/influx)'
	@go vet $$(go list ./... | grep -v ./plugins/parsers/influx) ; if [ $$? -ne 0 ]; then \
		echo ""; \
		echo "go vet has found suspicious constructs. Please remediate any reported errors"; \
		echo "to fix them before submitting code for review."; \
		exit 1; \
	fi

.PHONY: lint-install
lint-install:
	@echo "Installing golangci-lint"
	go install github.com/golangci/golangci-lint/cmd/golangci-lint@v1.46.2

	@echo "Installing markdownlint"
	npm install -g markdownlint-cli

.PHONY: lint
lint:
	@which golangci-lint >/dev/null 2>&1 || { \
		echo "golangci-lint not found, please run: make lint-install"; \
		exit 1; \
	}
	golangci-lint run

	@which markdownlint >/dev/null 2>&1 || { \
		echo "markdownlint not found, please run: make lint-install"; \
		exit 1; \
	}
	markdownlint .

.PHONY: lint-branch
lint-branch:
	@which golangci-lint >/dev/null 2>&1 || { \
		echo "golangci-lint not found, please run: make lint-install"; \
		exit 1; \
	}

	golangci-lint run --new-from-rev master

.PHONY: tidy
tidy:
	go mod verify
	go mod tidy
	@if ! git diff --quiet go.mod go.sum; then \
		echo "please run go mod tidy and check in changes, you might have to use the same version of Go as the CI"; \
		exit 1; \
	fi

.PHONY: check
check: fmtcheck vet

.PHONY: test-all
test-all: fmtcheck vet
	go test $(race_detector) ./...

.PHONY: check-deps
check-deps:
	./scripts/check-deps.sh

.PHONY: clean
clean:
	rm -f telegraf
	rm -f telegraf.exe
	rm -rf build
	rm -rf tools/readme_config_includer/generator
	rm -rf tools/readme_config_includer/generator.exe
<<<<<<< HEAD
	rm -rf tools/package_lxd_test/package_lxd_test
	rm -rf tools/package_lxd_test/package_lxd_test.exe
=======
>>>>>>> 939a9ddb

.PHONY: docker-image
docker-image:
	docker build -f scripts/buster.docker -t "telegraf:$(commit)" .

plugins/parsers/influx/machine.go: plugins/parsers/influx/machine.go.rl
	ragel -Z -G2 $^ -o $@

.PHONY: ci
ci:
<<<<<<< HEAD
	docker build -t quay.io/influxdb/telegraf-ci:1.18.3 - < scripts/ci.docker
	docker push quay.io/influxdb/telegraf-ci:1.18.3
=======
	docker build -t quay.io/influxdb/telegraf-ci:1.18.5 - < scripts/ci.docker
	docker push quay.io/influxdb/telegraf-ci:1.18.5
>>>>>>> 939a9ddb

.PHONY: install
install: $(buildbin)
	@mkdir -pv $(DESTDIR)$(bindir)
	@mkdir -pv $(DESTDIR)$(sysconfdir)
	@mkdir -pv $(DESTDIR)$(localstatedir)
	@if [ $(GOOS) != "windows" ]; then mkdir -pv $(DESTDIR)$(sysconfdir)/logrotate.d; fi
	@if [ $(GOOS) != "windows" ]; then mkdir -pv $(DESTDIR)$(localstatedir)/log/telegraf; fi
	@if [ $(GOOS) != "windows" ]; then mkdir -pv $(DESTDIR)$(sysconfdir)/telegraf/telegraf.d; fi
	@cp -fv $(buildbin) $(DESTDIR)$(bindir)
	@if [ $(GOOS) != "windows" ]; then cp -fv etc/telegraf.conf $(DESTDIR)$(sysconfdir)/telegraf/telegraf.conf$(conf_suffix); fi
	@if [ $(GOOS) != "windows" ]; then cp -fv etc/logrotate.d/telegraf $(DESTDIR)$(sysconfdir)/logrotate.d; fi
	@if [ $(GOOS) = "windows" ]; then cp -fv etc/telegraf_windows.conf $(DESTDIR)/telegraf.conf; fi
	@if [ $(GOOS) = "linux" ]; then scripts/check-dynamic-glibc-versions.sh $(buildbin) $(glibc_version); fi
	@if [ $(GOOS) = "linux" ]; then mkdir -pv $(DESTDIR)$(prefix)/lib/telegraf/scripts; fi
	@if [ $(GOOS) = "linux" ]; then cp -fv scripts/telegraf.service $(DESTDIR)$(prefix)/lib/telegraf/scripts; fi
	@if [ $(GOOS) = "linux" ]; then cp -fv scripts/init.sh $(DESTDIR)$(prefix)/lib/telegraf/scripts; fi

# Telegraf build per platform.  This improves package performance by sharing
# the bin between deb/rpm/tar packages over building directly into the package
# directory.
$(buildbin):
	echo $(GOOS)
	@mkdir -pv $(dir $@)
	go build -o $(dir $@) -ldflags "$(LDFLAGS)" ./cmd/telegraf

# Define packages Telegraf supports, organized by architecture with a rule to echo the list to limit include_packages
# e.g. make package include_packages="$(make amd64)"
mips += linux_mips.tar.gz mips.deb
.PHONY: mips
mips:
	@ echo $(mips)
mipsel += mipsel.deb linux_mipsel.tar.gz
.PHONY: mipsel
mipsel:
	@ echo $(mipsel)
arm64 += linux_arm64.tar.gz arm64.deb aarch64.rpm
.PHONY: arm64
arm64:
	@ echo $(arm64)
amd64 += freebsd_amd64.tar.gz linux_amd64.tar.gz amd64.deb x86_64.rpm
.PHONY: amd64
amd64:
	@ echo $(amd64)
static += static_linux_amd64.tar.gz
.PHONY: static
static:
	@ echo $(static)
armel += linux_armel.tar.gz armel.rpm armel.deb
.PHONY: armel
armel:
	@ echo $(armel)
armhf += linux_armhf.tar.gz freebsd_armv7.tar.gz armhf.deb armv6hl.rpm
.PHONY: armhf
armhf:
	@ echo $(armhf)
s390x += linux_s390x.tar.gz s390x.deb s390x.rpm
.PHONY: riscv64
riscv64:
	@ echo $(riscv64)
riscv64 += linux_riscv64.tar.gz riscv64.rpm riscv64.deb
.PHONY: s390x
s390x:
	@ echo $(s390x)
ppc64le += linux_ppc64le.tar.gz ppc64le.rpm ppc64el.deb
.PHONY: ppc64le
ppc64le:
	@ echo $(ppc64le)
i386 += freebsd_i386.tar.gz i386.deb linux_i386.tar.gz i386.rpm
.PHONY: i386
i386:
	@ echo $(i386)
windows += windows_i386.zip windows_amd64.zip
.PHONY: windows
windows:
	@ echo $(windows)
darwin-amd64 += darwin_amd64.tar.gz
.PHONY: darwin-amd64
darwin-amd64:
	@ echo $(darwin-amd64)

darwin-arm64 += darwin_arm64.tar.gz
.PHONY: darwin-arm64
darwin-arm64:
	@ echo $(darwin-arm64)

include_packages := $(mips) $(mipsel) $(arm64) $(amd64) $(static) $(armel) $(armhf) $(riscv64) $(s390x) $(ppc64le) $(i386) $(windows) $(darwin-amd64) $(darwin-arm64)

.PHONY: package
package: docs $(include_packages)

.PHONY: $(include_packages)
$(include_packages):
	@$(MAKE) install
	@mkdir -p $(pkgdir)

	@if [ "$(suffix $@)" = ".rpm" ]; then \
		fpm --force \
			--log info \
			--architecture $(basename $@) \
			--input-type dir \
			--output-type rpm \
			--vendor InfluxData \
			--url https://github.com/influxdata/telegraf \
			--license MIT \
			--maintainer support@influxdb.com \
			--config-files /etc/telegraf/telegraf.conf \
			--config-files /etc/logrotate.d/telegraf \
			--after-install scripts/rpm/post-install.sh \
			--before-install scripts/rpm/pre-install.sh \
			--after-remove scripts/rpm/post-remove.sh \
			--description "Plugin-driven server agent for reporting metrics into InfluxDB." \
			--depends coreutils \
			--depends shadow-utils \
			--rpm-digest sha256 \
			--rpm-posttrans scripts/rpm/post-install.sh \
			--name telegraf \
			--version $(version) \
			--iteration $(rpm_iteration) \
			--chdir $(DESTDIR) \
			--package $(pkgdir)/telegraf-$(rpm_version).$@ ;\
	elif [ "$(suffix $@)" = ".deb" ]; then \
		fpm --force \
			--log info \
			--architecture $(basename $@) \
			--input-type dir \
			--output-type deb \
			--vendor InfluxData \
			--url https://github.com/influxdata/telegraf \
			--license MIT \
			--maintainer support@influxdb.com \
			--config-files /etc/telegraf/telegraf.conf.sample \
			--config-files /etc/logrotate.d/telegraf \
			--after-install scripts/deb/post-install.sh \
			--before-install scripts/deb/pre-install.sh \
			--after-remove scripts/deb/post-remove.sh \
			--before-remove scripts/deb/pre-remove.sh \
			--description "Plugin-driven server agent for reporting metrics into InfluxDB." \
			--name telegraf \
			--version $(version) \
			--iteration $(deb_iteration) \
			--chdir $(DESTDIR) \
			--package $(pkgdir)/telegraf_$(deb_version)_$@	;\
	elif [ "$(suffix $@)" = ".zip" ]; then \
		(cd $(dir $(DESTDIR)) && zip -r - ./*) > $(pkgdir)/telegraf-$(tar_version)_$@ ;\
	elif [ "$(suffix $@)" = ".gz" ]; then \
		tar --owner 0 --group 0 -czvf $(pkgdir)/telegraf-$(tar_version)_$@ -C $(dir $(DESTDIR)) . ;\
	fi

amd64.deb x86_64.rpm linux_amd64.tar.gz: export GOOS := linux
amd64.deb x86_64.rpm linux_amd64.tar.gz: export GOARCH := amd64

static_linux_amd64.tar.gz: export cgo := -nocgo
static_linux_amd64.tar.gz: export CGO_ENABLED := 0

i386.deb i386.rpm linux_i386.tar.gz: export GOOS := linux
i386.deb i386.rpm linux_i386.tar.gz: export GOARCH := 386

armel.deb armel.rpm linux_armel.tar.gz: export GOOS := linux
armel.deb armel.rpm linux_armel.tar.gz: export GOARCH := arm
armel.deb armel.rpm linux_armel.tar.gz: export GOARM := 5

armhf.deb armv6hl.rpm linux_armhf.tar.gz: export GOOS := linux
armhf.deb armv6hl.rpm linux_armhf.tar.gz: export GOARCH := arm
armhf.deb armv6hl.rpm linux_armhf.tar.gz: export GOARM := 6

arm64.deb aarch64.rpm linux_arm64.tar.gz: export GOOS := linux
arm64.deb aarch64.rpm linux_arm64.tar.gz: export GOARCH := arm64
arm64.deb aarch64.rpm linux_arm64.tar.gz: export GOARM := 7

mips.deb linux_mips.tar.gz: export GOOS := linux
mips.deb linux_mips.tar.gz: export GOARCH := mips

mipsel.deb linux_mipsel.tar.gz: export GOOS := linux
mipsel.deb linux_mipsel.tar.gz: export GOARCH := mipsle

riscv64.deb riscv64.rpm linux_riscv64.tar.gz: export GOOS := linux
riscv64.deb riscv64.rpm linux_riscv64.tar.gz: export GOARCH := riscv64

s390x.deb s390x.rpm linux_s390x.tar.gz: export GOOS := linux
s390x.deb s390x.rpm linux_s390x.tar.gz: export GOARCH := s390x

ppc64el.deb ppc64le.rpm linux_ppc64le.tar.gz: export GOOS := linux
ppc64el.deb ppc64le.rpm linux_ppc64le.tar.gz: export GOARCH := ppc64le

freebsd_amd64.tar.gz: export GOOS := freebsd
freebsd_amd64.tar.gz: export GOARCH := amd64

freebsd_i386.tar.gz: export GOOS := freebsd
freebsd_i386.tar.gz: export GOARCH := 386

freebsd_armv7.tar.gz: export GOOS := freebsd
freebsd_armv7.tar.gz: export GOARCH := arm
freebsd_armv7.tar.gz: export GOARM := 7

windows_amd64.zip: export GOOS := windows
windows_amd64.zip: export GOARCH := amd64

darwin_amd64.tar.gz: export GOOS := darwin
darwin_amd64.tar.gz: export GOARCH := amd64

darwin_arm64.tar.gz: export GOOS := darwin
darwin_arm64.tar.gz: export GOARCH := arm64

windows_i386.zip: export GOOS := windows
windows_i386.zip: export GOARCH := 386

windows_i386.zip windows_amd64.zip: export prefix =
windows_i386.zip windows_amd64.zip: export bindir = $(prefix)
windows_i386.zip windows_amd64.zip: export sysconfdir = $(prefix)
windows_i386.zip windows_amd64.zip: export localstatedir = $(prefix)
windows_i386.zip windows_amd64.zip: export EXEEXT := .exe

%.deb: export pkg := deb
%.deb: export prefix := /usr
%.deb: export conf_suffix := .sample
%.deb: export sysconfdir := /etc
%.deb: export localstatedir := /var
%.rpm: export pkg := rpm
%.rpm: export prefix := /usr
%.rpm: export sysconfdir := /etc
%.rpm: export localstatedir := /var
%.tar.gz: export pkg := tar
%.tar.gz: export prefix := /usr
%.tar.gz: export sysconfdir := /etc
%.tar.gz: export localstatedir := /var
%.zip: export pkg := zip
%.zip: export prefix := /

%.deb %.rpm %.tar.gz %.zip: export DESTDIR = build/$(GOOS)-$(GOARCH)$(GOARM)$(cgo)-$(pkg)/telegraf-$(version)
%.deb %.rpm %.tar.gz %.zip: export buildbin = build/$(GOOS)-$(GOARCH)$(GOARM)$(cgo)/telegraf$(EXEEXT)
%.deb %.rpm %.tar.gz %.zip: export LDFLAGS = -w -s<|MERGE_RESOLUTION|>--- conflicted
+++ resolved
@@ -106,11 +106,7 @@
 
 .PHONY: version
 version:
-<<<<<<< HEAD
-	@echo $(version)-$(commit)
-=======
 	@echo $(version)
->>>>>>> 939a9ddb
 
 .PHONY: versioninfo
 versioninfo:
@@ -229,11 +225,6 @@
 	rm -rf build
 	rm -rf tools/readme_config_includer/generator
 	rm -rf tools/readme_config_includer/generator.exe
-<<<<<<< HEAD
-	rm -rf tools/package_lxd_test/package_lxd_test
-	rm -rf tools/package_lxd_test/package_lxd_test.exe
-=======
->>>>>>> 939a9ddb
 
 .PHONY: docker-image
 docker-image:
@@ -244,13 +235,8 @@
 
 .PHONY: ci
 ci:
-<<<<<<< HEAD
-	docker build -t quay.io/influxdb/telegraf-ci:1.18.3 - < scripts/ci.docker
-	docker push quay.io/influxdb/telegraf-ci:1.18.3
-=======
 	docker build -t quay.io/influxdb/telegraf-ci:1.18.5 - < scripts/ci.docker
 	docker push quay.io/influxdb/telegraf-ci:1.18.5
->>>>>>> 939a9ddb
 
 .PHONY: install
 install: $(buildbin)
