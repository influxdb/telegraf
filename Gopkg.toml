[[constraint]]
  name = "collectd.org"
  version = "0.3.0"

[[constraint]]
  name = "github.com/aerospike/aerospike-client-go"
  version = "<=1.27.0"

[[constraint]]
  name = "github.com/amir/raidman"
  branch = "master"

[[constraint]]
  name = "github.com/apache/thrift"
  branch = "master"

[[constraint]]
  name = "github.com/aws/aws-sdk-go"
  version = "1.15.54"

[[constraint]]
  name = "github.com/bsm/sarama-cluster"
  version = "2.1.13"

[[constraint]]
  name = "github.com/couchbase/go-couchbase"
  branch = "master"

[[constraint]]
  name = "github.com/dgrijalva/jwt-go"
  version = "3.2.0"

[[constraint]]
  name = "github.com/docker/docker"
  revision = "ed7b6428c133e7c59404251a09b7d6b02fa83cc2" # v18.05.0-ce

[[override]]
  name = "github.com/docker/distribution"
  revision = "edc3ab29cdff8694dd6feb85cfeb4b5f1b38ed9c" # v18.05.0-ce

[[constraint]]
  name = "github.com/eclipse/paho.mqtt.golang"
  version = "~1.1.1"

[[constraint]]
  name = "github.com/go-sql-driver/mysql"
  version = "1.4.0"

[[constraint]]
  name = "github.com/gobwas/glob"
  version = "0.2.3"

[[constraint]]
  name = "github.com/golang/protobuf"
  version = "1.1.0"

[[constraint]]
  name = "github.com/google/go-cmp"
  version = "0.2.0"

[[constraint]]
  name = "github.com/gorilla/mux"
  version = "1.6.2"

[[constraint]]
  name = "github.com/go-redis/redis"
  version = "6.12.0"

[[constraint]]
  name = "github.com/hashicorp/consul"
  version = "1.1.0"

[[constraint]]
  name = "github.com/influxdata/go-syslog"
  version = "2.0.0"

[[constraint]]
  name = "github.com/influxdata/tail"
  branch = "master"

[[constraint]]
  name = "github.com/influxdata/toml"
  branch = "telegraf"

[[constraint]]
  name = "github.com/influxdata/wlog"
  branch = "master"

[[constraint]]
  name = "github.com/jackc/pgx"
  version = "3.4.0"

[[constraint]]
  name = "github.com/kardianos/service"
  branch = "master"

[[constraint]]
  name = "github.com/kballard/go-shellquote"
  branch = "master"

[[constraint]]
  name = "github.com/matttproud/golang_protobuf_extensions"
  version = "1.0.1"

[[constraint]]
  name = "github.com/Microsoft/ApplicationInsights-Go"
  branch = "master"

[[constraint]]
  name = "github.com/miekg/dns"
  version = "1.0.8"

[[constraint]]
  name = "github.com/multiplay/go-ts3"
  version = "1.0.0"

[[constraint]]
  name = "github.com/nats-io/gnatsd"
  version = "1.1.0"

[[constraint]]
  name = "github.com/nats-io/go-nats"
  version = "1.5.0"

[[constraint]]
  name = "github.com/nsqio/go-nsq"
  version = "1.0.7"

[[constraint]]
  name = "github.com/openzipkin/zipkin-go-opentracing"
  version = "0.3.4"

[[constraint]]
  name = "github.com/prometheus/client_golang"
  version = "0.9.2"

[[constraint]]
  name = "github.com/prometheus/client_model"
  branch = "master"

[[constraint]]
  name = "github.com/prometheus/common"
  branch = "master"

[[constraint]]
  name = "github.com/satori/go.uuid"
  version = "1.2.0"

[[constraint]]
  name = "github.com/shirou/gopsutil"
  version = "2.18.12"

[[constraint]]
  name = "github.com/Shopify/sarama"
  version = "1.18.0"

[[constraint]]
  name = "github.com/soniah/gosnmp"
  branch = "master"

[[constraint]]
  name = "github.com/StackExchange/wmi"
  version = "1.0.0"

[[constraint]]
  name = "github.com/streadway/amqp"
  branch = "master"

[[constraint]]
  name = "github.com/stretchr/testify"
  version = "1.2.2"

[[constraint]]
  name = "github.com/tidwall/gjson"
  version = "1.1.1"

[[constraint]]
  name = "github.com/vjeantet/grok"
  version = "1.0.0"

[[constraint]]
  name = "github.com/wvanbergen/kafka"
  branch = "master"

[[constraint]]
  name = "github.com/denisenkom/go-mssqldb"
  branch = "master"

[[constraint]]
  name = "golang.org/x/net"
  branch = "master"
  source = "https://github.com/golang/net.git"

[[constraint]]
  name = "golang.org/x/sys"
  branch = "master"
  source = "https://github.com/golang/sys.git"

[[constraint]]
  name = "google.golang.org/grpc"
  version = "1.12.2"

[[constraint]]
  name = "gopkg.in/gorethink/gorethink.v3"
  version = "3.0.5"

[[constraint]]
  name = "gopkg.in/ldap.v2"
  version = "2.5.1"

[[constraint]]
  name = "gopkg.in/mgo.v2"
  branch = "v2"

[[constraint]]
  name = "gopkg.in/olivere/elastic.v5"
  version = "^5.0.69"

[[constraint]]
  name = "gopkg.in/yaml.v2"
  version = "^2.2.1"

[[override]]
  source = "https://github.com/fsnotify/fsnotify/archive/v1.4.7.tar.gz"
  name = "gopkg.in/fsnotify.v1"

[[constraint]]
  branch = "master"
<<<<<<< HEAD
  name = "github.com/kshvakov/clickhouse"
=======
  name = "google.golang.org/genproto"

[[constraint]]
  name = "github.com/vmware/govmomi"
  version = "0.19.0"

[[constraint]]
  name = "github.com/Azure/go-autorest"
  version = "10.12.0"

[[constraint]]
  branch = "master"
  name = "golang.org/x/oauth2"
  source = "https://github.com/golang/oauth2.git"

[[constraint]]
  branch = "master"
  name = "github.com/docker/libnetwork"

[[override]]
  name = "github.com/vishvananda/netlink"
  revision = "b2de5d10e38ecce8607e6b438b6d174f389a004e"

[[constraint]]
  name = "github.com/wavefronthq/wavefront-sdk-go"
  version = "^0.9.1"

[[constraint]]
  name = "github.com/karrick/godirwalk"
  version = "1.7.5"

[[override]]
  name = "github.com/harlow/kinesis-consumer"
  branch = "master"

[[constraint]]
  branch = "master"
  name = "github.com/kubernetes/apimachinery"

[[constraint]]
  name = "github.com/go-logfmt/logfmt"
  version = "0.4.0"

[[constraint]]
  branch = "master"
  name = "github.com/ghodss/yaml"

[[override]]
  name = "golang.org/x/crypto"
  source = "https://github.com/golang/crypto.git"

[[override]]
  name = "golang.org/x/sync"
  source = "https://github.com/golang/sync.git"

[[override]]
  name = "golang.org/x/text"
  source = "https://github.com/golang/text.git"

[[constraint]]
  name = "github.com/google/go-github"
  version = "24.0.1"
>>>>>>> 43c6d13c
<|MERGE_RESOLUTION|>--- conflicted
+++ resolved
@@ -226,9 +226,10 @@
 
 [[constraint]]
   branch = "master"
-<<<<<<< HEAD
   name = "github.com/kshvakov/clickhouse"
-=======
+
+[[constraint]]
+  branch = "master"
   name = "google.golang.org/genproto"
 
 [[constraint]]
@@ -290,5 +291,4 @@
 
 [[constraint]]
   name = "github.com/google/go-github"
-  version = "24.0.1"
->>>>>>> 43c6d13c
+  version = "24.0.1"