--- conflicted
+++ resolved
@@ -221,10 +221,10 @@
   name = "gopkg.in/fsnotify.v1"
 
 [[constraint]]
-<<<<<<< HEAD
   name = "github.com/mdlayher/apcupsd"
   revision = "2fe55d9e1d0704d3c6f03f69a1fd9ebe2aef9df1"
-=======
+
+[[constraint]]
   branch = "master"
   name = "google.golang.org/genproto"
 
@@ -295,5 +295,4 @@
 
 [[constraint]]
   branch = "master"
-  name = "github.com/cisco-ie/nx-telemetry-proto"
->>>>>>> a3a6752f
+  name = "github.com/cisco-ie/nx-telemetry-proto"