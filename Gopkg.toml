--- conflicted
+++ resolved
@@ -270,10 +270,6 @@
   version = "0.4.0"
 
 [[constraint]]
-<<<<<<< HEAD
-  name = "github.com/golang/snappy"
-  revision = "2a8bb927dd31d8daada140a5d09578521ce5c36a"
-=======
   branch = "master"
   name = "github.com/ghodss/yaml"
 
@@ -292,4 +288,7 @@
 [[constraint]]
   name = "github.com/google/go-github"
   version = "24.0.1"
->>>>>>> 58a6209a
+
+[[constraint]]
+  name = "github.com/golang/snappy"
+  revision = "2a8bb927dd31d8daada140a5d09578521ce5c36a"