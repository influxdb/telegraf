package globpath

import (
	"fmt"
	"os"
	"path/filepath"
	"strings"

	"github.com/gobwas/glob"
)

var sepStr = fmt.Sprintf("%v", string(os.PathSeparator))

type GlobPath struct {
	path         string
	hasMeta      bool
<<<<<<< HEAD
	HasSuperMeta bool
=======
	hasSuperMeta bool
	rootGlob     string
>>>>>>> ff71acf0
	g            glob.Glob
}

func Compile(path string) (*GlobPath, error) {
	out := GlobPath{
		hasMeta:      hasMeta(path),
		HasSuperMeta: hasSuperMeta(path),
		path:         path,
		root:         "",
	}

	// Get the root directory for this filepath
	out.root = findRootDir(path)

	// if there are no glob meta characters in the path, don't bother compiling
<<<<<<< HEAD
	// a glob object. (see short-circuits in Match and MatchString)
	if !out.hasMeta || !out.HasSuperMeta {
		if path != "/" {
			out.path = strings.TrimSuffix(path, "/")
		}
=======
	// a glob object
	if !out.hasMeta || !out.hasSuperMeta {
>>>>>>> ff71acf0
		return &out, nil
	}

	// find the root elements of the object path, the entry point for recursion
	// when you have a super-meta in your path (which are :
	// glob(/your/expression/until/first/star/of/super-meta))
	out.rootGlob = path[:strings.Index(path, "**")+1]
	var err error
	if out.g, err = glob.Compile(path, os.PathSeparator); err != nil {
		return nil, err
	}
	return &out, nil
}

func (g *GlobPath) Match() map[string]os.FileInfo {
	out := make(map[string]os.FileInfo)
	if !g.hasMeta {
		info, err := os.Stat(g.path)
		if err == nil {
			out[g.path] = info
		}
		return out
	}
<<<<<<< HEAD
	if !g.HasSuperMeta {
		out := make(map[string]os.FileInfo)
=======
	if !g.hasSuperMeta {
>>>>>>> ff71acf0
		files, _ := filepath.Glob(g.path)
		for _, file := range files {
			info, err := os.Stat(file)
			if err == nil {
				out[file] = info
			}
		}
		return out
	}
<<<<<<< HEAD
	return walkFilePath(g.root, g.g)
}

func (g *GlobPath) MatchString(path string) bool {
	if !g.hasMeta {
		return (g.path == path)
	}
	if !g.HasSuperMeta {
		res, _ := filepath.Match(g.path, path)
		return res
	}
	return g.g.Match(path)
}

func (g *GlobPath) GetRootDir() string {
	return g.root
}

// walk the filepath from the given root and return a list of files that match
// the given glob.
func walkFilePath(root string, g glob.Glob) map[string]os.FileInfo {
	matchedFiles := make(map[string]os.FileInfo)
=======
	roots, err := filepath.Glob(g.rootGlob)
	if err != nil {
		return out
	}
>>>>>>> ff71acf0
	walkfn := func(path string, info os.FileInfo, _ error) error {
		if g.g.Match(path) {
			out[path] = info
		}
		return nil

<<<<<<< HEAD
// find the root dir of the given path (could include globs).
// ie:
//   /var/log/telegraf.conf -> /var/log
//   /etc/telegraf.d       ->  /etc/telegraf.d
//   /home/** ->               /home
//   /home/*/** ->             /home
//   /lib/share/*/*/**.txt ->  /lib/share
func findRootDir(path string) string {
	pathItems := strings.Split(path, sepStr)
	out := sepStr
	for i, item := range pathItems {
		if i == len(pathItems)-1 {
			file, err := os.Stat(out + item)
			if err != nil {
				break
			}
			if file.IsDir() {
				out += item
			}
			break
		}
		if item == "" {
			continue
		}
		if hasMeta(item) {
			break
		}
		out += item + sepStr
=======
>>>>>>> ff71acf0
	}
	for _, root := range roots {
		filepath.Walk(root, walkfn)
	}
	return out
}

// hasMeta reports whether path contains any magic glob characters.
func hasMeta(path string) bool {
	return strings.IndexAny(path, "*?[") >= 0
}

// hasSuperMeta reports whether path contains any super magic glob characters (**).
func hasSuperMeta(path string) bool {
	return strings.Index(path, "**") >= 0
}<|MERGE_RESOLUTION|>--- conflicted
+++ resolved
@@ -14,12 +14,8 @@
 type GlobPath struct {
 	path         string
 	hasMeta      bool
-<<<<<<< HEAD
 	HasSuperMeta bool
-=======
-	hasSuperMeta bool
 	rootGlob     string
->>>>>>> ff71acf0
 	g            glob.Glob
 }
 
@@ -28,23 +24,11 @@
 		hasMeta:      hasMeta(path),
 		HasSuperMeta: hasSuperMeta(path),
 		path:         path,
-		root:         "",
 	}
 
-	// Get the root directory for this filepath
-	out.root = findRootDir(path)
-
 	// if there are no glob meta characters in the path, don't bother compiling
-<<<<<<< HEAD
-	// a glob object. (see short-circuits in Match and MatchString)
+	// a glob object
 	if !out.hasMeta || !out.HasSuperMeta {
-		if path != "/" {
-			out.path = strings.TrimSuffix(path, "/")
-		}
-=======
-	// a glob object
-	if !out.hasMeta || !out.hasSuperMeta {
->>>>>>> ff71acf0
 		return &out, nil
 	}
 
@@ -68,12 +52,7 @@
 		}
 		return out
 	}
-<<<<<<< HEAD
 	if !g.HasSuperMeta {
-		out := make(map[string]os.FileInfo)
-=======
-	if !g.hasSuperMeta {
->>>>>>> ff71acf0
 		files, _ := filepath.Glob(g.path)
 		for _, file := range files {
 			info, err := os.Stat(file)
@@ -83,14 +62,24 @@
 		}
 		return out
 	}
-<<<<<<< HEAD
-	return walkFilePath(g.root, g.g)
+	roots, err := filepath.Glob(g.rootGlob)
+	if err != nil {
+		return out
+	}
+	walkfn := func(path string, info os.FileInfo, _ error) error {
+		if g.g.Match(path) {
+			out[path] = info
+		}
+		return nil
+
+	}
+	for _, root := range roots {
+		filepath.Walk(root, walkfn)
+	}
+	return out
 }
 
 func (g *GlobPath) MatchString(path string) bool {
-	if !g.hasMeta {
-		return (g.path == path)
-	}
 	if !g.HasSuperMeta {
 		res, _ := filepath.Match(g.path, path)
 		return res
@@ -98,62 +87,16 @@
 	return g.g.Match(path)
 }
 
-func (g *GlobPath) GetRootDir() string {
-	return g.root
-}
-
-// walk the filepath from the given root and return a list of files that match
-// the given glob.
-func walkFilePath(root string, g glob.Glob) map[string]os.FileInfo {
-	matchedFiles := make(map[string]os.FileInfo)
-=======
-	roots, err := filepath.Glob(g.rootGlob)
-	if err != nil {
-		return out
+func (g *GlobPath) GetRoots() []string {
+	if !g.hasMeta {
+		return []string{g.path}
 	}
->>>>>>> ff71acf0
-	walkfn := func(path string, info os.FileInfo, _ error) error {
-		if g.g.Match(path) {
-			out[path] = info
-		}
-		return nil
-
-<<<<<<< HEAD
-// find the root dir of the given path (could include globs).
-// ie:
-//   /var/log/telegraf.conf -> /var/log
-//   /etc/telegraf.d       ->  /etc/telegraf.d
-//   /home/** ->               /home
-//   /home/*/** ->             /home
-//   /lib/share/*/*/**.txt ->  /lib/share
-func findRootDir(path string) string {
-	pathItems := strings.Split(path, sepStr)
-	out := sepStr
-	for i, item := range pathItems {
-		if i == len(pathItems)-1 {
-			file, err := os.Stat(out + item)
-			if err != nil {
-				break
-			}
-			if file.IsDir() {
-				out += item
-			}
-			break
-		}
-		if item == "" {
-			continue
-		}
-		if hasMeta(item) {
-			break
-		}
-		out += item + sepStr
-=======
->>>>>>> ff71acf0
+	if !g.HasSuperMeta {
+		matches, _ := filepath.Glob(g.path)
+		return matches
 	}
-	for _, root := range roots {
-		filepath.Walk(root, walkfn)
-	}
-	return out
+	roots, _ := filepath.Glob(g.rootGlob)
+	return roots
 }
 
 // hasMeta reports whether path contains any magic glob characters.
