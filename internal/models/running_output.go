package models

import (
	"log"
	"sync"
	"time"

	"github.com/influxdata/telegraf"
	"github.com/influxdata/telegraf/internal/buffer"
	"github.com/influxdata/telegraf/metric"
	"github.com/influxdata/telegraf/selfstat"
)

const (
	// Default size of metrics batch size.
	DEFAULT_METRIC_BATCH_SIZE = 1000

	// Default number of metrics kept. It should be a multiple of batch size.
	DEFAULT_METRIC_BUFFER_LIMIT = 10000
)

// RunningOutput contains the output configuration
type RunningOutput struct {
	Name              string
	Output            telegraf.Output
	Config            *OutputConfig
	MetricBufferLimit int
	MetricBatchSize   int

	MetricsFiltered selfstat.Stat
	MetricsWritten  selfstat.Stat
	BufferSize      selfstat.Stat
	BufferLimit     selfstat.Stat
	WriteTime       selfstat.Stat

	metrics     *buffer.Buffer
	failMetrics *buffer.Buffer

	// Guards against concurrent calls to the Output as described in #3009
	sync.Mutex
}

func NewRunningOutput(
	name string,
	output telegraf.Output,
	conf *OutputConfig,
	batchSize int,
	bufferLimit int,
) *RunningOutput {
	if bufferLimit == 0 {
		bufferLimit = DEFAULT_METRIC_BUFFER_LIMIT
	}
	if batchSize == 0 {
		batchSize = DEFAULT_METRIC_BATCH_SIZE
	}
	ro := &RunningOutput{
		Name:              name,
		metrics:           buffer.NewBuffer(batchSize),
		failMetrics:       buffer.NewBuffer(bufferLimit),
		Output:            output,
		Config:            conf,
		MetricBufferLimit: bufferLimit,
		MetricBatchSize:   batchSize,
		MetricsWritten: selfstat.Register(
			"write",
			"metrics_written",
			map[string]string{"output": name},
		),
		MetricsFiltered: selfstat.Register(
			"write",
			"metrics_filtered",
			map[string]string{"output": name},
		),
		BufferSize: selfstat.Register(
			"write",
			"buffer_size",
			map[string]string{"output": name},
		),
		BufferLimit: selfstat.Register(
			"write",
			"buffer_limit",
			map[string]string{"output": name},
		),
		WriteTime: selfstat.RegisterTiming(
			"write",
			"write_time_ns",
			map[string]string{"output": name},
		),
	}
	ro.BufferLimit.Set(int64(ro.MetricBufferLimit))
	return ro
}

// AddMetric adds a metric to the output. This function can also write cached
// points if FlushBufferWhenFull is true.
func (ro *RunningOutput) AddMetric(m telegraf.Metric) {
	if m == nil {
		return
	}
	// Filter any tagexclude/taginclude parameters before adding metric
	if ro.Config.Filter.IsActive() {
		// In order to filter out tags, we need to create a new metric, since
		// metrics are immutable once created.
		name := m.Name()
		tags := m.Tags()
		fields := m.Fields()
		t := m.Time()
		tp := m.Type()
		if ok := ro.Config.Filter.Apply(name, fields, tags); !ok {
			ro.MetricsFiltered.Incr(1)
			return
		}
		// error is not possible if creating from another metric, so ignore.
		m, _ = metric.New(name, tags, fields, t, tp)
<<<<<<< HEAD
=======
	}

	if output, ok := ro.Output.(telegraf.AggregatingOutput); ok {
		ro.Lock()
		defer ro.Unlock()
		output.Add(m)
		return
>>>>>>> 54f28eef
	}

	ro.metrics.Add(m)
	if ro.metrics.Len() == ro.MetricBatchSize {
		batch := ro.metrics.Batch(ro.MetricBatchSize)
		err := ro.write(batch)
		if err != nil {
			ro.failMetrics.Add(batch...)
			log.Printf("E! Error writing to output [%s]: %v", ro.Name, err)
		}
	}
}

// Write writes all cached points to this output.
func (ro *RunningOutput) Write() error {
	if output, ok := ro.Output.(telegraf.AggregatingOutput); ok {
		metrics := output.Push()
		ro.metrics.Add(metrics...)
		output.Reset()
	}

	nFails, nMetrics := ro.failMetrics.Len(), ro.metrics.Len()
	ro.BufferSize.Set(int64(nFails + nMetrics))
	log.Printf("D! Output [%s] buffer fullness: %d / %d metrics. ",
		ro.Name, nFails+nMetrics, ro.MetricBufferLimit)
	var err error
	if !ro.failMetrics.IsEmpty() {
		// how many batches of failed writes we need to write.
		nBatches := nFails/ro.MetricBatchSize + 1
		batchSize := ro.MetricBatchSize

		for i := 0; i < nBatches; i++ {
			// If it's the last batch, only grab the metrics that have not had
			// a write attempt already (this is primarily to preserve order).
			if i == nBatches-1 {
				batchSize = nFails % ro.MetricBatchSize
			}
			batch := ro.failMetrics.Batch(batchSize)
			// If we've already failed previous writes, don't bother trying to
			// write to this output again. We are not exiting the loop just so
			// that we can rotate the metrics to preserve order.
			if err == nil {
				err = ro.write(batch)
			}
			if err != nil {
				ro.failMetrics.Add(batch...)
			}
		}
	}

	batch := ro.metrics.Batch(ro.MetricBatchSize)
	// see comment above about not trying to write to an already failed output.
	// if ro.failMetrics is empty then err will always be nil at this point.
	if err == nil {
		err = ro.write(batch)
	}

	if err != nil {
		ro.failMetrics.Add(batch...)
		return err
	}
	return nil
}

func (ro *RunningOutput) write(metrics []telegraf.Metric) error {
	nMetrics := len(metrics)
	if nMetrics == 0 {
		return nil
	}
	ro.Lock()
	defer ro.Unlock()
	start := time.Now()
	err := ro.Output.Write(metrics)
	elapsed := time.Since(start)
	if err == nil {
		log.Printf("D! Output [%s] wrote batch of %d metrics in %s\n",
			ro.Name, nMetrics, elapsed)
		ro.MetricsWritten.Incr(int64(nMetrics))
		ro.WriteTime.Incr(elapsed.Nanoseconds())
	}
	return err
}

// OutputConfig containing name and filter
type OutputConfig struct {
	Name   string
	Filter Filter
}<|MERGE_RESOLUTION|>--- conflicted
+++ resolved
@@ -112,8 +112,6 @@
 		}
 		// error is not possible if creating from another metric, so ignore.
 		m, _ = metric.New(name, tags, fields, t, tp)
-<<<<<<< HEAD
-=======
 	}
 
 	if output, ok := ro.Output.(telegraf.AggregatingOutput); ok {
@@ -121,7 +119,6 @@
 		defer ro.Unlock()
 		output.Add(m)
 		return
->>>>>>> 54f28eef
 	}
 
 	ro.metrics.Add(m)
