--- conflicted
+++ resolved
@@ -103,38 +103,6 @@
 	}
 }
 
-<<<<<<< HEAD
-func PrintPluginDeprecationNotice(level telegraf.Escalation, name string, info telegraf.DeprecationInfo) {
-	var prefix string
-
-	switch level {
-	case telegraf.Warn:
-		prefix = "W! " + color.YellowString("DeprecationWarning")
-	case telegraf.Error:
-		prefix = "E! " + color.RedString("DeprecationError")
-	}
-
-	log.Printf(
-		"%s: Plugin %q deprecated since version %s and will be removed in %s: %s",
-		prefix, name, info.Since, info.RemovalIn, info.Notice,
-	)
-}
-
-func PrintOptionDeprecationNotice(level telegraf.Escalation, plugin, option string, info telegraf.DeprecationInfo) {
-	var prefix string
-
-	switch level {
-	case telegraf.Warn:
-		prefix = "W! " + color.YellowString("DeprecationWarning")
-	case telegraf.Error:
-		prefix = "E! " + color.RedString("DeprecationError")
-	}
-
-	log.Printf(
-		"%s: Option %q of plugin %q deprecated since version %s and will be removed in %s: %s",
-		prefix, option, plugin, info.Since, info.RemovalIn, info.Notice,
-	)
-=======
 func deprecationPrefix(level telegraf.Escalation) string {
 	switch level {
 	case telegraf.Warn:
@@ -166,5 +134,4 @@
 			prefix, option, plugin, info.Since, info.RemovalIn, info.Notice,
 		)
 	}
->>>>>>> 939a9ddb
 }