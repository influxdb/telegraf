--- conflicted
+++ resolved
@@ -69,17 +69,10 @@
       - store_artifacts:
           path: './build/dist'
           destination: 'build/dist'
-<<<<<<< HEAD
-	  - persist_to_workspace:
-          root: './build/dist'
-          paths:
-            - '*'
-=======
       - persist_to_workspace:
           root: './build'
           paths:
             - 'dist'
->>>>>>> 660eb5b6
 jobs:
   linter:
     executor: go-1_15
@@ -176,68 +169,22 @@
     steps:
       - package:
           nightly: true
-<<<<<<< HEAD
-  windows-signing:
-=======
   package-sign-windows:
->>>>>>> 660eb5b6
     executor:
         name: win/default
         shell: powershell.exe
     steps:
-<<<<<<< HEAD
-      - attach_workspace:
-          at: '/build/dist'
-=======
       - checkout
       - attach_workspace:
           at: '/build'
->>>>>>> 660eb5b6
       - run:
           name: "Sign Windows Executables"
           shell: powershell.exe
           command: |
-<<<<<<< HEAD
-            $tempCertFile = New-TemporaryFile
-            
-            # Replace with method of retrieving cert and password.
-            $certText = $env:fakeWindowsCert
-            $CertPass = $env:fakeWindowsCertPass
-            $finalFileName = $tempCertFile.FullName
-            $certBytes = [Convert]::FromBase64String($certText)
-            [System.IO.File]::WriteAllBytes($finalFileName, $certBytes)
-            $CertPath = $finalFileName
-            $Cert = New-Object System.Security.Cryptography.X509Certificates.X509Certificate2($CertPath, $CertPass)
-
-            # Replace with circleCI artifact path.
-            $artifactDirectory = "./build/dist"
-            $extractDirectory = $artifactDirectory + "\" + "extracted"
-            foreach ($file in get-ChildItem $artifactDirectory -recurse | where {$_.name -like "*windows*"} | select name) 
-            {
-                $artifact = $artifactDirectory + "\" + $file.Name
-                Expand-Archive -LiteralPath $artifact -DestinationPath $extractDirectory -Force
-                
-                $subDirectoryPath = $extractDirectory + "\" + (Get-ChildItem -Path $extractDirectory | Select-Object -First 1).Name
-                $telegrafExePath = $subDirectoryPath + "\" + "telegraf.exe"
-                Set-AuthenticodeSignature -Certificate $Cert -FilePath  $telegrafExePath -TimestampServer http://timestamp.digicert.com
-                Compress-Archive -Path $subDirectoryPath -DestinationPath $artifact -Force
-                Remove-Item $extractDirectory -Force -Recurse
-            }
-            Remove-Item $finalFileName -Force
-      - persist_to_workspace:
-          root: './build/dist'
-          paths:
-            - '*'
-      - store_artifacts:
-          path: './build/dist'
-          destination: 'build/dist'
-		  
-=======
             ./scripts/windows-signing.ps1
       - store_artifacts:
           path: './build/dist'
           destination: 'build/dist'
->>>>>>> 660eb5b6
 workflows:
   version: 2
   check:
@@ -306,11 +253,7 @@
               only: /.*/
             branches:
               ignore: /.*/
-<<<<<<< HEAD
-      - 'windows-signing':
-=======
       - 'package-sign-windows':
->>>>>>> 660eb5b6
           requires:
             - 'release'
   nightly:
