name: golangci-lint
on:
  push:
    branches:
      - master
  pull_request:
    branches:
      - master
  schedule:
    # Trigger every day at 16:00 UTC
    - cron: '0 16 * * *'
permissions:
  contents: read # to fetch code (actions/checkout)
  pull-requests: read # to fetch pull requests (golangci/golangci-lint-action)

jobs:
  golangci:
    name: lint-codebase
    strategy:
      fail-fast: false
      max-parallel: 3
      matrix:
        os: [ ubuntu-latest, macos-latest, windows-latest ]
    runs-on: ${{ matrix.os }}
    timeout-minutes: 360 #default
    steps:
      - name: Checkout code
        uses: actions/checkout@v3
      - name: Setup Go
        uses: actions/setup-go@v4
        with:
          go-version: '1.20'
      - name: golangci-lint standard
        if: runner.os != 'Windows'
        uses: golangci/golangci-lint-action@v3
        timeout-minutes: 60
        with:
<<<<<<< HEAD
          version: v1.52.2
          args: --timeout 60m0s --verbose --out-${NO_FUTURE}format tab
      - name: golangci-lint windows
        if: runner.os == 'Windows'
        uses: golangci/golangci-lint-action@v3
        timeout-minutes: 60
        env:
          nofuture: out-format
        with:
          version: v1.52.2
          args: --timeout 60m0s --verbose --%nofuture% tab
=======
          version: v1.53.2
          args: --timeout 15m0s --verbose --out-${NO_FUTURE}format tab
>>>>>>> 1cfa48ee
<|MERGE_RESOLUTION|>--- conflicted
+++ resolved
@@ -35,8 +35,7 @@
         uses: golangci/golangci-lint-action@v3
         timeout-minutes: 60
         with:
-<<<<<<< HEAD
-          version: v1.52.2
+          version: v1.53.2
           args: --timeout 60m0s --verbose --out-${NO_FUTURE}format tab
       - name: golangci-lint windows
         if: runner.os == 'Windows'
@@ -45,9 +44,5 @@
         env:
           nofuture: out-format
         with:
-          version: v1.52.2
-          args: --timeout 60m0s --verbose --%nofuture% tab
-=======
           version: v1.53.2
-          args: --timeout 15m0s --verbose --out-${NO_FUTURE}format tab
->>>>>>> 1cfa48ee
+          args: --timeout 60m0s --verbose --%nofuture% tab