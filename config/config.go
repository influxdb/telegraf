--- conflicted
+++ resolved
@@ -1260,16 +1260,10 @@
 	return parsers.NewParser(config)
 }
 
-<<<<<<< HEAD
-func getParserConfig(name string, tbl *ast.Table) (*parsers.Config, error) {
-	c := &parsers.Config{
+func (c *Config) getParserConfig(name string, tbl *ast.Table) (*parsers.Config, error) {
+	pc := &parsers.Config{
 		JSONStrict:    true,
 		XMLDetectType: true,
-=======
-func (c *Config) getParserConfig(name string, tbl *ast.Table) (*parsers.Config, error) {
-	pc := &parsers.Config{
-		JSONStrict: true,
->>>>>>> 998ae54d
 	}
 
 	c.getFieldString(tbl, "data_format", &pc.DataFormat)
@@ -1330,6 +1324,14 @@
 
 	c.getFieldStringSlice(tbl, "form_urlencoded_tag_keys", &pc.FormUrlencodedTagKeys)
 
+	//for xml parser
+	c.getFieldBool(tbl, "xml_merge_nodes", &pc.XMLMergeNodes)
+	c.getFieldBool(tbl, "xml_array", &pc.XMLParseArray)
+	c.getFieldBool(tbl, "xml_node_to_tag", &pc.XMLTagNode)
+	c.getFieldBool(tbl, "xml_type_detection", &pc.XMLDetectType)
+	c.getFieldString(tbl, "xml_query", &pc.XMLQuery)
+	c.getFieldString(tbl, "xml_attr_prefix", &pc.XMLAttrPrefix)
+
 	pc.MetricName = name
 
 	if c.hasErrs() {
@@ -1537,126 +1539,6 @@
 			}
 		}
 	}
-<<<<<<< HEAD
-
-	if node, ok := tbl.Fields["xml_merge_nodes"]; ok {
-		if kv, ok := node.(*ast.KeyValue); ok {
-			if str, ok := kv.Value.(*ast.Boolean); ok {
-				val, err := strconv.ParseBool(str.Value)
-				c.XMLMergeNodes = val
-				if err != nil {
-					return nil, fmt.Errorf("E! parsing to bool: %v", err)
-				}
-			}
-		}
-	}
-
-	if node, ok := tbl.Fields["xml_node_to_tag"]; ok {
-		if kv, ok := node.(*ast.KeyValue); ok {
-			if str, ok := kv.Value.(*ast.Boolean); ok {
-				val, err := strconv.ParseBool(str.Value)
-				c.XMLTagNode = val
-				if err != nil {
-					return nil, fmt.Errorf("E! parsing to bool: %v", err)
-				}
-			}
-		}
-	}
-
-	if node, ok := tbl.Fields["xml_array"]; ok {
-		if kv, ok := node.(*ast.KeyValue); ok {
-			if str, ok := kv.Value.(*ast.Boolean); ok {
-				val, err := strconv.ParseBool(str.Value)
-				c.XMLParseArray = val
-				if err != nil {
-					return nil, fmt.Errorf("E! parsing to bool: %v", err)
-				}
-			}
-		}
-	}
-
-	if node, ok := tbl.Fields["xml_type_detection"]; ok {
-		if kv, ok := node.(*ast.KeyValue); ok {
-			if str, ok := kv.Value.(*ast.Boolean); ok {
-				val, err := strconv.ParseBool(str.Value)
-				c.XMLDetectType = val
-				if err != nil {
-					return nil, fmt.Errorf("E! parsing to bool: %v", err)
-				}
-			}
-		}
-	}
-
-	if node, ok := tbl.Fields["xml_query"]; ok {
-		if kv, ok := node.(*ast.KeyValue); ok {
-			if str, ok := kv.Value.(*ast.String); ok {
-				c.XMLQuery = str.Value
-			}
-		}
-	}
-
-	if node, ok := tbl.Fields["xml_attr_prefix"]; ok {
-		if kv, ok := node.(*ast.KeyValue); ok {
-			if str, ok := kv.Value.(*ast.String); ok {
-				c.XMLAttrPrefix = str.Value
-			}
-		}
-	}
-
-	c.MetricName = name
-
-	delete(tbl.Fields, "data_format")
-	delete(tbl.Fields, "separator")
-	delete(tbl.Fields, "templates")
-	delete(tbl.Fields, "tag_keys")
-	delete(tbl.Fields, "json_name_key")
-	delete(tbl.Fields, "json_query")
-	delete(tbl.Fields, "json_string_fields")
-	delete(tbl.Fields, "json_time_format")
-	delete(tbl.Fields, "json_time_key")
-	delete(tbl.Fields, "json_timezone")
-	delete(tbl.Fields, "json_strict")
-	delete(tbl.Fields, "data_type")
-	delete(tbl.Fields, "collectd_auth_file")
-	delete(tbl.Fields, "collectd_security_level")
-	delete(tbl.Fields, "collectd_typesdb")
-	delete(tbl.Fields, "collectd_parse_multivalue")
-	delete(tbl.Fields, "dropwizard_metric_registry_path")
-	delete(tbl.Fields, "dropwizard_time_path")
-	delete(tbl.Fields, "dropwizard_time_format")
-	delete(tbl.Fields, "dropwizard_tags_path")
-	delete(tbl.Fields, "dropwizard_tag_paths")
-	delete(tbl.Fields, "grok_named_patterns")
-	delete(tbl.Fields, "grok_patterns")
-	delete(tbl.Fields, "grok_custom_patterns")
-	delete(tbl.Fields, "grok_custom_pattern_files")
-	delete(tbl.Fields, "grok_timezone")
-	delete(tbl.Fields, "grok_unique_timestamp")
-	delete(tbl.Fields, "csv_column_names")
-	delete(tbl.Fields, "csv_column_types")
-	delete(tbl.Fields, "csv_comment")
-	delete(tbl.Fields, "csv_delimiter")
-	delete(tbl.Fields, "csv_field_columns")
-	delete(tbl.Fields, "csv_header_row_count")
-	delete(tbl.Fields, "csv_measurement_column")
-	delete(tbl.Fields, "csv_skip_columns")
-	delete(tbl.Fields, "csv_skip_rows")
-	delete(tbl.Fields, "csv_tag_columns")
-	delete(tbl.Fields, "csv_timestamp_column")
-	delete(tbl.Fields, "csv_timestamp_format")
-	delete(tbl.Fields, "csv_timezone")
-	delete(tbl.Fields, "csv_trim_space")
-	delete(tbl.Fields, "form_urlencoded_tag_keys")
-	delete(tbl.Fields, "xml_merge_nodes")
-	delete(tbl.Fields, "xml_node_to_tag")
-	delete(tbl.Fields, "xml_array")
-	delete(tbl.Fields, "xml_type_detection")
-	delete(tbl.Fields, "xml_query")
-	delete(tbl.Fields, "xml_attr_prefix")
-
-	return c, nil
-=======
->>>>>>> 998ae54d
 }
 
 func (c *Config) getFieldStringMap(tbl *ast.Table, fieldName string, target *map[string]string) {
