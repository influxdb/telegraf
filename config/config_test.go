--- conflicted
+++ resolved
@@ -324,7 +324,7 @@
 	require.Equal(t, 4, responseCounter)
 }
 
-<<<<<<< HEAD
+
 func TestConfig_getDefaultConfigPathFromEnvURL(t *testing.T) {
 	ts := httptest.NewServer(http.HandlerFunc(func(w http.ResponseWriter, r *http.Request) {
 		w.WriteHeader(http.StatusOK)
@@ -339,7 +339,7 @@
 	require.Equal(t, ts.URL, configPath)
 	err = c.LoadConfig("")
 	require.NoError(t, err)
-=======
+
 func TestConfig_URLLikeFileName(t *testing.T) {
 	c := NewConfig()
 	err := c.LoadConfig("http:##www.example.com.conf")
@@ -402,5 +402,4 @@
 	// Register the mockup output plugin for the required names
 	outputs.Add("azure_monitor", func() telegraf.Output { return &MockupOuputPlugin{NamespacePrefix: "Telegraf/"} })
 	outputs.Add("http", func() telegraf.Output { return &MockupOuputPlugin{} })
->>>>>>> db0b6de1
 }