--- conflicted
+++ resolved
@@ -25,32 +25,6 @@
 
 func (c *CredentialConfig) Credentials() (awsV2.Config, error) {
 	if c.RoleARN != "" {
-<<<<<<< HEAD
-		return c.assumeCredentials()
-	}
-	return c.rootCredentials()
-}
-
-func (c *CredentialConfig) rootCredentials() (awsV2.Config, error) {
-	options := []func(*configV2.LoadOptions) error{
-		configV2.WithRegion(c.Region),
-	}
-
-	if c.EndpointURL != "" {
-		resolver := awsV2.EndpointResolverFunc(func(service, region string) (awsV2.Endpoint, error) {
-			return awsV2.Endpoint{
-				URL:               c.EndpointURL,
-				HostnameImmutable: true,
-				Source:            awsV2.EndpointSourceCustom,
-			}, nil
-		})
-		options = append(options, configV2.WithEndpointResolver(resolver))
-	}
-
-	if c.Profile != "" {
-		options = append(options, configV2.WithSharedConfigProfile(c.Profile))
-	}
-=======
 		return c.configWithAssumeCredentials()
 	}
 	return c.configWithRootCredentials()
@@ -64,7 +38,6 @@
 	if c.Profile != "" {
 		options = append(options, configV2.WithSharedConfigProfile(c.Profile))
 	}
->>>>>>> 939a9ddb
 	if c.Filename != "" {
 		options = append(options, configV2.WithSharedCredentialsFiles([]string{c.Filename}))
 	}
@@ -77,24 +50,15 @@
 	return configV2.LoadDefaultConfig(context.Background(), options...)
 }
 
-<<<<<<< HEAD
-func (c *CredentialConfig) assumeCredentials() (awsV2.Config, error) {
-	rootCredentials, err := c.rootCredentials()
-=======
 func (c *CredentialConfig) configWithAssumeCredentials() (awsV2.Config, error) {
 	// To generate credentials using assumeRole, we need to create AWS STS client with the default AWS endpoint,
 	defaultConfig, err := c.configWithRootCredentials()
->>>>>>> 939a9ddb
 	if err != nil {
 		return awsV2.Config{}, err
 	}
 
 	var provider awsV2.CredentialsProvider
-<<<<<<< HEAD
-	stsService := sts.NewFromConfig(rootCredentials)
-=======
 	stsService := sts.NewFromConfig(defaultConfig)
->>>>>>> 939a9ddb
 	if c.WebIdentityTokenFile != "" {
 		provider = stscredsV2.NewWebIdentityRoleProvider(stsService, c.RoleARN, stscredsV2.IdentityTokenFile(c.WebIdentityTokenFile), func(opts *stscredsV2.WebIdentityRoleOptions) {
 			if c.RoleSessionName != "" {
@@ -109,11 +73,6 @@
 		})
 	}
 
-<<<<<<< HEAD
-	rootCredentials.Credentials = awsV2.NewCredentialsCache(provider)
-	return rootCredentials, nil
-=======
 	defaultConfig.Credentials = awsV2.NewCredentialsCache(provider)
 	return defaultConfig, nil
->>>>>>> 939a9ddb
 }