# Telegraf Configuration
#
# Telegraf is entirely plugin driven. All metrics are gathered from the
# declared inputs, and sent to the declared outputs.
#
# Plugins must be declared in here to be active.
# To deactivate a plugin, comment out the name and any variables.
#
# Use 'telegraf -config telegraf.conf -test' to see what metrics a config
# file would generate.
#
# Environment variables can be used anywhere in this config file, simply prepend
# them with $. For strings the variable must be within quotes (ie, "$STR_VAR"),
# for numbers and booleans they should be plain (ie, $INT_VAR, $BOOL_VAR)


# Global tags can be specified here in key="value" format.
[global_tags]
  # dc = "us-east-1" # will tag all metrics with dc=us-east-1
  # rack = "1a"
  ## Environment variables can be used as tags, and throughout the config file
  # user = "$USER"


# Configuration for telegraf agent
[agent]
  ## Default data collection interval for all inputs
  interval = "10s"
  ## Rounds collection interval to 'interval'
  ## ie, if interval="10s" then always collect on :00, :10, :20, etc.
  round_interval = true

  ## Telegraf will send metrics to outputs in batches of at most
  ## metric_batch_size metrics.
  ## This controls the size of writes that Telegraf sends to output plugins.
  metric_batch_size = 1000

  ## For failed writes, telegraf will cache metric_buffer_limit metrics for each
  ## output, and will flush this buffer on a successful write. Oldest metrics
  ## are dropped first when this buffer fills.
  ## This buffer only fills when writes fail to output plugin(s).
  metric_buffer_limit = 10000

  ## Collection jitter is used to jitter the collection by a random amount.
  ## Each plugin will sleep for a random time within jitter before collecting.
  ## This can be used to avoid many plugins querying things like sysfs at the
  ## same time, which can have a measurable effect on the system.
  collection_jitter = "0s"

  ## Default flushing interval for all outputs. You shouldn't set this below
  ## interval. Maximum flush_interval will be flush_interval + flush_jitter
  flush_interval = "10s"
  ## Jitter the flush interval by a random amount. This is primarily to avoid
  ## large write spikes for users running a large number of telegraf instances.
  ## ie, a jitter of 5s and interval 10s means flushes will happen every 10-15s
  flush_jitter = "0s"

  ## By default or when set to "0s", precision will be set to the same
  ## timestamp order as the collection interval, with the maximum being 1s.
  ##   ie, when interval = "10s", precision will be "1s"
  ##       when interval = "250ms", precision will be "1ms"
  ## Precision will NOT be used for service inputs. It is up to each individual
  ## service input to set the timestamp at the appropriate precision.
  ## Valid time units are "ns", "us" (or "µs"), "ms", "s".
  precision = ""

  ## Logging configuration:
  ## Run telegraf with debug log messages.
  debug = true
  ## Run telegraf in quiet mode (error log messages only).
  quiet = false
  ## Specify the log file name. The empty string means to log to stderr.
  logfile = ""

  ## Override default hostname, if empty use os.Hostname()
  hostname = ""
  ## If set to true, do no set the "host" tag in the telegraf agent.
  omit_hostname = false


###############################################################################
#                            OUTPUT PLUGINS                                   #
###############################################################################
<<<<<<< HEAD

# Configuration for azureblobSestorage output plugin to write metrics to azure table
[[outputs.azureblobstorage]]
=======
# Configuration for azuretablestorage output plugin to write metrics to azure table
[[outputs.azuretablestorage]]
 deployment_id = "deploymentId"
>>>>>>> ee419a7c
 resource_id = "subscriptionId/resourceGroup/VMScaleset"
 account_name = "nirastoladdiag466"
 sas_token=""
 #periods is the list of period configured for each aggregator plugin
<<<<<<< HEAD
 interval = "3600s"
 blob_storage_end_point_suffix = ".blob.core.windows.net"
 protocol = "https://"
 event_name = "containerName2" #xmlCfg.xml -> eventname property
 event_version = "2" # xmlCfg.xml <MonitoringManagement eventVersion="2" namespace="" timestamp="2017-03-27T19:45:00.000" version="1.0">
 namespace = ""
 agent_identity_hash = "" # present in xmlCfg.xml this value is read from file /sys/class/dmi/id/product_uuid on the VM
 tenant=""
 role=""
 role_instance=""
 base_time="1527865026"
 max_block_size=4000000
=======
 periods = ["10s","60s"] #NOT: Each of the period value has to be written againgst period_tag key in azuremetrics aggregator's configuration
 table_storage_end_point_suffix = ".table.core.windows.net"
 host_name = "Ubuntu" #value to be provided from LAD while creating telegraf config.
 protocol = "https://"
 
>>>>>>> ee419a7c
# Configuration for sending metrics to InfluxDB
#[[outputs.influxdb]]
  ## The full HTTP or UDP URL for your InfluxDB instance.
  ##
  ## Multiple URLs can be specified for a single cluster, only ONE of the
  ## urls will be written to each interval.
  # urls = ["unix:///var/run/influxdb.sock"]
  # urls = ["udp://127.0.0.1:8089"]
  # urls = ["http://127.0.0.1:8086"]

  ## The target database for metrics; will be created as needed.
  # database = "telegraf"

  ## If true, no CREATE DATABASE queries will be sent.  Set to true when using
  ## Telegraf with a user without permissions to create databases or when the
  ## database already exists.
  # skip_database_creation = false

  ## Name of existing retention policy to write to.  Empty string writes to
  ## the default retention policy.  Only takes effect when using HTTP.
  # retention_policy = ""

  ## Write consistency (clusters only), can be: "any", "one", "quorum", "all".
  ## Only takes effect when using HTTP.
  # write_consistency = "any"

  ## Timeout for HTTP messages.
  # timeout = "5s"

  ## HTTP Basic Auth
  # username = "telegraf"
  # password = "metricsmetricsmetricsmetrics"

  ## HTTP User-Agent
  # user_agent = "telegraf"

  ## UDP payload size is the maximum packet size to send.
  # udp_payload = 512

  ## Optional TLS Config for use on HTTP connections.
  # tls_ca = "/etc/telegraf/ca.pem"
  # tls_cert = "/etc/telegraf/cert.pem"
  # tls_key = "/etc/telegraf/key.pem"
  ## Use TLS but skip chain & host verification
  # insecure_skip_verify = false

  ## HTTP Proxy override, if unset values the standard proxy environment
  ## variables are consulted to determine which proxy, if any, should be used.
  # http_proxy = "http://corporate.proxy:3128"

  ## Additional HTTP headers
  # http_headers = {"X-Special-Header" = "Special-Value"}

  ## HTTP Content-Encoding for write request body, can be set to "gzip" to
  ## compress body or "identity" to apply no encoding.
  # content_encoding = "identity"

  ## When true, Telegraf will output unsigned integers as unsigned values,
  ## i.e.: "42u".  You will need a version of InfluxDB supporting unsigned
  ## integer values.  Enabling this option will result in field type errors if
  ## existing data has been written.
  # influx_uint_support = false


# # Configuration for Amon Server to send metrics to.
# [[outputs.amon]]
#   ## Amon Server Key
#   server_key = "my-server-key" # required.
#
#   ## Amon Instance URL
#   amon_instance = "https://youramoninstance" # required
#
#   ## Connection timeout.
#   # timeout = "5s"


# # Publishes metrics to an AMQP broker
# [[outputs.amqp]]
#   ## Broker to publish to.
#   ##   deprecated in 1.7; use the brokers option
#   # url = "amqp://localhost:5672/influxdb"
#
#   ## Brokers to publish to.  If multiple brokers are specified a random broker
#   ## will be selected anytime a connection is established.  This can be
#   ## helpful for load balancing when not using a dedicated load balancer.
#   brokers = ["amqp://localhost:5672/influxdb"]
#
#   ## Maximum messages to send over a connection.  Once this is reached, the
#   ## connection is closed and a new connection is made.  This can be helpful for
#   ## load balancing when not using a dedicated load balancer.
#   # max_messages = 0
#
#   ## Exchange to declare and publish to.
#   exchange = "telegraf"
#
#   ## Exchange type; common types are "direct", "fanout", "topic", "header", "x-consistent-hash".
#   # exchange_type = "topic"
#
#   ## If true, exchange will be passively declared.
#   # exchange_declare_passive = false
#
#   ## If true, exchange will be created as a durable exchange.
#   # exchange_durable = true
#
#   ## Additional exchange arguments.
#   # exchange_arguments = { }
#   # exchange_arguments = {"hash_propery" = "timestamp"}
#
#   ## Authentication credentials for the PLAIN auth_method.
#   # username = ""
#   # password = ""
#
#   ## Auth method. PLAIN and EXTERNAL are supported
#   ## Using EXTERNAL requires enabling the rabbitmq_auth_mechanism_ssl plugin as
#   ## described here: https://www.rabbitmq.com/plugins.html
#   # auth_method = "PLAIN"
#
#   ## Metric tag to use as a routing key.
#   ##   ie, if this tag exists, its value will be used as the routing key
#   # routing_tag = "host"
#
#   ## Static routing key.  Used when no routing_tag is set or as a fallback
#   ## when the tag specified in routing tag is not found.
#   # routing_key = ""
#   # routing_key = "telegraf"
#
#   ## Delivery Mode controls if a published message is persistent.
#   ##   One of "transient" or "persistent".
#   # delivery_mode = "transient"
#
#   ## InfluxDB database added as a message header.
#   ##   deprecated in 1.7; use the headers option
#   # database = "telegraf"
#
#   ## InfluxDB retention policy added as a message header
#   ##   deprecated in 1.7; use the headers option
#   # retention_policy = "default"
#
#   ## Static headers added to each published message.
#   # headers = { }
#   # headers = {"database" = "telegraf", "retention_policy" = "default"}
#
#   ## Connection timeout.  If not provided, will default to 5s.  0s means no
#   ## timeout (not recommended).
#   # timeout = "5s"
#
#   ## Optional TLS Config
#   # tls_ca = "/etc/telegraf/ca.pem"
#   # tls_cert = "/etc/telegraf/cert.pem"
#   # tls_key = "/etc/telegraf/key.pem"
#   ## Use TLS but skip chain & host verification
#   # insecure_skip_verify = false
#
#   ## If true use batch serialization format instead of line based delimiting.
#   ## Only applies to data formats which are not line based such as JSON.
#   ## Recommended to set to true.
#   # use_batch_format = false
#
#   ## Data format to output.
#   ## Each data format has its own unique set of configuration options, read
#   ## more about them here:
#   ## https://github.com/influxdata/telegraf/blob/master/docs/DATA_FORMATS_OUTPUT.md
#   # data_format = "influx"


# # Send metrics to Azure Application Insights
# [[outputs.application_insights]]
#   ## Instrumentation key of the Application Insights resource.
#   instrumentation_key = "xxxxxxxx-xxxx-xxxx-xxxx-xxxxxxxx"
#
#   ## Timeout for closing (default: 5s).
#   # timeout = "5s"
#
#   ## Enable additional diagnostic logging.
#   # enable_diagnosic_logging = false
#
#   ## Context Tag Sources add Application Insights context tags to a tag value.
#   ##
#   ## For list of allowed context tag keys see:
#   ## https://github.com/Microsoft/ApplicationInsights-Go/blob/master/appinsights/contracts/contexttagkeys.go
#   # [outputs.application_insights.context_tag_sources]
#   #   "ai.cloud.role" = "kubernetes_container_name"
#   #   "ai.cloud.roleInstance" = "kubernetes_pod_name"


# # Configuration for AWS CloudWatch output.
# [[outputs.cloudwatch]]
#   ## Amazon REGION
#   region = "us-east-1"
#
#   ## Amazon Credentials
#   ## Credentials are loaded in the following order
#   ## 1) Assumed credentials via STS if role_arn is specified
#   ## 2) explicit credentials from 'access_key' and 'secret_key'
#   ## 3) shared profile from 'profile'
#   ## 4) environment variables
#   ## 5) shared credentials file
#   ## 6) EC2 Instance Profile
#   #access_key = ""
#   #secret_key = ""
#   #token = ""
#   #role_arn = ""
#   #profile = ""
#   #shared_credential_file = ""
#
#   ## Namespace for the CloudWatch MetricDatums
#   namespace = "InfluxData/Telegraf"


# # Configuration for CrateDB to send metrics to.
# [[outputs.cratedb]]
#   # A github.com/jackc/pgx connection string.
#   # See https://godoc.org/github.com/jackc/pgx#ParseDSN
#   url = "postgres://user:password@localhost/schema?sslmode=disable"
#   # Timeout for all CrateDB queries.
#   timeout = "5s"
#   # Name of the table to store metrics in.
#   table = "metrics"
#   # If true, and the metrics table does not exist, create it automatically.
#   table_create = true


# # Configuration for DataDog API to send metrics to.
# [[outputs.datadog]]
#   ## Datadog API key
#   apikey = "my-secret-key" # required.
#
#   ## Connection timeout.
#   # timeout = "5s"


# # Send metrics to nowhere at all
# [[outputs.discard]]
#   # no configuration


# # Configuration for Elasticsearch to send metrics to.
# [[outputs.elasticsearch]]
#   ## The full HTTP endpoint URL for your Elasticsearch instance
#   ## Multiple urls can be specified as part of the same cluster,
#   ## this means that only ONE of the urls will be written to each interval.
#   urls = [ "http://node1.es.example.com:9200" ] # required.
#   ## Elasticsearch client timeout, defaults to "5s" if not set.
#   timeout = "5s"
#   ## Set to true to ask Elasticsearch a list of all cluster nodes,
#   ## thus it is not necessary to list all nodes in the urls config option.
#   enable_sniffer = false
#   ## Set the interval to check if the Elasticsearch nodes are available
#   ## Setting to "0s" will disable the health check (not recommended in production)
#   health_check_interval = "10s"
#   ## HTTP basic authentication details (eg. when using Shield)
#   # username = "telegraf"
#   # password = "mypassword"
#
#   ## Index Config
#   ## The target index for metrics (Elasticsearch will create if it not exists).
#   ## You can use the date specifiers below to create indexes per time frame.
#   ## The metric timestamp will be used to decide the destination index name
#   # %Y - year (2016)
#   # %y - last two digits of year (00..99)
#   # %m - month (01..12)
#   # %d - day of month (e.g., 01)
#   # %H - hour (00..23)
#   # %V - week of the year (ISO week) (01..53)
#   ## Additionally, you can specify a tag name using the notation {{tag_name}}
#   ## which will be used as part of the index name. If the tag does not exist,
#   ## the default tag value will be used.
#   # index_name = "telegraf-{{host}}-%Y.%m.%d"
#   # default_tag_value = "none"
#   index_name = "telegraf-%Y.%m.%d" # required.
#
#   ## Optional TLS Config
#   # tls_ca = "/etc/telegraf/ca.pem"
#   # tls_cert = "/etc/telegraf/cert.pem"
#   # tls_key = "/etc/telegraf/key.pem"
#   ## Use TLS but skip chain & host verification
#   # insecure_skip_verify = false
#
#   ## Template Config
#   ## Set to true if you want telegraf to manage its index template.
#   ## If enabled it will create a recommended index template for telegraf indexes
#   manage_template = true
#   ## The template name used for telegraf indexes
#   template_name = "telegraf"
#   ## Set to true if you want telegraf to overwrite an existing template
#   overwrite_template = false


# # Send telegraf metrics to file(s)
# [[outputs.file]]
#   ## Files to write to, "stdout" is a specially handled file.
#   files = ["stdout", "/tmp/metrics.out"]
#
#   ## Data format to output.
#   ## Each data format has its own unique set of configuration options, read
#   ## more about them here:
#   ## https://github.com/influxdata/telegraf/blob/master/docs/DATA_FORMATS_OUTPUT.md
#   data_format = "influx"


# # Configuration for Graphite server to send metrics to
# [[outputs.graphite]]
#   ## TCP endpoint for your graphite instance.
#   ## If multiple endpoints are configured, output will be load balanced.
#   ## Only one of the endpoints will be written to with each iteration.
#   servers = ["localhost:2003"]
#   ## Prefix metrics name
#   prefix = ""
#   ## Graphite output template
#   ## see https://github.com/influxdata/telegraf/blob/master/docs/DATA_FORMATS_OUTPUT.md
#   template = "host.tags.measurement.field"
#
#   ## Enable Graphite tags support
#   # graphite_tag_support = false
#
#   ## timeout in seconds for the write connection to graphite
#   timeout = 2
#
#   ## Optional TLS Config
#   # tls_ca = "/etc/telegraf/ca.pem"
#   # tls_cert = "/etc/telegraf/cert.pem"
#   # tls_key = "/etc/telegraf/key.pem"
#   ## Use TLS but skip chain & host verification
#   # insecure_skip_verify = false


# # Send telegraf metrics to graylog(s)
# [[outputs.graylog]]
#   ## UDP endpoint for your graylog instance.
#   servers = ["127.0.0.1:12201", "192.168.1.1:12201"]


# # A plugin that can transmit metrics over HTTP
# [[outputs.http]]
#   ## URL is the address to send metrics to
#   url = "http://127.0.0.1:8080/metric"
#
#   ## Timeout for HTTP message
#   # timeout = "5s"
#
#   ## HTTP method, one of: "POST" or "PUT"
#   # method = "POST"
#
#   ## HTTP Basic Auth credentials
#   # username = "username"
#   # password = "pa$$word"
#
#   ## Optional TLS Config
#   # tls_ca = "/etc/telegraf/ca.pem"
#   # tls_cert = "/etc/telegraf/cert.pem"
#   # tls_key = "/etc/telegraf/key.pem"
#   ## Use TLS but skip chain & host verification
#   # insecure_skip_verify = false
#
#   ## Data format to output.
#   ## Each data format has it's own unique set of configuration options, read
#   ## more about them here:
#   ## https://github.com/influxdata/telegraf/blob/master/docs/DATA_FORMATS_OUTPUT.md
#   # data_format = "influx"
#
#   ## Additional HTTP headers
#   # [outputs.http.headers]
#   #   # Should be set manually to "application/json" for json data_format
#   #   Content-Type = "text/plain; charset=utf-8"


# # Configuration for sending metrics to an Instrumental project
# [[outputs.instrumental]]
#   ## Project API Token (required)
#   api_token = "API Token" # required
#   ## Prefix the metrics with a given name
#   prefix = ""
#   ## Stats output template (Graphite formatting)
#   ## see https://github.com/influxdata/telegraf/blob/master/docs/DATA_FORMATS_OUTPUT.md#graphite
#   template = "host.tags.measurement.field"
#   ## Timeout in seconds to connect
#   timeout = "2s"
#   ## Display Communcation to Instrumental
#   debug = false


# # Configuration for the Kafka server to send metrics to
# [[outputs.kafka]]
#   ## URLs of kafka brokers
#   brokers = ["localhost:9092"]
#   ## Kafka topic for producer messages
#   topic = "telegraf"
#
#   ## Optional topic suffix configuration.
#   ## If the section is omitted, no suffix is used.
#   ## Following topic suffix methods are supported:
#   ##   measurement - suffix equals to separator + measurement's name
#   ##   tags        - suffix equals to separator + specified tags' values
#   ##                 interleaved with separator
#
#   ## Suffix equals to "_" + measurement name
#   # [outputs.kafka.topic_suffix]
#   #   method = "measurement"
#   #   separator = "_"
#
#   ## Suffix equals to "__" + measurement's "foo" tag value.
#   ##   If there's no such a tag, suffix equals to an empty string
#   # [outputs.kafka.topic_suffix]
#   #   method = "tags"
#   #   keys = ["foo"]
#   #   separator = "__"
#
#   ## Suffix equals to "_" + measurement's "foo" and "bar"
#   ##   tag values, separated by "_". If there is no such tags,
#   ##   their values treated as empty strings.
#   # [outputs.kafka.topic_suffix]
#   #   method = "tags"
#   #   keys = ["foo", "bar"]
#   #   separator = "_"
#
#   ## Telegraf tag to use as a routing key
#   ##  ie, if this tag exists, its value will be used as the routing key
#   routing_tag = "host"
#
#   ## CompressionCodec represents the various compression codecs recognized by
#   ## Kafka in messages.
#   ##  0 : No compression
#   ##  1 : Gzip compression
#   ##  2 : Snappy compression
#   # compression_codec = 0
#
#   ##  RequiredAcks is used in Produce Requests to tell the broker how many
#   ##  replica acknowledgements it must see before responding
#   ##   0 : the producer never waits for an acknowledgement from the broker.
#   ##       This option provides the lowest latency but the weakest durability
#   ##       guarantees (some data will be lost when a server fails).
#   ##   1 : the producer gets an acknowledgement after the leader replica has
#   ##       received the data. This option provides better durability as the
#   ##       client waits until the server acknowledges the request as successful
#   ##       (only messages that were written to the now-dead leader but not yet
#   ##       replicated will be lost).
#   ##   -1: the producer gets an acknowledgement after all in-sync replicas have
#   ##       received the data. This option provides the best durability, we
#   ##       guarantee that no messages will be lost as long as at least one in
#   ##       sync replica remains.
#   # required_acks = -1
#
#   ## The maximum number of times to retry sending a metric before failing
#   ## until the next flush.
#   # max_retry = 3
#
#   ## Optional TLS Config
#   # tls_ca = "/etc/telegraf/ca.pem"
#   # tls_cert = "/etc/telegraf/cert.pem"
#   # tls_key = "/etc/telegraf/key.pem"
#   ## Use TLS but skip chain & host verification
#   # insecure_skip_verify = false
#
#   ## Optional SASL Config
#   # sasl_username = "kafka"
#   # sasl_password = "secret"
#
#   ## Data format to output.
#   ## Each data format has its own unique set of configuration options, read
#   ## more about them here:
#   ## https://github.com/influxdata/telegraf/blob/master/docs/DATA_FORMATS_OUTPUT.md
#   # data_format = "influx"


# # Configuration for the AWS Kinesis output.
# [[outputs.kinesis]]
#   ## Amazon REGION of kinesis endpoint.
#   region = "ap-southeast-2"
#
#   ## Amazon Credentials
#   ## Credentials are loaded in the following order
#   ## 1) Assumed credentials via STS if role_arn is specified
#   ## 2) explicit credentials from 'access_key' and 'secret_key'
#   ## 3) shared profile from 'profile'
#   ## 4) environment variables
#   ## 5) shared credentials file
#   ## 6) EC2 Instance Profile
#   #access_key = ""
#   #secret_key = ""
#   #token = ""
#   #role_arn = ""
#   #profile = ""
#   #shared_credential_file = ""
#
#   ## Kinesis StreamName must exist prior to starting telegraf.
#   streamname = "StreamName"
#   ## DEPRECATED: PartitionKey as used for sharding data.
#   partitionkey = "PartitionKey"
#   ## DEPRECATED: If set the paritionKey will be a random UUID on every put.
#   ## This allows for scaling across multiple shards in a stream.
#   ## This will cause issues with ordering.
#   use_random_partitionkey = false
#   ## The partition key can be calculated using one of several methods:
#   ##
#   ## Use a static value for all writes:
#   #  [outputs.kinesis.partition]
#   #    method = "static"
#   #    key = "howdy"
#   #
#   ## Use a random partition key on each write:
#   #  [outputs.kinesis.partition]
#   #    method = "random"
#   #
#   ## Use the measurement name as the partition key:
#   #  [outputs.kinesis.partition]
#   #    method = "measurement"
#   #
#   ## Use the value of a tag for all writes, if the tag is not set the empty
#   ## string will be used:
#   #  [outputs.kinesis.partition]
#   #    method = "tag"
#   #    key = "host"
#
#
#   ## Data format to output.
#   ## Each data format has its own unique set of configuration options, read
#   ## more about them here:
#   ## https://github.com/influxdata/telegraf/blob/master/docs/DATA_FORMATS_OUTPUT.md
#   data_format = "influx"
#
#   ## debug will show upstream aws messages.
#   debug = false


# # Configuration for Librato API to send metrics to.
# [[outputs.librato]]
#   ## Librator API Docs
#   ## http://dev.librato.com/v1/metrics-authentication
#   ## Librato API user
#   api_user = "telegraf@influxdb.com" # required.
#   ## Librato API token
#   api_token = "my-secret-token" # required.
#   ## Debug
#   # debug = false
#   ## Connection timeout.
#   # timeout = "5s"
#   ## Output source Template (same as graphite buckets)
#   ## see https://github.com/influxdata/telegraf/blob/master/docs/DATA_FORMATS_OUTPUT.md#graphite
#   ## This template is used in librato's source (not metric's name)
#   template = "host"
#


# # Configuration for MQTT server to send metrics to
# [[outputs.mqtt]]
#   servers = ["localhost:1883"] # required.
#
#   ## MQTT outputs send metrics to this topic format
#   ##    "<topic_prefix>/<hostname>/<pluginname>/"
#   ##   ex: prefix/web01.example.com/mem
#   topic_prefix = "telegraf"
#
#   ## QoS policy for messages
#   ##   0 = at most once
#   ##   1 = at least once
#   ##   2 = exactly once
#   # qos = 2
#
#   ## username and password to connect MQTT server.
#   # username = "telegraf"
#   # password = "metricsmetricsmetricsmetrics"
#
#   ## client ID, if not set a random ID is generated
#   # client_id = ""
#
#   ## Timeout for write operations. default: 5s
#   # timeout = "5s"
#
#   ## Optional TLS Config
#   # tls_ca = "/etc/telegraf/ca.pem"
#   # tls_cert = "/etc/telegraf/cert.pem"
#   # tls_key = "/etc/telegraf/key.pem"
#   ## Use TLS but skip chain & host verification
#   # insecure_skip_verify = false
#
#   ## When true, metrics will be sent in one MQTT message per flush.  Otherwise,
#   ## metrics are written one metric per MQTT message.
#   # batch = false
#
#   ## Data format to output.
#   ## Each data format has its own unique set of configuration options, read
#   ## more about them here:
#   ## https://github.com/influxdata/telegraf/blob/master/docs/DATA_FORMATS_OUTPUT.md
#   data_format = "influx"


# # Send telegraf measurements to NATS
# [[outputs.nats]]
#   ## URLs of NATS servers
#   servers = ["nats://localhost:4222"]
#   ## Optional credentials
#   # username = ""
#   # password = ""
#   ## NATS subject for producer messages
#   subject = "telegraf"
#
#   ## Optional TLS Config
#   # tls_ca = "/etc/telegraf/ca.pem"
#   # tls_cert = "/etc/telegraf/cert.pem"
#   # tls_key = "/etc/telegraf/key.pem"
#   ## Use TLS but skip chain & host verification
#   # insecure_skip_verify = false
#
#   ## Data format to output.
#   ## Each data format has its own unique set of configuration options, read
#   ## more about them here:
#   ## https://github.com/influxdata/telegraf/blob/master/docs/DATA_FORMATS_OUTPUT.md
#   data_format = "influx"


# # Send telegraf measurements to NSQD
# [[outputs.nsq]]
#   ## Location of nsqd instance listening on TCP
#   server = "localhost:4150"
#   ## NSQ topic for producer messages
#   topic = "telegraf"
#
#   ## Data format to output.
#   ## Each data format has its own unique set of configuration options, read
#   ## more about them here:
#   ## https://github.com/influxdata/telegraf/blob/master/docs/DATA_FORMATS_OUTPUT.md
#   data_format = "influx"


# # Configuration for OpenTSDB server to send metrics to
# [[outputs.opentsdb]]
#   ## prefix for metrics keys
#   prefix = "my.specific.prefix."
#
#   ## DNS name of the OpenTSDB server
#   ## Using "opentsdb.example.com" or "tcp://opentsdb.example.com" will use the
#   ## telnet API. "http://opentsdb.example.com" will use the Http API.
#   host = "opentsdb.example.com"
#
#   ## Port of the OpenTSDB server
#   port = 4242
#
#   ## Number of data points to send to OpenTSDB in Http requests.
#   ## Not used with telnet API.
#   httpBatchSize = 50
#
#   ## Debug true - Prints OpenTSDB communication
#   debug = false
#
#   ## Separator separates measurement name from field
#   separator = "_"


# # Configuration for the Prometheus client to spawn
# [[outputs.prometheus_client]]
#   ## Address to listen on
#   # listen = ":9273"
#
#   ## Use TLS
#   #tls_cert = "/etc/ssl/telegraf.crt"
#   #tls_key = "/etc/ssl/telegraf.key"
#
#   ## Use http basic authentication
#   #basic_username = "Foo"
#   #basic_password = "Bar"
#
#   ## Interval to expire metrics and not deliver to prometheus, 0 == no expiration
#   # expiration_interval = "60s"
#
#   ## Collectors to enable, valid entries are "gocollector" and "process".
#   ## If unset, both are enabled.
#   collectors_exclude = ["gocollector", "process"]
#
#   # Send string metrics as Prometheus labels.
#   # Unless set to false all string metrics will be sent as labels.
#   string_as_label = true


# # Configuration for the Riemann server to send metrics to
# [[outputs.riemann]]
#   ## The full TCP or UDP URL of the Riemann server
#   url = "tcp://localhost:5555"
#
#   ## Riemann event TTL, floating-point time in seconds.
#   ## Defines how long that an event is considered valid for in Riemann
#   # ttl = 30.0
#
#   ## Separator to use between measurement and field name in Riemann service name
#   ## This does not have any effect if 'measurement_as_attribute' is set to 'true'
#   separator = "/"
#
#   ## Set measurement name as Riemann attribute 'measurement', instead of prepending it to the Riemann service name
#   # measurement_as_attribute = false
#
#   ## Send string metrics as Riemann event states.
#   ## Unless enabled all string metrics will be ignored
#   # string_as_state = false
#
#   ## A list of tag keys whose values get sent as Riemann tags.
#   ## If empty, all Telegraf tag values will be sent as tags
#   # tag_keys = ["telegraf","custom_tag"]
#
#   ## Additional Riemann tags to send.
#   # tags = ["telegraf-output"]
#
#   ## Description for Riemann event
#   # description_text = "metrics collected from telegraf"
#
#   ## Riemann client write timeout, defaults to "5s" if not set.
#   # timeout = "5s"


# # Configuration for the Riemann server to send metrics to
# [[outputs.riemann_legacy]]
#   ## URL of server
#   url = "localhost:5555"
#   ## transport protocol to use either tcp or udp
#   transport = "tcp"
#   ## separator to use between input name and field name in Riemann service name
#   separator = " "


# # Generic socket writer capable of handling multiple socket types.
# [[outputs.socket_writer]]
#   ## URL to connect to
#   # address = "tcp://127.0.0.1:8094"
#   # address = "tcp://example.com:http"
#   # address = "tcp4://127.0.0.1:8094"
#   # address = "tcp6://127.0.0.1:8094"
#   # address = "tcp6://[2001:db8::1]:8094"
#   # address = "udp://127.0.0.1:8094"
#   # address = "udp4://127.0.0.1:8094"
#   # address = "udp6://127.0.0.1:8094"
#   # address = "unix:///tmp/telegraf.sock"
#   # address = "unixgram:///tmp/telegraf.sock"
#
#   ## Optional TLS Config
#   # tls_ca = "/etc/telegraf/ca.pem"
#   # tls_cert = "/etc/telegraf/cert.pem"
#   # tls_key = "/etc/telegraf/key.pem"
#   ## Use TLS but skip chain & host verification
#   # insecure_skip_verify = false
#
#   ## Period between keep alive probes.
#   ## Only applies to TCP sockets.
#   ## 0 disables keep alive probes.
#   ## Defaults to the OS configuration.
#   # keep_alive_period = "5m"
#
#   ## Data format to generate.
#   ## Each data format has its own unique set of configuration options, read
#   ## more about them here:
#   ## https://github.com/influxdata/telegraf/blob/master/docs/DATA_FORMATS_INPUT.md
#   # data_format = "influx"


# # Configuration for Wavefront server to send metrics to
# [[outputs.wavefront]]
#   ## DNS name of the wavefront proxy server
#   host = "wavefront.example.com"
#
#   ## Port that the Wavefront proxy server listens on
#   port = 2878
#
#   ## prefix for metrics keys
#   #prefix = "my.specific.prefix."
#
#   ## whether to use "value" for name of simple fields
#   #simple_fields = false
#
#   ## character to use between metric and field name.  defaults to . (dot)
#   #metric_separator = "."
#
#   ## Convert metric name paths to use metricSeperator character
#   ## When true (default) will convert all _ (underscore) chartacters in final metric name
#   #convert_paths = true
#
#   ## Use Regex to sanitize metric and tag names from invalid characters
#   ## Regex is more thorough, but significantly slower
#   #use_regex = false
#
#   ## point tags to use as the source name for Wavefront (if none found, host will be used)
#   #source_override = ["hostname", "agent_host", "node_host"]
#
#   ## whether to convert boolean values to numeric values, with false -> 0.0 and true -> 1.0.  default true
#   #convert_bool = true
#
#   ## Define a mapping, namespaced by metric prefix, from string values to numeric values
#   ## The example below maps "green" -> 1.0, "yellow" -> 0.5, "red" -> 0.0 for
#   ## any metrics beginning with "elasticsearch"
#   #[[outputs.wavefront.string_to_number.elasticsearch]]
#   #  green = 1.0
#   #  yellow = 0.5
#   #  red = 0.0



###############################################################################
#                            PROCESSOR PLUGINS                                #
###############################################################################

# # Convert values to another metric value type
# [[processors.converter]]
#   ## Tags to convert
#   ##
#   ## The table key determines the target type, and the array of key-values
#   ## select the keys to convert.  The array may contain globs.
#   ##   <target-type> = [<tag-key>...]
#   [processors.converter.tags]
#     string = []
#     integer = []
#     unsigned = []
#     boolean = []
#     float = []
#
#   ## Fields to convert
#   ##
#   ## The table key determines the target type, and the array of key-values
#   ## select the keys to convert.  The array may contain globs.
#   ##   <target-type> = [<field-key>...]
#   [processors.converter.fields]
#     tag = []
#     string = []
#     integer = []
#     unsigned = []
#     boolean = []
#     float = []


# # Apply metric modifications using override semantics.
# [[processors.override]]
#   ## All modifications on inputs and aggregators can be overridden:
#   # name_override = "new_name"
#   # name_prefix = "new_name_prefix"
#   # name_suffix = "new_name_suffix"
#
#   ## Tags to be added (all values must be strings)
#   # [processors.override.tags]
#   #   additional_tag = "tag_value"


# # Print all metrics that pass through this filter.
# [[processors.printer]]


# # Transforms tag and field values with regex pattern
# [[processors.regex]]
#   ## Tag and field conversions defined in a separate sub-tables
#   # [[processors.regex.tags]]
#   #   ## Tag to change
#   #   key = "resp_code"
#   #   ## Regular expression to match on a tag value
#   #   pattern = "^(\\d)\\d\\d$"
#   #   ## Pattern for constructing a new value (${1} represents first subgroup)
#   #   replacement = "${1}xx"
#
#   # [[processors.regex.fields]]
#   #   key = "request"
#   #   ## All the power of the Go regular expressions available here
#   #   ## For example, named subgroups
#   #   pattern = "^/api(?P<method>/[\\w/]+)\\S*"
#   #   replacement = "${method}"
#   #   ## If result_key is present, a new field will be created
#   #   ## instead of changing existing field
#   #   result_key = "method"
#
#   ## Multiple conversions may be applied for one field sequentially
#   ## Let's extract one more value
#   # [[processors.regex.fields]]
#   #   key = "request"
#   #   pattern = ".*category=(\\w+).*"
#   #   replacement = "${1}"
#   #   result_key = "search_category"


# # Print all metrics that pass through this filter.
# [[processors.topk]]
#   ## How many seconds between aggregations
#   # period = 10
#
#   ## How many top metrics to return
#   # k = 10
#
#   ## Over which tags should the aggregation be done. Globs can be specified, in
#   ## which case any tag matching the glob will aggregated over. If set to an
#   ## empty list is no aggregation over tags is done
#   # group_by = ['*']
#
#   ## Over which fields are the top k are calculated
#   # fields = ["value"]
#
#   ## What aggregation to use. Options: sum, mean, min, max
#   # aggregation = "mean"
#
#   ## Instead of the top k largest metrics, return the bottom k lowest metrics
#   # bottomk = false
#
#   ## The plugin assigns each metric a GroupBy tag generated from its name and
#   ## tags. If this setting is different than "" the plugin will add a
#   ## tag (which name will be the value of this setting) to each metric with
#   ## the value of the calculated GroupBy tag. Useful for debugging
#   # add_groupby_tag = ""
#
#   ## These settings provide a way to know the position of each metric in
#   ## the top k. The 'add_rank_field' setting allows to specify for which
#   ## fields the position is required. If the list is non empty, then a field
#   ## will be added to each and every metric for each string present in this
#   ## setting. This field will contain the ranking of the group that
#   ## the metric belonged to when aggregated over that field.
#   ## The name of the field will be set to the name of the aggregation field,
#   ## suffixed with the string '_topk_rank'
#   # add_rank_fields = []
#
#   ## These settings provide a way to know what values the plugin is generating
#   ## when aggregating metrics. The 'add_agregate_field' setting allows to
#   ## specify for which fields the final aggregation value is required. If the
#   ## list is non empty, then a field will be added to each every metric for
#   ## each field present in this setting. This field will contain
#   ## the computed aggregation for the group that the metric belonged to when
#   ## aggregated over that field.
#   ## The name of the field will be set to the name of the aggregation field,
#   ## suffixed with the string '_topk_aggregate'
#   # add_aggregate_fields = []



###############################################################################
#                            AGGREGATOR PLUGINS                               #
###############################################################################

# # Keep the aggregate basicstats of each metric passing through.
 [[aggregators.azuremetrics]]
#   ## General Aggregator Arguments:
#   ## The period on which to flush & clear the aggregator.
   period = "60s"
   period_tag = "60s" #period key is not available with the azuremetrics object
#   ## If true, the original metric will be dropped by the
#   ## aggregator and will not get sent to the output plugins.
   drop_original = true

 [[aggregators.azuremetrics]]
#   ## General Aggregator Arguments:
#   ## The period on which to flush & clear the aggregator.
   period = "10s"
   period_tag = "10s" #period key is not available with the azuremetrics object
#   ## If true, the original metric will be dropped by the
#   ## aggregator and will not get sent to the output plugins.
   drop_original = true

# [[aggregators.basicstats]]
#   ## General Aggregator Arguments:
#   ## The period on which to flush & clear the aggregator.
#   period = "30s"
#   ## If true, the original metric will be dropped by the
#   ## aggregator and will not get sent to the output plugins.
#   drop_original = false


# # Create aggregate histograms.
# [[aggregators.histogram]]
#   ## The period in which to flush the aggregator.
#   period = "30s"
#
#   ## If true, the original metric will be dropped by the
#   ## aggregator and will not get sent to the output plugins.
#   drop_original = false
#
#   ## Example config that aggregates all fields of the metric.
#   # [[aggregators.histogram.config]]
#   #   ## The set of buckets.
#   #   buckets = [0.0, 15.6, 34.5, 49.1, 71.5, 80.5, 94.5, 100.0]
#   #   ## The name of metric.
#   #   measurement_name = "cpu"
#
#   ## Example config that aggregates only specific fields of the metric.
#   # [[aggregators.histogram.config]]
#   #   ## The set of buckets.
#   #   buckets = [0.0, 10.0, 20.0, 30.0, 40.0, 50.0, 60.0, 70.0, 80.0, 90.0, 100.0]
#   #   ## The name of metric.
#   #   measurement_name = "diskio"
#   #   ## The concrete fields of metric
#   #   fields = ["io_time", "read_time", "write_time"]


# # Keep the aggregate min/max of each metric passing through.
# [[aggregators.minmax]]
#   ## General Aggregator Arguments:
#   ## The period on which to flush & clear the aggregator.
#   period = "30s"
#   ## If true, the original metric will be dropped by the
#   ## aggregator and will not get sent to the output plugins.
#   drop_original = false



###############################################################################
#                            INPUT PLUGINS                                    #
###############################################################################

# Read metrics about cpu usage
[[inputs.cpu]]
  ## Whether to report per-cpu stats or not
  percpu = true
  ## Whether to report total system cpu stats or not
  totalcpu = true
  ## If true, collect raw CPU time metrics.
  collect_cpu_time = false
  ## If true, compute and report the sum of all non-idle CPU states.
  report_active = false
  [inputs.cpu.tags]
    input_plugin="cpu"


# Read metrics about disk usage by mount point
[[inputs.disk]]
  ## By default stats will be gathered for all mount points.
  ## Set mount_points will restrict the stats to only the specified mount points.
  # mount_points = ["/"]

  ## Ignore mount points by filesystem type.
<<<<<<< HEAD
  ignore_fs = ["tmpfs", "devtmpfs", "devfs", "overlay", "aufs", "squashfs"]
  [inputs.disk.tags]
      input_plugin="disk"



=======
  ignore_fs = ["tmpfs", "devtmpfs", "devfs"]
  [inputs.disk.tags]
      input_plugin="disk"
>>>>>>> ee419a7c

# Read metrics about disk IO by device
[[inputs.diskio]]
  ## By default, telegraf will gather stats for all devices including
  ## disk partitions.
  ## Setting devices will restrict the stats to the specified devices.
  # devices = ["sda", "sdb", "vd*"]
  ## Uncomment the following line if you need disk serial numbers.
  # skip_serial_number = false
  #
  ## On systems which support it, device metadata can be added in the form of
  ## tags.
  ## Currently only Linux is supported via udev properties. You can view
  ## available properties for a device by running:
  ## 'udevadm info -q property -n /dev/sda'
  # device_tags = ["ID_FS_TYPE", "ID_FS_USAGE"]
  #
  ## Using the same metadata source as device_tags, you can also customize the
  ## name of the device via templates.
  ## The 'name_templates' parameter is a list of templates to try and apply to
  ## the device. The template may contain variables in the form of '$PROPERTY' or
  ## '${PROPERTY}'. The first template which does not contain any variables not
  ## present for the device is used as the device name tag.
  ## The typical use case is for LVM volumes, to get the VG/LV name instead of
  ## the near-meaningless DM-0 name.
  # name_templates = ["$ID_FS_LABEL","$DM_VG_NAME/$DM_LV_NAME"]
  [inputs.diskio.tags]
      input_plugin="diskio"


# Get kernel statistics from /proc/stat
[[inputs.kernel]]
  # no configuration
  [inputs.kernel.tags]
    input_plugin="kernel"

# Read metrics about memory usage
[[inputs.mem]]
  # no configuration
  [inputs.mem.tags]
    input_plugin="mem"

# Get the number of processes and group them by status
[[inputs.processes]]
  # no configuration
  [inputs.processes.tags]
    input_plugin="processes"
  
# Read metrics about swap memory usage
[[inputs.swap]]
  # no configuration
  [inputs.swap.tags]
    input_plugin="swap"
  
# Read metrics about system load & uptime
[[inputs.system]]
  # no configuration
  [inputs.system.tags]
    input_plugin="system"

# # Read stats from aerospike server(s)
# [[inputs.aerospike]]
#   ## Aerospike servers to connect to (with port)
#   ## This plugin will query all namespaces the aerospike
#   ## server has configured and get stats for them.
#   servers = ["localhost:3000"]
#
#   # username = "telegraf"
#   # password = "pa$$word"
#
#   ## Optional TLS Config
#   # enable_tls = false
#   # tls_ca = "/etc/telegraf/ca.pem"
#   # tls_cert = "/etc/telegraf/cert.pem"
#   # tls_key = "/etc/telegraf/key.pem"
#   ## If false, skip chain & host verification
#   # insecure_skip_verify = true


# # Read Apache status information (mod_status)
# [[inputs.apache]]
#   ## An array of URLs to gather from, must be directed at the machine
#   ## readable version of the mod_status page including the auto query string.
#   ## Default is "http://localhost/server-status?auto".
#   urls = ["http://localhost/server-status?auto"]
#
#   ## Credentials for basic HTTP authentication.
#   # username = "myuser"
#   # password = "mypassword"
#
#   ## Maximum time to receive response.
#   # response_timeout = "5s"
#
#   ## Optional TLS Config
#   # tls_ca = "/etc/telegraf/ca.pem"
#   # tls_cert = "/etc/telegraf/cert.pem"
#   # tls_key = "/etc/telegraf/key.pem"
#   ## Use TLS but skip chain & host verification
#   # insecure_skip_verify = false


# # Gather metrics from Apache Aurora schedulers
# [[inputs.aurora]]
#   ## Schedulers are the base addresses of your Aurora Schedulers
#   schedulers = ["http://127.0.0.1:8081"]
#
#   ## Set of role types to collect metrics from.
#   ##
#   ## The scheduler roles are checked each interval by contacting the
#   ## scheduler nodes; zookeeper is not contacted.
#   # roles = ["leader", "follower"]
#
#   ## Timeout is the max time for total network operations.
#   # timeout = "5s"
#
#   ## Username and password are sent using HTTP Basic Auth.
#   # username = "username"
#   # password = "pa$$word"
#
#   ## Optional TLS Config
#   # tls_ca = "/etc/telegraf/ca.pem"
#   # tls_cert = "/etc/telegraf/cert.pem"
#   # tls_key = "/etc/telegraf/key.pem"
#   ## Use TLS but skip chain & host verification
#   # insecure_skip_verify = false


# # Read metrics of bcache from stats_total and dirty_data
# [[inputs.bcache]]
#   ## Bcache sets path
#   ## If not specified, then default is:
#   bcachePath = "/sys/fs/bcache"
#
#   ## By default, telegraf gather stats for all bcache devices
#   ## Setting devices will restrict the stats to the specified
#   ## bcache devices.
#   bcacheDevs = ["bcache0"]


# # Collect bond interface status, slaves statuses and failures count
# [[inputs.bond]]
#   ## Sets 'proc' directory path
#   ## If not specified, then default is /proc
#   # host_proc = "/proc"
#
#   ## By default, telegraf gather stats for all bond interfaces
#   ## Setting interfaces will restrict the stats to the specified
#   ## bond interfaces.
#   # bond_interfaces = ["bond0"]


# # Collect Kafka topics and consumers status from Burrow HTTP API.
# [[inputs.burrow]]
#   ## Burrow API endpoints in format "schema://host:port".
#   ## Default is "http://localhost:8000".
#   servers = ["http://localhost:8000"]
#
#   ## Override Burrow API prefix.
#   ## Useful when Burrow is behind reverse-proxy.
#   # api_prefix = "/v3/kafka"
#
#   ## Maximum time to receive response.
#   # response_timeout = "5s"
#
#   ## Limit per-server concurrent connections.
#   ## Useful in case of large number of topics or consumer groups.
#   # concurrent_connections = 20
#
#   ## Filter clusters, default is no filtering.
#   ## Values can be specified as glob patterns.
#   # clusters_include = []
#   # clusters_exclude = []
#
#   ## Filter consumer groups, default is no filtering.
#   ## Values can be specified as glob patterns.
#   # groups_include = []
#   # groups_exclude = []
#
#   ## Filter topics, default is no filtering.
#   ## Values can be specified as glob patterns.
#   # topics_include = []
#   # topics_exclude = []
#
#   ## Credentials for basic HTTP authentication.
#   # username = ""
#   # password = ""
#
#   ## Optional SSL config
#   # ssl_ca = "/etc/telegraf/ca.pem"
#   # ssl_cert = "/etc/telegraf/cert.pem"
#   # ssl_key = "/etc/telegraf/key.pem"
#   # insecure_skip_verify = false


# # Collects performance metrics from the MON and OSD nodes in a Ceph storage cluster.
# [[inputs.ceph]]
#   ## This is the recommended interval to poll.  Too frequent and you will lose
#   ## data points due to timeouts during rebalancing and recovery
#   interval = '1m'
#
#   ## All configuration values are optional, defaults are shown below
#
#   ## location of ceph binary
#   ceph_binary = "/usr/bin/ceph"
#
#   ## directory in which to look for socket files
#   socket_dir = "/var/run/ceph"
#
#   ## prefix of MON and OSD socket files, used to determine socket type
#   mon_prefix = "ceph-mon"
#   osd_prefix = "ceph-osd"
#
#   ## suffix used to identify socket files
#   socket_suffix = "asok"
#
#   ## Ceph user to authenticate as
#   ceph_user = "client.admin"
#
#   ## Ceph configuration to use to locate the cluster
#   ceph_config = "/etc/ceph/ceph.conf"
#
#   ## Whether to gather statistics via the admin socket
#   gather_admin_socket_stats = true
#
#   ## Whether to gather statistics via ceph commands
#   gather_cluster_stats = false


# # Read specific statistics per cgroup
# [[inputs.cgroup]]
#   ## Directories in which to look for files, globs are supported.
#   ## Consider restricting paths to the set of cgroups you really
#   ## want to monitor if you have a large number of cgroups, to avoid
#   ## any cardinality issues.
#   # paths = [
#   #   "/cgroup/memory",
#   #   "/cgroup/memory/child1",
#   #   "/cgroup/memory/child2/*",
#   # ]
#   ## cgroup stat fields, as file names, globs are supported.
#   ## these file names are appended to each path from above.
#   # files = ["memory.*usage*", "memory.limit_in_bytes"]


# # Get standard chrony metrics, requires chronyc executable.
# [[inputs.chrony]]
#   ## If true, chronyc tries to perform a DNS lookup for the time server.
#   # dns_lookup = false


# # Pull Metric Statistics from Amazon CloudWatch
# [[inputs.cloudwatch]]
#   ## Amazon Region
#   region = "us-east-1"
#
#   ## Amazon Credentials
#   ## Credentials are loaded in the following order
#   ## 1) Assumed credentials via STS if role_arn is specified
#   ## 2) explicit credentials from 'access_key' and 'secret_key'
#   ## 3) shared profile from 'profile'
#   ## 4) environment variables
#   ## 5) shared credentials file
#   ## 6) EC2 Instance Profile
#   #access_key = ""
#   #secret_key = ""
#   #token = ""
#   #role_arn = ""
#   #profile = ""
#   #shared_credential_file = ""
#
#   # The minimum period for Cloudwatch metrics is 1 minute (60s). However not all
#   # metrics are made available to the 1 minute period. Some are collected at
#   # 3 minute, 5 minute, or larger intervals. See https://aws.amazon.com/cloudwatch/faqs/#monitoring.
#   # Note that if a period is configured that is smaller than the minimum for a
#   # particular metric, that metric will not be returned by the Cloudwatch API
#   # and will not be collected by Telegraf.
#   #
#   ## Requested CloudWatch aggregation Period (required - must be a multiple of 60s)
#   period = "5m"
#
#   ## Collection Delay (required - must account for metrics availability via CloudWatch API)
#   delay = "5m"
#
#   ## Recommended: use metric 'interval' that is a multiple of 'period' to avoid
#   ## gaps or overlap in pulled data
#   interval = "5m"
#
#   ## Configure the TTL for the internal cache of metrics.
#   ## Defaults to 1 hr if not specified
#   #cache_ttl = "10m"
#
#   ## Metric Statistic Namespace (required)
#   namespace = "AWS/ELB"
#
#   ## Maximum requests per second. Note that the global default AWS rate limit is
#   ## 400 reqs/sec, so if you define multiple namespaces, these should add up to a
#   ## maximum of 400. Optional - default value is 200.
#   ## See http://docs.aws.amazon.com/AmazonCloudWatch/latest/monitoring/cloudwatch_limits.html
#   ratelimit = 200
#
#   ## Metrics to Pull (optional)
#   ## Defaults to all Metrics in Namespace if nothing is provided
#   ## Refreshes Namespace available metrics every 1h
#   #[[inputs.cloudwatch.metrics]]
#   #  names = ["Latency", "RequestCount"]
#   #
#   #  ## Dimension filters for Metric (optional)
#   #  [[inputs.cloudwatch.metrics.dimensions]]
#   #    name = "LoadBalancerName"
#   #    value = "p-example"


# # Collects conntrack stats from the configured directories and files.
# [[inputs.conntrack]]
#    ## The following defaults would work with multiple versions of conntrack.
#    ## Note the nf_ and ip_ filename prefixes are mutually exclusive across
#    ## kernel versions, as are the directory locations.
#
#    ## Superset of filenames to look for within the conntrack dirs.
#    ## Missing files will be ignored.
#    files = ["ip_conntrack_count","ip_conntrack_max",
#             "nf_conntrack_count","nf_conntrack_max"]
#
#    ## Directories to search within for the conntrack files above.
#    ## Missing directrories will be ignored.
#    dirs = ["/proc/sys/net/ipv4/netfilter","/proc/sys/net/netfilter"]


# # Gather health check statuses from services registered in Consul
# [[inputs.consul]]
#   ## Consul server address
#   # address = "localhost"
#
#   ## URI scheme for the Consul server, one of "http", "https"
#   # scheme = "http"
#
#   ## ACL token used in every request
#   # token = ""
#
#   ## HTTP Basic Authentication username and password.
#   # username = ""
#   # password = ""
#
#   ## Data centre to query the health checks from
#   # datacentre = ""
#
#   ## Optional TLS Config
#   # tls_ca = "/etc/telegraf/ca.pem"
#   # tls_cert = "/etc/telegraf/cert.pem"
#   # tls_key = "/etc/telegraf/key.pem"
#   ## Use TLS but skip chain & host verification
#   # insecure_skip_verify = true
#
#   ## Consul checks' tag splitting
#   # When tags are formatted like "key:value" with ":" as a delimiter then
#   # they will be splitted and reported as proper key:value in Telegraf
#   # tag_delimiter = ":"


# # Read metrics from one or many couchbase clusters
# [[inputs.couchbase]]
#   ## specify servers via a url matching:
#   ##  [protocol://][:password]@address[:port]
#   ##  e.g.
#   ##    http://couchbase-0.example.com/
#   ##    http://admin:secret@couchbase-0.example.com:8091/
#   ##
#   ## If no servers are specified, then localhost is used as the host.
#   ## If no protocol is specified, HTTP is used.
#   ## If no port is specified, 8091 is used.
#   servers = ["http://localhost:8091"]


# # Read CouchDB Stats from one or more servers
# [[inputs.couchdb]]
#   ## Works with CouchDB stats endpoints out of the box
#   ## Multiple HOSTs from which to read CouchDB stats:
#   hosts = ["http://localhost:8086/_stats"]


# # Input plugin for DC/OS metrics
# [[inputs.dcos]]
#   ## The DC/OS cluster URL.
#   cluster_url = "https://dcos-ee-master-1"
#
#   ## The ID of the service account.
#   service_account_id = "telegraf"
#   ## The private key file for the service account.
#   service_account_private_key = "/etc/telegraf/telegraf-sa-key.pem"
#
#   ## Path containing login token.  If set, will read on every gather.
#   # token_file = "/home/dcos/.dcos/token"
#
#   ## In all filter options if both include and exclude are empty all items
#   ## will be collected.  Arrays may contain glob patterns.
#   ##
#   ## Node IDs to collect metrics from.  If a node is excluded, no metrics will
#   ## be collected for its containers or apps.
#   # node_include = []
#   # node_exclude = []
#   ## Container IDs to collect container metrics from.
#   # container_include = []
#   # container_exclude = []
#   ## Container IDs to collect app metrics from.
#   # app_include = []
#   # app_exclude = []
#
#   ## Maximum concurrent connections to the cluster.
#   # max_connections = 10
#   ## Maximum time to receive a response from cluster.
#   # response_timeout = "20s"
#
#   ## Optional TLS Config
#   # tls_ca = "/etc/telegraf/ca.pem"
#   # tls_cert = "/etc/telegraf/cert.pem"
#   # tls_key = "/etc/telegraf/key.pem"
#   ## If false, skip chain & host verification
#   # insecure_skip_verify = true
#
#   ## Recommended filtering to reduce series cardinality.
#   # [inputs.dcos.tagdrop]
#   #   path = ["/var/lib/mesos/slave/slaves/*"]


# # Read metrics from one or many disque servers
# [[inputs.disque]]
#   ## An array of URI to gather stats about. Specify an ip or hostname
#   ## with optional port and password.
#   ## ie disque://localhost, disque://10.10.3.33:18832, 10.0.0.1:10000, etc.
#   ## If no servers are specified, then localhost is used as the host.
#   servers = ["localhost"]


# # Provide a native collection for dmsetup based statistics for dm-cache
# [[inputs.dmcache]]
#   ## Whether to report per-device stats or not
#   per_device = true


# # Query given DNS server and gives statistics
# [[inputs.dns_query]]
#   ## servers to query
#   servers = ["8.8.8.8"]
#
#   ## Network is the network protocol name.
#   # network = "udp"
#
#   ## Domains or subdomains to query.
#   # domains = ["."]
#
#   ## Query record type.
#   ## Posible values: A, AAAA, CNAME, MX, NS, PTR, TXT, SOA, SPF, SRV.
#   # record_type = "A"
#
#   ## Dns server port.
#   # port = 53
#
#   ## Query timeout in seconds.
#   # timeout = 2


# # Read metrics about docker containers
# [[inputs.docker]]
#   ## Docker Endpoint
#   ##   To use TCP, set endpoint = "tcp://[ip]:[port]"
#   ##   To use environment variables (ie, docker-machine), set endpoint = "ENV"
#   endpoint = "unix:///var/run/docker.sock"
#
#   ## Set to true to collect Swarm metrics(desired_replicas, running_replicas)
#   gather_services = false
#
#   ## Only collect metrics for these containers, collect all if empty
#   container_names = []
#
#   ## Containers to include and exclude. Globs accepted.
#   ## Note that an empty array for both will include all containers
#   container_name_include = []
#   container_name_exclude = []
#
#   ## Container states to include and exclude. Globs accepted.
#   ## When empty only containers in the "running" state will be captured.
#   # container_state_include = []
#   # container_state_exclude = []
#
#   ## Timeout for docker list, info, and stats commands
#   timeout = "5s"
#
#   ## Whether to report for each container per-device blkio (8:0, 8:1...) and
#   ## network (eth0, eth1, ...) stats or not
#   perdevice = true
#   ## Whether to report for each container total blkio and network stats or not
#   total = false
#   ## Which environment variables should we use as a tag
#   ##tag_env = ["JAVA_HOME", "HEAP_SIZE"]
#
#   ## docker labels to include and exclude as tags.  Globs accepted.
#   ## Note that an empty array for both will include all labels as tags
#   docker_label_include = []
#   docker_label_exclude = []
#
#   ## Optional TLS Config
#   # tls_ca = "/etc/telegraf/ca.pem"
#   # tls_cert = "/etc/telegraf/cert.pem"
#   # tls_key = "/etc/telegraf/key.pem"
#   ## Use TLS but skip chain & host verification
#   # insecure_skip_verify = false


# # Read statistics from one or many dovecot servers
# [[inputs.dovecot]]
#   ## specify dovecot servers via an address:port list
#   ##  e.g.
#   ##    localhost:24242
#   ##
#   ## If no servers are specified, then localhost is used as the host.
#   servers = ["localhost:24242"]
#   ## Type is one of "user", "domain", "ip", or "global"
#   type = "global"
#   ## Wildcard matches like "*.com". An empty string "" is same as "*"
#   ## If type = "ip" filters should be <IP/network>
#   filters = [""]


# # Read stats from one or more Elasticsearch servers or clusters
# [[inputs.elasticsearch]]
#   ## specify a list of one or more Elasticsearch servers
#   # you can add username and password to your url to use basic authentication:
#   # servers = ["http://user:pass@localhost:9200"]
#   servers = ["http://localhost:9200"]
#
#   ## Timeout for HTTP requests to the elastic search server(s)
#   http_timeout = "5s"
#
#   ## When local is true (the default), the node will read only its own stats.
#   ## Set local to false when you want to read the node stats from all nodes
#   ## of the cluster.
#   local = true
#
#   ## Set cluster_health to true when you want to also obtain cluster health stats
#   cluster_health = false
#
#   ## Adjust cluster_health_level when you want to also obtain detailed health stats
#   ## The options are
#   ##  - indices (default)
#   ##  - cluster
#   # cluster_health_level = "indices"
#
#   ## Set cluster_stats to true when you want to also obtain cluster stats from the
#   ## Master node.
#   cluster_stats = false
#
#   ## node_stats is a list of sub-stats that you want to have gathered. Valid options
#   ## are "indices", "os", "process", "jvm", "thread_pool", "fs", "transport", "http",
#   ## "breaker". Per default, all stats are gathered.
#   # node_stats = ["jvm", "http"]
#
#   ## Optional TLS Config
#   # tls_ca = "/etc/telegraf/ca.pem"
#   # tls_cert = "/etc/telegraf/cert.pem"
#   # tls_key = "/etc/telegraf/key.pem"
#   ## Use TLS but skip chain & host verification
#   # insecure_skip_verify = false


# # Read metrics from one or more commands that can output to stdout
# [[inputs.exec]]
#   ## Commands array
#   commands = [
#     "/tmp/test.sh",
#     "/usr/bin/mycollector --foo=bar",
#     "/tmp/collect_*.sh"
#   ]
#
#   ## Timeout for each command to complete.
#   timeout = "5s"
#
#   ## measurement name suffix (for separating different commands)
#   name_suffix = "_mycollector"
#
#   ## Data format to consume.
#   ## Each data format has its own unique set of configuration options, read
#   ## more about them here:
#   ## https://github.com/influxdata/telegraf/blob/master/docs/DATA_FORMATS_INPUT.md
#   data_format = "influx"


# # Read metrics from fail2ban.
# [[inputs.fail2ban]]
#   ## Use sudo to run fail2ban-client
#   use_sudo = false


# # Read devices value(s) from a Fibaro controller
# [[inputs.fibaro]]
#   ## Required Fibaro controller address/hostname.
#   ## Note: at the time of writing this plugin, Fibaro only implemented http - no https available
#   url = "http://<controller>:80"
#
#   ## Required credentials to access the API (http://<controller/api/<component>)
#   username = "<username>"
#   password = "<password>"
#
#   ## Amount of time allowed to complete the HTTP request
#   # timeout = "5s"


# # Read stats about given file(s)
# [[inputs.filestat]]
#   ## Files to gather stats about.
#   ## These accept standard unix glob matching rules, but with the addition of
#   ## ** as a "super asterisk". ie:
#   ##   "/var/log/**.log"  -> recursively find all .log files in /var/log
#   ##   "/var/log/*/*.log" -> find all .log files with a parent dir in /var/log
#   ##   "/var/log/apache.log" -> just tail the apache log file
#   ##
#   ## See https://github.com/gobwas/glob for more examples
#   ##
#   files = ["/var/log/**.log"]
#   ## If true, read the entire file and calculate an md5 checksum.
#   md5 = false


# # Read metrics exposed by fluentd in_monitor plugin
# [[inputs.fluentd]]
#   ## This plugin reads information exposed by fluentd (using /api/plugins.json endpoint).
#   ##
#   ## Endpoint:
#   ## - only one URI is allowed
#   ## - https is not supported
#   endpoint = "http://localhost:24220/api/plugins.json"
#
#   ## Define which plugins have to be excluded (based on "type" field - e.g. monitor_agent)
#   exclude = [
# 	  "monitor_agent",
# 	  "dummy",
#   ]


# # Read flattened metrics from one or more GrayLog HTTP endpoints
# [[inputs.graylog]]
#   ## API endpoint, currently supported API:
#   ##
#   ##   - multiple  (Ex http://<host>:12900/system/metrics/multiple)
#   ##   - namespace (Ex http://<host>:12900/system/metrics/namespace/{namespace})
#   ##
#   ## For namespace endpoint, the metrics array will be ignored for that call.
#   ## Endpoint can contain namespace and multiple type calls.
#   ##
#   ## Please check http://[graylog-server-ip]:12900/api-browser for full list
#   ## of endpoints
#   servers = [
#     "http://[graylog-server-ip]:12900/system/metrics/multiple",
#   ]
#
#   ## Metrics list
#   ## List of metrics can be found on Graylog webservice documentation.
#   ## Or by hitting the the web service api at:
#   ##   http://[graylog-host]:12900/system/metrics
#   metrics = [
#     "jvm.cl.loaded",
#     "jvm.memory.pools.Metaspace.committed"
#   ]
#
#   ## Username and password
#   username = ""
#   password = ""
#
#   ## Optional TLS Config
#   # tls_ca = "/etc/telegraf/ca.pem"
#   # tls_cert = "/etc/telegraf/cert.pem"
#   # tls_key = "/etc/telegraf/key.pem"
#   ## Use TLS but skip chain & host verification
#   # insecure_skip_verify = false


# # Read metrics of haproxy, via socket or csv stats page
# [[inputs.haproxy]]
#   ## An array of address to gather stats about. Specify an ip on hostname
#   ## with optional port. ie localhost, 10.10.3.33:1936, etc.
#   ## Make sure you specify the complete path to the stats endpoint
#   ## including the protocol, ie http://10.10.3.33:1936/haproxy?stats
#
#   ## If no servers are specified, then default to 127.0.0.1:1936/haproxy?stats
#   servers = ["http://myhaproxy.com:1936/haproxy?stats"]
#
#   ## You can also use local socket with standard wildcard globbing.
#   ## Server address not starting with 'http' will be treated as a possible
#   ## socket, so both examples below are valid.
#   # servers = ["socket:/run/haproxy/admin.sock", "/run/haproxy/*.sock"]
#
#   ## By default, some of the fields are renamed from what haproxy calls them.
#   ## Setting this option to true results in the plugin keeping the original
#   ## field names.
#   # keep_field_names = false
#
#   ## Optional TLS Config
#   # tls_ca = "/etc/telegraf/ca.pem"
#   # tls_cert = "/etc/telegraf/cert.pem"
#   # tls_key = "/etc/telegraf/key.pem"
#   ## Use TLS but skip chain & host verification
#   # insecure_skip_verify = false


# # Monitor disks' temperatures using hddtemp
# [[inputs.hddtemp]]
#   ## By default, telegraf gathers temps data from all disks detected by the
#   ## hddtemp.
#   ##
#   ## Only collect temps from the selected disks.
#   ##
#   ## A * as the device name will return the temperature values of all disks.
#   ##
#   # address = "127.0.0.1:7634"
#   # devices = ["sda", "*"]


# # Read formatted metrics from one or more HTTP endpoints
# [[inputs.http]]
#   ## One or more URLs from which to read formatted metrics
#   urls = [
#     "http://localhost/metrics"
#   ]
#
#   ## HTTP method
#   # method = "GET"
#
#   ## Optional HTTP headers
#   # headers = {"X-Special-Header" = "Special-Value"}
#
#   ## Optional HTTP Basic Auth Credentials
#   # username = "username"
#   # password = "pa$$word"
#
#   ## Tag all metrics with the url
#   # tag_url = true
#
#   ## Optional TLS Config
#   # tls_ca = "/etc/telegraf/ca.pem"
#   # tls_cert = "/etc/telegraf/cert.pem"
#   # tls_key = "/etc/telegraf/key.pem"
#   ## Use TLS but skip chain & host verification
#   # insecure_skip_verify = false
#
#   ## Amount of time allowed to complete the HTTP request
#   # timeout = "5s"
#
#   ## Data format to consume.
#   ## Each data format has its own unique set of configuration options, read
#   ## more about them here:
#   ## https://github.com/influxdata/telegraf/blob/master/docs/DATA_FORMATS_INPUT.md
#   # data_format = "influx"


# # HTTP/HTTPS request given an address a method and a timeout
# [[inputs.http_response]]
#   ## Server address (default http://localhost)
#   # address = "http://localhost"
#
#   ## Set http_proxy (telegraf uses the system wide proxy settings if it's is not set)
#   # http_proxy = "http://localhost:8888"
#
#   ## Set response_timeout (default 5 seconds)
#   # response_timeout = "5s"
#
#   ## HTTP Request Method
#   # method = "GET"
#
#   ## Whether to follow redirects from the server (defaults to false)
#   # follow_redirects = false
#
#   ## Optional HTTP Request Body
#   # body = '''
#   # {'fake':'data'}
#   # '''
#
#   ## Optional substring or regex match in body of the response
#   # response_string_match = "\"service_status\": \"up\""
#   # response_string_match = "ok"
#   # response_string_match = "\".*_status\".?:.?\"up\""
#
#   ## Optional TLS Config
#   # tls_ca = "/etc/telegraf/ca.pem"
#   # tls_cert = "/etc/telegraf/cert.pem"
#   # tls_key = "/etc/telegraf/key.pem"
#   ## Use TLS but skip chain & host verification
#   # insecure_skip_verify = false
#
#   ## HTTP Request Headers (all values must be strings)
#   # [inputs.http_response.headers]
#   #   Host = "github.com"


# # Read flattened metrics from one or more JSON HTTP endpoints
# [[inputs.httpjson]]
#   ## NOTE This plugin only reads numerical measurements, strings and booleans
#   ## will be ignored.
#
#   ## Name for the service being polled.  Will be appended to the name of the
#   ## measurement e.g. httpjson_webserver_stats
#   ##
#   ## Deprecated (1.3.0): Use name_override, name_suffix, name_prefix instead.
#   name = "webserver_stats"
#
#   ## URL of each server in the service's cluster
#   servers = [
#     "http://localhost:9999/stats/",
#     "http://localhost:9998/stats/",
#   ]
#   ## Set response_timeout (default 5 seconds)
#   response_timeout = "5s"
#
#   ## HTTP method to use: GET or POST (case-sensitive)
#   method = "GET"
#
#   ## List of tag names to extract from top-level of JSON server response
#   # tag_keys = [
#   #   "my_tag_1",
#   #   "my_tag_2"
#   # ]
#
#   ## Optional TLS Config
#   # tls_ca = "/etc/telegraf/ca.pem"
#   # tls_cert = "/etc/telegraf/cert.pem"
#   # tls_key = "/etc/telegraf/key.pem"
#   ## Use TLS but skip chain & host verification
#   # insecure_skip_verify = false
#
#   ## HTTP parameters (all values must be strings).  For "GET" requests, data
#   ## will be included in the query.  For "POST" requests, data will be included
#   ## in the request body as "x-www-form-urlencoded".
#   # [inputs.httpjson.parameters]
#   #   event_type = "cpu_spike"
#   #   threshold = "0.75"
#
#   ## HTTP Headers (all values must be strings)
#   # [inputs.httpjson.headers]
#   #   X-Auth-Token = "my-xauth-token"
#   #   apiVersion = "v1"


# # Read InfluxDB-formatted JSON metrics from one or more HTTP endpoints
# [[inputs.influxdb]]
#   ## Works with InfluxDB debug endpoints out of the box,
#   ## but other services can use this format too.
#   ## See the influxdb plugin's README for more details.
#
#   ## Multiple URLs from which to read InfluxDB-formatted JSON
#   ## Default is "http://localhost:8086/debug/vars".
#   urls = [
#     "http://localhost:8086/debug/vars"
#   ]
#
#   ## Optional TLS Config
#   # tls_ca = "/etc/telegraf/ca.pem"
#   # tls_cert = "/etc/telegraf/cert.pem"
#   # tls_key = "/etc/telegraf/key.pem"
#   ## Use TLS but skip chain & host verification
#   # insecure_skip_verify = false
#
#   ## http request & header timeout
#   timeout = "5s"


# # Collect statistics about itself
# [[inputs.internal]]
#   ## If true, collect telegraf memory stats.
#   # collect_memstats = true


# # This plugin gathers interrupts data from /proc/interrupts and /proc/softirqs.
# [[inputs.interrupts]]
#   ## To filter which IRQs to collect, make use of tagpass / tagdrop, i.e.
#   # [inputs.interrupts.tagdrop]
#     # irq = [ "NET_RX", "TASKLET" ]


# # Read metrics from the bare metal servers via IPMI
# [[inputs.ipmi_sensor]]
#   ## optionally specify the path to the ipmitool executable
#   # path = "/usr/bin/ipmitool"
#   ##
#   ## optionally force session privilege level. Can be CALLBACK, USER, OPERATOR, ADMINISTRATOR
#   # privilege = "ADMINISTRATOR"
#   ##
#   ## optionally specify one or more servers via a url matching
#   ##  [username[:password]@][protocol[(address)]]
#   ##  e.g.
#   ##    root:passwd@lan(127.0.0.1)
#   ##
#   ## if no servers are specified, local machine sensor stats will be queried
#   ##
#   # servers = ["USERID:PASSW0RD@lan(192.168.1.1)"]
#
#   ## Recommended: use metric 'interval' that is a multiple of 'timeout' to avoid
#   ## gaps or overlap in pulled data
#   interval = "30s"
#
#   ## Timeout for the ipmitool command to complete
#   timeout = "20s"


# # Gather packets and bytes counters from Linux ipsets
# [[inputs.ipset]]
#   ## By default, we only show sets which have already matched at least 1 packet.
#   ## set include_unmatched_sets = true to gather them all.
#   include_unmatched_sets = false
#   ## Adjust your sudo settings appropriately if using this option ("sudo ipset save")
#   use_sudo = false
#   ## The default timeout of 1s for ipset execution can be overridden here:
#   # timeout = "1s"


# # Gather packets and bytes throughput from iptables
# [[inputs.iptables]]
#   ## iptables require root access on most systems.
#   ## Setting 'use_sudo' to true will make use of sudo to run iptables.
#   ## Users must configure sudo to allow telegraf user to run iptables with no password.
#   ## iptables can be restricted to only list command "iptables -nvL".
#   use_sudo = false
#   ## Setting 'use_lock' to true runs iptables with the "-w" option.
#   ## Adjust your sudo settings appropriately if using this option ("iptables -wnvl")
#   use_lock = false
#   ## defines the table to monitor:
#   table = "filter"
#   ## defines the chains to monitor.
#   ## NOTE: iptables rules without a comment will not be monitored.
#   ## Read the plugin documentation for more information.
#   chains = [ "INPUT" ]


# # Read JMX metrics through Jolokia
# [[inputs.jolokia]]
#   # DEPRECATED: the jolokia plugin has been deprecated in favor of the
#   # jolokia2 plugin
#   # see https://github.com/influxdata/telegraf/tree/master/plugins/inputs/jolokia2
#
#   ## This is the context root used to compose the jolokia url
#   ## NOTE that Jolokia requires a trailing slash at the end of the context root
#   ## NOTE that your jolokia security policy must allow for POST requests.
#   context = "/jolokia/"
#
#   ## This specifies the mode used
#   # mode = "proxy"
#   #
#   ## When in proxy mode this section is used to specify further
#   ## proxy address configurations.
#   ## Remember to change host address to fit your environment.
#   # [inputs.jolokia.proxy]
#   #   host = "127.0.0.1"
#   #   port = "8080"
#
#   ## Optional http timeouts
#   ##
#   ## response_header_timeout, if non-zero, specifies the amount of time to wait
#   ## for a server's response headers after fully writing the request.
#   # response_header_timeout = "3s"
#   ##
#   ## client_timeout specifies a time limit for requests made by this client.
#   ## Includes connection time, any redirects, and reading the response body.
#   # client_timeout = "4s"
#
#   ## Attribute delimiter
#   ##
#   ## When multiple attributes are returned for a single
#   ## [inputs.jolokia.metrics], the field name is a concatenation of the metric
#   ## name, and the attribute name, separated by the given delimiter.
#   # delimiter = "_"
#
#   ## List of servers exposing jolokia read service
#   [[inputs.jolokia.servers]]
#     name = "as-server-01"
#     host = "127.0.0.1"
#     port = "8080"
#     # username = "myuser"
#     # password = "mypassword"
#
#   ## List of metrics collected on above servers
#   ## Each metric consists in a name, a jmx path and either
#   ## a pass or drop slice attribute.
#   ## This collect all heap memory usage metrics.
#   [[inputs.jolokia.metrics]]
#     name = "heap_memory_usage"
#     mbean  = "java.lang:type=Memory"
#     attribute = "HeapMemoryUsage"
#
#   ## This collect thread counts metrics.
#   [[inputs.jolokia.metrics]]
#     name = "thread_count"
#     mbean  = "java.lang:type=Threading"
#     attribute = "TotalStartedThreadCount,ThreadCount,DaemonThreadCount,PeakThreadCount"
#
#   ## This collect number of class loaded/unloaded counts metrics.
#   [[inputs.jolokia.metrics]]
#     name = "class_count"
#     mbean  = "java.lang:type=ClassLoading"
#     attribute = "LoadedClassCount,UnloadedClassCount,TotalLoadedClassCount"


# # Read JMX metrics from a Jolokia REST agent endpoint
# [[inputs.jolokia2_agent]]
#   # default_tag_prefix      = ""
#   # default_field_prefix    = ""
#   # default_field_separator = "."
#
#   # Add agents URLs to query
#   urls = ["http://localhost:8080/jolokia"]
#   # username = ""
#   # password = ""
#   # response_timeout = "5s"
#
#   ## Optional TLS config
#   # tls_ca   = "/var/private/ca.pem"
#   # tls_cert = "/var/private/client.pem"
#   # tls_key  = "/var/private/client-key.pem"
#   # insecure_skip_verify = false
#
#   ## Add metrics to read
#   [[inputs.jolokia2_agent.metric]]
#     name  = "java_runtime"
#     mbean = "java.lang:type=Runtime"
#     paths = ["Uptime"]


# # Read JMX metrics from a Jolokia REST proxy endpoint
# [[inputs.jolokia2_proxy]]
#   # default_tag_prefix      = ""
#   # default_field_prefix    = ""
#   # default_field_separator = "."
#
#   ## Proxy agent
#   url = "http://localhost:8080/jolokia"
#   # username = ""
#   # password = ""
#   # response_timeout = "5s"
#
#   ## Optional TLS config
#   # tls_ca   = "/var/private/ca.pem"
#   # tls_cert = "/var/private/client.pem"
#   # tls_key  = "/var/private/client-key.pem"
#   # insecure_skip_verify = false
#
#   ## Add proxy targets to query
#   # default_target_username = ""
#   # default_target_password = ""
#   [[inputs.jolokia2_proxy.target]]
#     url = "service:jmx:rmi:///jndi/rmi://targethost:9999/jmxrmi"
#     # username = ""
#     # password = ""
#
#   ## Add metrics to read
#   [[inputs.jolokia2_proxy.metric]]
#     name  = "java_runtime"
#     mbean = "java.lang:type=Runtime"
#     paths = ["Uptime"]


# # Read Kapacitor-formatted JSON metrics from one or more HTTP endpoints
# [[inputs.kapacitor]]
#   ## Multiple URLs from which to read Kapacitor-formatted JSON
#   ## Default is "http://localhost:9092/kapacitor/v1/debug/vars".
#   urls = [
#     "http://localhost:9092/kapacitor/v1/debug/vars"
#   ]
#
#   ## Time limit for http requests
#   timeout = "5s"
#
#   ## Optional TLS Config
#   # tls_ca = "/etc/telegraf/ca.pem"
#   # tls_cert = "/etc/telegraf/cert.pem"
#   # tls_key = "/etc/telegraf/key.pem"
#   ## Use TLS but skip chain & host verification
#   # insecure_skip_verify = false


# # Get kernel statistics from /proc/vmstat
# [[inputs.kernel_vmstat]]
#   # no configuration


# # Read metrics from the kubernetes kubelet api
# [[inputs.kubernetes]]
#   ## URL for the kubelet
#   url = "http://1.1.1.1:10255"
#
#   ## Use bearer token for authorization
#   # bearer_token = /path/to/bearer/token
#
#   ## Set response_timeout (default 5 seconds)
#   # response_timeout = "5s"
#
#   ## Optional TLS Config
#   # tls_ca = /path/to/cafile
#   # tls_cert = /path/to/certfile
#   # tls_key = /path/to/keyfile
#   ## Use TLS but skip chain & host verification
#   # insecure_skip_verify = false


# # Read metrics from a LeoFS Server via SNMP
# [[inputs.leofs]]
#   ## An array of URLs of the form:
#   ##   host [ ":" port]
#   servers = ["127.0.0.1:4020"]


# # Provides Linux sysctl fs metrics
# [[inputs.linux_sysctl_fs]]
#   # no configuration


# # Read metrics from local Lustre service on OST, MDS
# [[inputs.lustre2]]
#   ## An array of /proc globs to search for Lustre stats
#   ## If not specified, the default will work on Lustre 2.5.x
#   ##
#   # ost_procfiles = [
#   #   "/proc/fs/lustre/obdfilter/*/stats",
#   #   "/proc/fs/lustre/osd-ldiskfs/*/stats",
#   #   "/proc/fs/lustre/obdfilter/*/job_stats",
#   # ]
#   # mds_procfiles = [
#   #   "/proc/fs/lustre/mdt/*/md_stats",
#   #   "/proc/fs/lustre/mdt/*/job_stats",
#   # ]


# # Gathers metrics from the /3.0/reports MailChimp API
# [[inputs.mailchimp]]
#   ## MailChimp API key
#   ## get from https://admin.mailchimp.com/account/api/
#   api_key = "" # required
#   ## Reports for campaigns sent more than days_old ago will not be collected.
#   ## 0 means collect all.
#   days_old = 0
#   ## Campaign ID to get, if empty gets all campaigns, this option overrides days_old
#   # campaign_id = ""


# # Read metrics from one or many mcrouter servers
# [[inputs.mcrouter]]
#   ## An array of address to gather stats about. Specify an ip or hostname
#   ## with port. ie tcp://localhost:11211, tcp://10.0.0.1:11211, etc.
# 	servers = ["tcp://localhost:11211", "unix:///var/run/mcrouter.sock"]
#
# 	## Timeout for metric collections from all servers.  Minimum timeout is "1s".
#   # timeout = "5s"


# # Read metrics from one or many memcached servers
# [[inputs.memcached]]
#   ## An array of address to gather stats about. Specify an ip on hostname
#   ## with optional port. ie localhost, 10.0.0.1:11211, etc.
#   servers = ["localhost:11211"]
#   # unix_sockets = ["/var/run/memcached.sock"]


# # Telegraf plugin for gathering metrics from N Mesos masters
# [[inputs.mesos]]
#   ## Timeout, in ms.
#   timeout = 100
#   ## A list of Mesos masters.
#   masters = ["http://localhost:5050"]
#   ## Master metrics groups to be collected, by default, all enabled.
#   master_collections = [
#     "resources",
#     "master",
#     "system",
#     "agents",
#     "frameworks",
#     "tasks",
#     "messages",
#     "evqueue",
#     "registrar",
#   ]
#   ## A list of Mesos slaves, default is []
#   # slaves = []
#   ## Slave metrics groups to be collected, by default, all enabled.
#   # slave_collections = [
#   #   "resources",
#   #   "agent",
#   #   "system",
#   #   "executors",
#   #   "tasks",
#   #   "messages",
#   # ]
#
#   ## Optional TLS Config
#   # tls_ca = "/etc/telegraf/ca.pem"
#   # tls_cert = "/etc/telegraf/cert.pem"
#   # tls_key = "/etc/telegraf/key.pem"
#   ## Use TLS but skip chain & host verification
#   # insecure_skip_verify = false


# # Collects scores from a minecraft server's scoreboard using the RCON protocol
# [[inputs.minecraft]]
#   ## server address for minecraft
#   # server = "localhost"
#   ## port for RCON
#   # port = "25575"
#   ## password RCON for mincraft server
#   # password = ""


# # Read metrics from one or many MongoDB servers
# [[inputs.mongodb]]
#   ## An array of URLs of the form:
#   ##   "mongodb://" [user ":" pass "@"] host [ ":" port]
#   ## For example:
#   ##   mongodb://user:auth_key@10.10.3.30:27017,
#   ##   mongodb://10.10.3.33:18832,
#   servers = ["mongodb://127.0.0.1:27017"]
#
#   ## When true, collect per database stats
#   # gather_perdb_stats = false
#
#   ## Optional TLS Config
#   # tls_ca = "/etc/telegraf/ca.pem"
#   # tls_cert = "/etc/telegraf/cert.pem"
#   # tls_key = "/etc/telegraf/key.pem"
#   ## Use TLS but skip chain & host verification
#   # insecure_skip_verify = false


# # Read metrics from one or many mysql servers
# [[inputs.mysql]]
#   ## specify servers via a url matching:
#   ##  [username[:password]@][protocol[(address)]]/[?tls=[true|false|skip-verify|custom]]
#   ##  see https://github.com/go-sql-driver/mysql#dsn-data-source-name
#   ##  e.g.
#   ##    servers = ["user:passwd@tcp(127.0.0.1:3306)/?tls=false"]
#   ##    servers = ["user@tcp(127.0.0.1:3306)/?tls=false"]
#   #
#   ## If no servers are specified, then localhost is used as the host.
#   servers = ["tcp(127.0.0.1:3306)/"]
#
#   ## Selects the metric output format.
#   ##
#   ## This option exists to maintain backwards compatibility, if you have
#   ## existing metrics do not set or change this value until you are ready to
#   ## migrate to the new format.
#   ##
#   ## If you do not have existing metrics from this plugin set to the latest
#   ## version.
#   ##
#   ## Telegraf >=1.6: metric_version = 2
#   ##           <1.6: metric_version = 1 (or unset)
#   metric_version = 2
#
#   ## the limits for metrics form perf_events_statements
#   perf_events_statements_digest_text_limit  = 120
#   perf_events_statements_limit              = 250
#   perf_events_statements_time_limit         = 86400
#   #
#   ## if the list is empty, then metrics are gathered from all databasee tables
#   table_schema_databases                    = []
#   #
#   ## gather metrics from INFORMATION_SCHEMA.TABLES for databases provided above list
#   gather_table_schema                       = false
#   #
#   ## gather thread state counts from INFORMATION_SCHEMA.PROCESSLIST
#   gather_process_list                       = true
#   #
#   ## gather thread state counts from INFORMATION_SCHEMA.USER_STATISTICS
#   gather_user_statistics                    = true
#   #
#   ## gather auto_increment columns and max values from information schema
#   gather_info_schema_auto_inc               = true
#   #
#   ## gather metrics from INFORMATION_SCHEMA.INNODB_METRICS
#   gather_innodb_metrics                     = true
#   #
#   ## gather metrics from SHOW SLAVE STATUS command output
#   gather_slave_status                       = true
#   #
#   ## gather metrics from SHOW BINARY LOGS command output
#   gather_binary_logs                        = false
#   #
#   ## gather metrics from PERFORMANCE_SCHEMA.TABLE_IO_WAITS_SUMMARY_BY_TABLE
#   gather_table_io_waits                     = false
#   #
#   ## gather metrics from PERFORMANCE_SCHEMA.TABLE_LOCK_WAITS
#   gather_table_lock_waits                   = false
#   #
#   ## gather metrics from PERFORMANCE_SCHEMA.TABLE_IO_WAITS_SUMMARY_BY_INDEX_USAGE
#   gather_index_io_waits                     = false
#   #
#   ## gather metrics from PERFORMANCE_SCHEMA.EVENT_WAITS
#   gather_event_waits                        = false
#   #
#   ## gather metrics from PERFORMANCE_SCHEMA.FILE_SUMMARY_BY_EVENT_NAME
#   gather_file_events_stats                  = false
#   #
#   ## gather metrics from PERFORMANCE_SCHEMA.EVENTS_STATEMENTS_SUMMARY_BY_DIGEST
#   gather_perf_events_statements             = false
#   #
#   ## Some queries we may want to run less often (such as SHOW GLOBAL VARIABLES)
#   interval_slow                   = "30m"
#
#   ## Optional TLS Config (will be used if tls=custom parameter specified in server uri)
#   # tls_ca = "/etc/telegraf/ca.pem"
#   # tls_cert = "/etc/telegraf/cert.pem"
#   # tls_key = "/etc/telegraf/key.pem"
#   ## Use TLS but skip chain & host verification
#   # insecure_skip_verify = false


# # Provides metrics about the state of a NATS server
# [[inputs.nats]]
#   ## The address of the monitoring endpoint of the NATS server
#   server = "http://localhost:8222"
#
#   ## Maximum time to receive response
#   # response_timeout = "5s"


# # Read metrics about network interface usage
# [[inputs.net]]
#   ## By default, telegraf gathers stats from any up interface (excluding loopback)
#   ## Setting interfaces will tell it to gather these explicit interfaces,
#   ## regardless of status.
#   ##
#   # interfaces = ["eth0"]
#   ##
#   ## On linux systems telegraf also collects protocol stats.
#   ## Setting ignore_protocol_stats to true will skip reporting of protocol metrics.
#   ##
#   # ignore_protocol_stats = false
#   ##


# # Collect response time of a TCP or UDP connection
# [[inputs.net_response]]
#   ## Protocol, must be "tcp" or "udp"
#   ## NOTE: because the "udp" protocol does not respond to requests, it requires
#   ## a send/expect string pair (see below).
#   protocol = "tcp"
#   ## Server address (default localhost)
#   address = "localhost:80"
#
#   ## Set timeout
#   # timeout = "1s"
#
#   ## Set read timeout (only used if expecting a response)
#   # read_timeout = "1s"
#
#   ## The following options are required for UDP checks. For TCP, they are
#   ## optional. The plugin will send the given string to the server and then
#   ## expect to receive the given 'expect' string back.
#   ## string sent to the server
#   # send = "ssh"
#   ## expected string in answer
#   # expect = "ssh"
#
#   ## Uncomment to remove deprecated fields
#   # fieldexclude = ["result_type", "string_found"]


# # Read TCP metrics such as established, time wait and sockets counts.
# [[inputs.netstat]]
#   # no configuration


# # Read Nginx's basic status information (ngx_http_stub_status_module)
# [[inputs.nginx]]
#   # An array of Nginx stub_status URI to gather stats.
#   urls = ["http://localhost/server_status"]
#
#   ## Optional TLS Config
#   tls_ca = "/etc/telegraf/ca.pem"
#   tls_cert = "/etc/telegraf/cert.cer"
#   tls_key = "/etc/telegraf/key.key"
#   ## Use TLS but skip chain & host verification
#   insecure_skip_verify = false
#
#   # HTTP response timeout (default: 5s)
#   response_timeout = "5s"


# # Read Nginx Plus' full status information (ngx_http_status_module)
# [[inputs.nginx_plus]]
#   ## An array of ngx_http_status_module or status URI to gather stats.
#   urls = ["http://localhost/status"]
#
#   # HTTP response timeout (default: 5s)
#   response_timeout = "5s"


# # Read NSQ topic and channel statistics.
# [[inputs.nsq]]
#   ## An array of NSQD HTTP API endpoints
#   endpoints = ["http://localhost:4151"]


# # Collect kernel snmp counters and network interface statistics
# [[inputs.nstat]]
#   ## file paths for proc files. If empty default paths will be used:
#   ##    /proc/net/netstat, /proc/net/snmp, /proc/net/snmp6
#   ## These can also be overridden with env variables, see README.
#   proc_net_netstat = "/proc/net/netstat"
#   proc_net_snmp = "/proc/net/snmp"
#   proc_net_snmp6 = "/proc/net/snmp6"
#   ## dump metrics with 0 values too
#   dump_zeros       = true


# # Get standard NTP query metrics, requires ntpq executable.
# [[inputs.ntpq]]
#   ## If false, set the -n ntpq flag. Can reduce metric gather time.
#   dns_lookup = true


# # Pulls statistics from nvidia GPUs attached to the host
# [[inputs.nvidia_smi]]
# ## Optional: path to nvidia-smi binary, defaults to $PATH via exec.LookPath
# # bin_path = /usr/bin/nvidia-smi
#
# ## Optional: timeout for GPU polling
# # timeout = 5s


# # OpenLDAP cn=Monitor plugin
# [[inputs.openldap]]
#   host = "localhost"
#   port = 389
#
#   # ldaps, starttls, or no encryption. default is an empty string, disabling all encryption.
#   # note that port will likely need to be changed to 636 for ldaps
#   # valid options: "" | "starttls" | "ldaps"
#   ssl = ""
#
#   # skip peer certificate verification. Default is false.
#   insecure_skip_verify = false
#
#   # Path to PEM-encoded Root certificate to use to verify server certificate
#   tls_ca = "/etc/ssl/certs.pem"
#
#   # dn/password to bind with. If bind_dn is empty, an anonymous bind is performed.
#   bind_dn = ""
#   bind_password = ""
#
#   # Reverse metric names so they sort more naturally. Recommended.
#   # This defaults to false if unset, but is set to true when generating a new config
#   reverse_metric_names = true


# # A plugin to collect stats from Opensmtpd - a validating, recursive, and caching DNS resolver 
# [[inputs.opensmtpd]]
#   ## If running as a restricted user you can prepend sudo for additional access:
#   #use_sudo = false
#
#   ## The default location of the smtpctl binary can be overridden with:
#   binary = "/usr/sbin/smtpctl"
#
#   ## The default timeout of 1000ms can be overriden with (in milliseconds):
#   timeout = 1000


# # Read metrics of passenger using passenger-status
# [[inputs.passenger]]
#   ## Path of passenger-status.
#   ##
#   ## Plugin gather metric via parsing XML output of passenger-status
#   ## More information about the tool:
#   ##   https://www.phusionpassenger.com/library/admin/apache/overall_status_report.html
#   ##
#   ## If no path is specified, then the plugin simply execute passenger-status
#   ## hopefully it can be found in your PATH
#   command = "passenger-status -v --show=xml"


# # Gather counters from PF
# [[inputs.pf]]
#   ## PF require root access on most systems.
#   ## Setting 'use_sudo' to true will make use of sudo to run pfctl.
#   ## Users must configure sudo to allow telegraf user to run pfctl with no password.
#   ## pfctl can be restricted to only list command "pfctl -s info".
#   use_sudo = false


# # Read metrics of phpfpm, via HTTP status page or socket
# [[inputs.phpfpm]]
#   ## An array of addresses to gather stats about. Specify an ip or hostname
#   ## with optional port and path
#   ##
#   ## Plugin can be configured in three modes (either can be used):
#   ##   - http: the URL must start with http:// or https://, ie:
#   ##       "http://localhost/status"
#   ##       "http://192.168.130.1/status?full"
#   ##
#   ##   - unixsocket: path to fpm socket, ie:
#   ##       "/var/run/php5-fpm.sock"
#   ##      or using a custom fpm status path:
#   ##       "/var/run/php5-fpm.sock:fpm-custom-status-path"
#   ##
#   ##   - fcgi: the URL must start with fcgi:// or cgi://, and port must be present, ie:
#   ##       "fcgi://10.0.0.12:9000/status"
#   ##       "cgi://10.0.10.12:9001/status"
#   ##
#   ## Example of multiple gathering from local socket and remove host
#   ## urls = ["http://192.168.1.20/status", "/tmp/fpm.sock"]
#   urls = ["http://localhost/status"]


# # Ping given url(s) and return statistics
# [[inputs.ping]]
#   ## NOTE: this plugin forks the ping command. You may need to set capabilities
#   ## via setcap cap_net_raw+p /bin/ping
#   #
#   ## List of urls to ping
#   urls = ["www.google.com"] # required
#   ## number of pings to send per collection (ping -c <COUNT>)
#   # count = 1
#   ## interval, in s, at which to ping. 0 == default (ping -i <PING_INTERVAL>)
#   # ping_interval = 1.0
#   ## per-ping timeout, in s. 0 == no timeout (ping -W <TIMEOUT>)
#   # timeout = 1.0
#   ## total-ping deadline, in s. 0 == no deadline (ping -w <DEADLINE>)
#   # deadline = 10
#   ## interface or source address to send ping from (ping -I <INTERFACE/SRC_ADDR>)
#   ## on Darwin and Freebsd only source address possible: (ping -S <SRC_ADDR>)
#   # interface = ""


# # Measure postfix queue statistics
# [[inputs.postfix]]
#   ## Postfix queue directory. If not provided, telegraf will try to use
#   ## 'postconf -h queue_directory' to determine it.
#   # queue_directory = "/var/spool/postfix"


# # Read metrics from one or many PowerDNS servers
# [[inputs.powerdns]]
#   ## An array of sockets to gather stats about.
#   ## Specify a path to unix socket.
#   unix_sockets = ["/var/run/pdns.controlsocket"]


# # Monitor process cpu and memory usage
# [[inputs.procstat]]
#   ## PID file to monitor process
#   pid_file = "/var/run/nginx.pid"
#   ## executable name (ie, pgrep <exe>)
#   # exe = "nginx"
#   ## pattern as argument for pgrep (ie, pgrep -f <pattern>)
#   # pattern = "nginx"
#   ## user as argument for pgrep (ie, pgrep -u <user>)
#   # user = "nginx"
#   ## Systemd unit name
#   # systemd_unit = "nginx.service"
#   ## CGroup name or path
#   # cgroup = "systemd/system.slice/nginx.service"
#
#   ## override for process_name
#   ## This is optional; default is sourced from /proc/<pid>/status
#   # process_name = "bar"
#
#   ## Field name prefix
#   # prefix = ""
#
#   ## Add PID as a tag instead of a field; useful to differentiate between
#   ## processes whose tags are otherwise the same.  Can create a large number
#   ## of series, use judiciously.
#   # pid_tag = false
#
#   ## Method to use when finding process IDs.  Can be one of 'pgrep', or
#   ## 'native'.  The pgrep finder calls the pgrep executable in the PATH while
#   ## the native finder performs the search directly in a manor dependent on the
#   ## platform.  Default is 'pgrep'
#   # pid_finder = "pgrep"


# # Read metrics from one or many prometheus clients
# [[inputs.prometheus]]
#   ## An array of urls to scrape metrics from.
#   urls = ["http://localhost:9100/metrics"]
#
#   ## An array of Kubernetes services to scrape metrics from.
#   # kubernetes_services = ["http://my-service-dns.my-namespace:9100/metrics"]
#
#   ## Use bearer token for authorization
#   # bearer_token = /path/to/bearer/token
#
#   ## Specify timeout duration for slower prometheus clients (default is 3s)
#   # response_timeout = "3s"
#
#   ## Optional TLS Config
#   # tls_ca = /path/to/cafile
#   # tls_cert = /path/to/certfile
#   # tls_key = /path/to/keyfile
#   ## Use TLS but skip chain & host verification
#   # insecure_skip_verify = false


# # Reads last_run_summary.yaml file and converts to measurments
# [[inputs.puppetagent]]
#   ## Location of puppet last run summary file
#   location = "/var/lib/puppet/state/last_run_summary.yaml"


# # Reads metrics from RabbitMQ servers via the Management Plugin
# [[inputs.rabbitmq]]
#   ## Management Plugin url. (default: http://localhost:15672)
#   # url = "http://localhost:15672"
#   ## Tag added to rabbitmq_overview series; deprecated: use tags
#   # name = "rmq-server-1"
#   ## Credentials
#   # username = "guest"
#   # password = "guest"
#
#   ## Optional TLS Config
#   # tls_ca = "/etc/telegraf/ca.pem"
#   # tls_cert = "/etc/telegraf/cert.pem"
#   # tls_key = "/etc/telegraf/key.pem"
#   ## Use TLS but skip chain & host verification
#   # insecure_skip_verify = false
#
#   ## Optional request timeouts
#   ##
#   ## ResponseHeaderTimeout, if non-zero, specifies the amount of time to wait
#   ## for a server's response headers after fully writing the request.
#   # header_timeout = "3s"
#   ##
#   ## client_timeout specifies a time limit for requests made by this client.
#   ## Includes connection time, any redirects, and reading the response body.
#   # client_timeout = "4s"
#
#   ## A list of nodes to gather as the rabbitmq_node measurement. If not
#   ## specified, metrics for all nodes are gathered.
#   # nodes = ["rabbit@node1", "rabbit@node2"]
#
#   ## A list of queues to gather as the rabbitmq_queue measurement. If not
#   ## specified, metrics for all queues are gathered.
#   # queues = ["telegraf"]
#
#   ## A list of exchanges to gather as the rabbitmq_exchange measurement. If not
#   ## specified, metrics for all exchanges are gathered.
#   # exchanges = ["telegraf"]
#
#   ## Queues to include and exclude. Globs accepted.
#   ## Note that an empty array for both will include all queues
#   queue_name_include = []
#   queue_name_exclude = []


# # Read raindrops stats (raindrops - real-time stats for preforking Rack servers)
# [[inputs.raindrops]]
#   ## An array of raindrops middleware URI to gather stats.
#   urls = ["http://localhost:8080/_raindrops"]


# # Read metrics from one or many redis servers
# [[inputs.redis]]
#   ## specify servers via a url matching:
#   ##  [protocol://][:password]@address[:port]
#   ##  e.g.
#   ##    tcp://localhost:6379
#   ##    tcp://:password@192.168.99.100
#   ##    unix:///var/run/redis.sock
#   ##
#   ## If no servers are specified, then localhost is used as the host.
#   ## If no port is specified, 6379 is used
#   servers = ["tcp://localhost:6379"]


# # Read metrics from one or many RethinkDB servers
# [[inputs.rethinkdb]]
#   ## An array of URI to gather stats about. Specify an ip or hostname
#   ## with optional port add password. ie,
#   ##   rethinkdb://user:auth_key@10.10.3.30:28105,
#   ##   rethinkdb://10.10.3.33:18832,
#   ##   10.0.0.1:10000, etc.
#   servers = ["127.0.0.1:28015"]
#   ##
#   ## If you use actual rethinkdb of > 2.3.0 with username/password authorization,
#   ## protocol have to be named "rethinkdb2" - it will use 1_0 H.
#   # servers = ["rethinkdb2://username:password@127.0.0.1:28015"]
#   ##
#   ## If you use older versions of rethinkdb (<2.2) with auth_key, protocol
#   ## have to be named "rethinkdb".
#   # servers = ["rethinkdb://username:auth_key@127.0.0.1:28015"]


# # Read metrics one or many Riak servers
# [[inputs.riak]]
#   # Specify a list of one or more riak http servers
#   servers = ["http://localhost:8098"]


# # Read API usage and limits for a Salesforce organisation
# [[inputs.salesforce]]
#   ## specify your credentials
#   ##
#   username = "your_username"
#   password = "your_password"
#   ##
#   ## (optional) security token
#   # security_token = "your_security_token"
#   ##
#   ## (optional) environment type (sandbox or production)
#   ## default is: production
#   ##
#   # environment = "production"
#   ##
#   ## (optional) API version (default: "39.0")
#   ##
#   # version = "39.0"


# # Monitor sensors, requires lm-sensors package
# [[inputs.sensors]]
#   ## Remove numbers from field names.
#   ## If true, a field name like 'temp1_input' will be changed to 'temp_input'.
#   # remove_numbers = true
#
#   ## Timeout is the maximum amount of time that the sensors command can run.
#   # timeout = "5s"


# # Read metrics from storage devices supporting S.M.A.R.T.
# [[inputs.smart]]
#   ## Optionally specify the path to the smartctl executable
#   # path = "/usr/bin/smartctl"
#   #
#   ## On most platforms smartctl requires root access.
#   ## Setting 'use_sudo' to true will make use of sudo to run smartctl.
#   ## Sudo must be configured to to allow the telegraf user to run smartctl
#   ## with out password.
#   # use_sudo = false
#   #
#   ## Skip checking disks in this power mode. Defaults to
#   ## "standby" to not wake up disks that have stoped rotating.
#   ## See --nocheck in the man pages for smartctl.
#   ## smartctl version 5.41 and 5.42 have faulty detection of
#   ## power mode and might require changing this value to
#   ## "never" depending on your disks.
#   # nocheck = "standby"
#   #
#   ## Gather detailed metrics for each SMART Attribute.
#   ## Defaults to "false"
#   ##
#   # attributes = false
#   #
#   ## Optionally specify devices to exclude from reporting.
#   # excludes = [ "/dev/pass6" ]
#   #
#   ## Optionally specify devices and device type, if unset
#   ## a scan (smartctl --scan) for S.M.A.R.T. devices will
#   ## done and all found will be included except for the
#   ## excluded in excludes.
#   # devices = [ "/dev/ada0 -d atacam" ]


# # Retrieves SNMP values from remote agents
# [[inputs.snmp]]
#   agents = [ "127.0.0.1:161" ]
#   ## Timeout for each SNMP query.
#   timeout = "5s"
#   ## Number of retries to attempt within timeout.
#   retries = 3
#   ## SNMP version, values can be 1, 2, or 3
#   version = 2
#
#   ## SNMP community string.
#   community = "public"
#
#   ## The GETBULK max-repetitions parameter
#   max_repetitions = 10
#
#   ## SNMPv3 auth parameters
#   #sec_name = "myuser"
#   #auth_protocol = "md5"      # Values: "MD5", "SHA", ""
#   #auth_password = "pass"
#   #sec_level = "authNoPriv"   # Values: "noAuthNoPriv", "authNoPriv", "authPriv"
#   #context_name = ""
#   #priv_protocol = ""         # Values: "DES", "AES", ""
#   #priv_password = ""
#
#   ## measurement name
#   name = "system"
#   [[inputs.snmp.field]]
#     name = "hostname"
#     oid = ".1.0.0.1.1"
#   [[inputs.snmp.field]]
#     name = "uptime"
#     oid = ".1.0.0.1.2"
#   [[inputs.snmp.field]]
#     name = "load"
#     oid = ".1.0.0.1.3"
#   [[inputs.snmp.field]]
#     oid = "HOST-RESOURCES-MIB::hrMemorySize"
#
#   [[inputs.snmp.table]]
#     ## measurement name
#     name = "remote_servers"
#     inherit_tags = [ "hostname" ]
#     [[inputs.snmp.table.field]]
#       name = "server"
#       oid = ".1.0.0.0.1.0"
#       is_tag = true
#     [[inputs.snmp.table.field]]
#       name = "connections"
#       oid = ".1.0.0.0.1.1"
#     [[inputs.snmp.table.field]]
#       name = "latency"
#       oid = ".1.0.0.0.1.2"
#
#   [[inputs.snmp.table]]
#     ## auto populate table's fields using the MIB
#     oid = "HOST-RESOURCES-MIB::hrNetworkTable"


# # DEPRECATED! PLEASE USE inputs.snmp INSTEAD.
# [[inputs.snmp_legacy]]
#   ## Use 'oids.txt' file to translate oids to names
#   ## To generate 'oids.txt' you need to run:
#   ##   snmptranslate -m all -Tz -On | sed -e 's/"//g' > /tmp/oids.txt
#   ## Or if you have an other MIB folder with custom MIBs
#   ##   snmptranslate -M /mycustommibfolder -Tz -On -m all | sed -e 's/"//g' > oids.txt
#   snmptranslate_file = "/tmp/oids.txt"
#   [[inputs.snmp.host]]
#     address = "192.168.2.2:161"
#     # SNMP community
#     community = "public" # default public
#     # SNMP version (1, 2 or 3)
#     # Version 3 not supported yet
#     version = 2 # default 2
#     # SNMP response timeout
#     timeout = 2.0 # default 2.0
#     # SNMP request retries
#     retries = 2 # default 2
#     # Which get/bulk do you want to collect for this host
#     collect = ["mybulk", "sysservices", "sysdescr"]
#     # Simple list of OIDs to get, in addition to "collect"
#     get_oids = []
#
#   [[inputs.snmp.host]]
#     address = "192.168.2.3:161"
#     community = "public"
#     version = 2
#     timeout = 2.0
#     retries = 2
#     collect = ["mybulk"]
#     get_oids = [
#         "ifNumber",
#         ".1.3.6.1.2.1.1.3.0",
#     ]
#
#   [[inputs.snmp.get]]
#     name = "ifnumber"
#     oid = "ifNumber"
#
#   [[inputs.snmp.get]]
#     name = "interface_speed"
#     oid = "ifSpeed"
#     instance = "0"
#
#   [[inputs.snmp.get]]
#     name = "sysuptime"
#     oid = ".1.3.6.1.2.1.1.3.0"
#     unit = "second"
#
#   [[inputs.snmp.bulk]]
#     name = "mybulk"
#     max_repetition = 127
#     oid = ".1.3.6.1.2.1.1"
#
#   [[inputs.snmp.bulk]]
#     name = "ifoutoctets"
#     max_repetition = 127
#     oid = "ifOutOctets"
#
#   [[inputs.snmp.host]]
#     address = "192.168.2.13:161"
#     #address = "127.0.0.1:161"
#     community = "public"
#     version = 2
#     timeout = 2.0
#     retries = 2
#     #collect = ["mybulk", "sysservices", "sysdescr", "systype"]
#     collect = ["sysuptime" ]
#     [[inputs.snmp.host.table]]
#       name = "iftable3"
#       include_instances = ["enp5s0", "eth1"]
#
#   # SNMP TABLEs
#   # table without mapping neither subtables
#   [[inputs.snmp.table]]
#     name = "iftable1"
#     oid = ".1.3.6.1.2.1.31.1.1.1"
#
#   # table without mapping but with subtables
#   [[inputs.snmp.table]]
#     name = "iftable2"
#     oid = ".1.3.6.1.2.1.31.1.1.1"
#     sub_tables = [".1.3.6.1.2.1.2.2.1.13"]
#
#   # table with mapping but without subtables
#   [[inputs.snmp.table]]
#     name = "iftable3"
#     oid = ".1.3.6.1.2.1.31.1.1.1"
#     # if empty. get all instances
#     mapping_table = ".1.3.6.1.2.1.31.1.1.1.1"
#     # if empty, get all subtables
#
#   # table with both mapping and subtables
#   [[inputs.snmp.table]]
#     name = "iftable4"
#     oid = ".1.3.6.1.2.1.31.1.1.1"
#     # if empty get all instances
#     mapping_table = ".1.3.6.1.2.1.31.1.1.1.1"
#     # if empty get all subtables
#     # sub_tables could be not "real subtables"
#     sub_tables=[".1.3.6.1.2.1.2.2.1.13", "bytes_recv", "bytes_send"]


# # Read stats from one or more Solr servers or cores
# [[inputs.solr]]
#   ## specify a list of one or more Solr servers
#   servers = ["http://localhost:8983"]
#
#   ## specify a list of one or more Solr cores (default - all)
#   # cores = ["main"]


# # Read metrics from Microsoft SQL Server
# [[inputs.sqlserver]]
#   ## Specify instances to monitor with a list of connection strings.
#   ## All connection parameters are optional.
#   ## By default, the host is localhost, listening on default port, TCP 1433.
#   ##   for Windows, the user is the currently running AD user (SSO).
#   ##   See https://github.com/denisenkom/go-mssqldb for detailed connection
#   ##   parameters.
#   # servers = [
#   #  "Server=192.168.1.10;Port=1433;User Id=<user>;Password=<pw>;app name=telegraf;log=1;",
#   # ]
#
#   ## Optional parameter, setting this to 2 will use a new version
#   ## of the collection queries that break compatibility with the original
#   ## dashboards.
#   query_version = 2
#
#   ## If you are using AzureDB, setting this to true will gather resource utilization metrics
#   # azuredb = false
#
#   ## If you would like to exclude some of the metrics queries, list them here
#   ## Possible choices:
#   ## - PerformanceCounters
#   ## - WaitStatsCategorized
#   ## - DatabaseIO
#   ## - DatabaseProperties
#   ## - CPUHistory
#   ## - DatabaseSize
#   ## - DatabaseStats
#   ## - MemoryClerk
#   ## - VolumeSpace
#   ## - PerformanceMetrics
#   # exclude_query = [ 'DatabaseIO' ]


# # Sysstat metrics collector
# [[inputs.sysstat]]
#   ## Path to the sadc command.
#   #
#   ## Common Defaults:
#   ##   Debian/Ubuntu: /usr/lib/sysstat/sadc
#   ##   Arch:          /usr/lib/sa/sadc
#   ##   RHEL/CentOS:   /usr/lib64/sa/sadc
#   sadc_path = "/usr/lib/sa/sadc" # required
#   #
#   #
#   ## Path to the sadf command, if it is not in PATH
#   # sadf_path = "/usr/bin/sadf"
#   #
#   #
#   ## Activities is a list of activities, that are passed as argument to the
#   ## sadc collector utility (e.g: DISK, SNMP etc...)
#   ## The more activities that are added, the more data is collected.
#   # activities = ["DISK"]
#   #
#   #
#   ## Group metrics to measurements.
#   ##
#   ## If group is false each metric will be prefixed with a description
#   ## and represents itself a measurement.
#   ##
#   ## If Group is true, corresponding metrics are grouped to a single measurement.
#   # group = true
#   #
#   #
#   ## Options for the sadf command. The values on the left represent the sadf
#   ## options and the values on the right their description (which are used for
#   ## grouping and prefixing metrics).
#   ##
#   ## Run 'sar -h' or 'man sar' to find out the supported options for your
#   ## sysstat version.
#   [inputs.sysstat.options]
#     -C = "cpu"
#     -B = "paging"
#     -b = "io"
#     -d = "disk"             # requires DISK activity
#     "-n ALL" = "network"
#     "-P ALL" = "per_cpu"
#     -q = "queue"
#     -R = "mem"
#     -r = "mem_util"
#     -S = "swap_util"
#     -u = "cpu_util"
#     -v = "inode"
#     -W = "swap"
#     -w = "task"
#   #  -H = "hugepages"        # only available for newer linux distributions
#   #  "-I ALL" = "interrupts" # requires INT activity
#   #
#   #
#   ## Device tags can be used to add additional tags for devices.
#   ## For example the configuration below adds a tag vg with value rootvg for
#   ## all metrics with sda devices.
#   # [[inputs.sysstat.device_tags.sda]]
#   #  vg = "rootvg"


# # Reads metrics from a Teamspeak 3 Server via ServerQuery
# [[inputs.teamspeak]]
#   ## Server address for Teamspeak 3 ServerQuery
#   # server = "127.0.0.1:10011"
#   ## Username for ServerQuery
#   username = "serverqueryuser"
#   ## Password for ServerQuery
#   password = "secret"
#   ## Array of virtual servers
#   # virtual_servers = [1]


# # Gather metrics from the Tomcat server status page.
# [[inputs.tomcat]]
#   ## URL of the Tomcat server status
#   # url = "http://127.0.0.1:8080/manager/status/all?XML=true"
#
#   ## HTTP Basic Auth Credentials
#   # username = "tomcat"
#   # password = "s3cret"
#
#   ## Request timeout
#   # timeout = "5s"
#
#   ## Optional TLS Config
#   # tls_ca = "/etc/telegraf/ca.pem"
#   # tls_cert = "/etc/telegraf/cert.pem"
#   # tls_key = "/etc/telegraf/key.pem"
#   ## Use TLS but skip chain & host verification
#   # insecure_skip_verify = false


# # Inserts sine and cosine waves for demonstration purposes
# [[inputs.trig]]
#   ## Set the amplitude
#   amplitude = 10.0


# # Read Twemproxy stats data
# [[inputs.twemproxy]]
#   ## Twemproxy stats address and port (no scheme)
#   addr = "localhost:22222"
#   ## Monitor pool name
#   pools = ["redis_pool", "mc_pool"]


# # A plugin to collect stats from the Unbound DNS resolver
# [[inputs.unbound]]
#   ## Address of server to connect to, read from unbound conf default, optionally ':port'
#   ## Will lookup IP if given a hostname
#   server = "127.0.0.1:8953"
#
#   ## If running as a restricted user you can prepend sudo for additional access:
#   # use_sudo = false
#
#   ## The default location of the unbound-control binary can be overridden with:
#   # binary = "/usr/sbin/unbound-control"
#
#   ## The default timeout of 1s can be overriden with:
#   # timeout = "1s"
#
#   ## When set to true, thread metrics are tagged with the thread id.
#   ##
#   ## The default is false for backwards compatibility, and will be change to
#   ## true in a future version.  It is recommended to set to true on new
#   ## deployments.
#   thread_as_tag = false


# # A plugin to collect stats from Varnish HTTP Cache
# [[inputs.varnish]]
#   ## If running as a restricted user you can prepend sudo for additional access:
#   #use_sudo = false
#
#   ## The default location of the varnishstat binary can be overridden with:
#   binary = "/usr/bin/varnishstat"
#
#   ## By default, telegraf gather stats for 3 metric points.
#   ## Setting stats will override the defaults shown below.
#   ## Glob matching can be used, ie, stats = ["MAIN.*"]
#   ## stats may also be set to ["*"], which will collect all stats
#   stats = ["MAIN.cache_hit", "MAIN.cache_miss", "MAIN.uptime"]
#
#   ## Optional name for the varnish instance (or working directory) to query
#   ## Usually appened after -n in varnish cli
#   # instance_name = instanceName


# # Read metrics of ZFS from arcstats, zfetchstats, vdev_cache_stats, and pools
# [[inputs.zfs]]
#   ## ZFS kstat path. Ignored on FreeBSD
#   ## If not specified, then default is:
#   # kstatPath = "/proc/spl/kstat/zfs"
#
#   ## By default, telegraf gather all zfs stats
#   ## If not specified, then default is:
#   # kstatMetrics = ["arcstats", "zfetchstats", "vdev_cache_stats"]
#   ## For Linux, the default is:
#   # kstatMetrics = ["abdstats", "arcstats", "dnodestats", "dbufcachestats",
#   #   "dmu_tx", "fm", "vdev_mirror_stats", "zfetchstats", "zil"]
#   ## By default, don't gather zpool stats
#   # poolMetrics = false


# # Reads 'mntr' stats from one or many zookeeper servers
# [[inputs.zookeeper]]
#   ## An array of address to gather stats about. Specify an ip or hostname
#   ## with port. ie localhost:2181, 10.0.0.1:2181, etc.
#
#   ## If no servers are specified, then localhost is used as the host.
#   ## If no port is specified, 2181 is used
#   servers = [":2181"]
#
#   ## Timeout for metric collections from all servers.  Minimum timeout is "1s".
#   # timeout = "5s"
#
#   ## Optional TLS Config
#   # enable_tls = true
#   # tls_ca = "/etc/telegraf/ca.pem"
#   # tls_cert = "/etc/telegraf/cert.pem"
#   # tls_key = "/etc/telegraf/key.pem"
#   ## If false, skip chain & host verification
#   # insecure_skip_verify = true



###############################################################################
#                            SERVICE INPUT PLUGINS                            #
###############################################################################

# # AMQP consumer plugin
# [[inputs.amqp_consumer]]
#   ## Broker to consume from.
#   ##   deprecated in 1.7; use the brokers option
#   # url = "amqp://localhost:5672/influxdb"
#
#   ## Brokers to consume from.  If multiple brokers are specified a random broker
#   ## will be selected anytime a connection is established.  This can be
#   ## helpful for load balancing when not using a dedicated load balancer.
#   brokers = ["amqp://localhost:5672/influxdb"]
#
#   ## Authentication credentials for the PLAIN auth_method.
#   # username = ""
#   # password = ""
#
#   ## Exchange to declare and consume from.
#   exchange = "telegraf"
#
#   ## Exchange type; common types are "direct", "fanout", "topic", "header", "x-consistent-hash".
#   # exchange_type = "topic"
#
#   ## If true, exchange will be passively declared.
#   # exchange_passive = false
#
#   ## Exchange durability can be either "transient" or "durable".
#   # exchange_durability = "durable"
#
#   ## Additional exchange arguments.
#   # exchange_arguments = { }
#   # exchange_arguments = {"hash_propery" = "timestamp"}
#
#   ## AMQP queue name
#   queue = "telegraf"
#
#   ## Binding Key
#   binding_key = "#"
#
#   ## Maximum number of messages server should give to the worker.
#   # prefetch_count = 50
#
#   ## Auth method. PLAIN and EXTERNAL are supported
#   ## Using EXTERNAL requires enabling the rabbitmq_auth_mechanism_ssl plugin as
#   ## described here: https://www.rabbitmq.com/plugins.html
#   # auth_method = "PLAIN"
#
#   ## Optional TLS Config
#   # tls_ca = "/etc/telegraf/ca.pem"
#   # tls_cert = "/etc/telegraf/cert.pem"
#   # tls_key = "/etc/telegraf/key.pem"
#   ## Use TLS but skip chain & host verification
#   # insecure_skip_verify = false
#
#   ## Data format to consume.
#   ## Each data format has its own unique set of configuration options, read
#   ## more about them here:
#   ## https://github.com/influxdata/telegraf/blob/master/docs/DATA_FORMATS_INPUT.md
#   data_format = "influx"


# # Read Cassandra metrics through Jolokia
# [[inputs.cassandra]]
#   ## DEPRECATED: The cassandra plugin has been deprecated.  Please use the
#   ## jolokia2 plugin instead.
#   ##
#   ## see https://github.com/influxdata/telegraf/tree/master/plugins/inputs/jolokia2
#
#   context = "/jolokia/read"
#   ## List of cassandra servers exposing jolokia read service
#   servers = ["myuser:mypassword@10.10.10.1:8778","10.10.10.2:8778",":8778"]
#   ## List of metrics collected on above servers
#   ## Each metric consists of a jmx path.
#   ## This will collect all heap memory usage metrics from the jvm and
#   ## ReadLatency metrics for all keyspaces and tables.
#   ## "type=Table" in the query works with Cassandra3.0. Older versions might
#   ## need to use "type=ColumnFamily"
#   metrics  = [
#     "/java.lang:type=Memory/HeapMemoryUsage",
#     "/org.apache.cassandra.metrics:type=Table,keyspace=*,scope=*,name=ReadLatency"
#   ]


# # Influx HTTP write listener
# [[inputs.http_listener]]
#   ## Address and port to host HTTP listener on
#   service_address = ":8186"
#
#   ## maximum duration before timing out read of the request
#   read_timeout = "10s"
#   ## maximum duration before timing out write of the response
#   write_timeout = "10s"
#
#   ## Maximum allowed http request body size in bytes.
#   ## 0 means to use the default of 536,870,912 bytes (500 mebibytes)
#   max_body_size = 0
#
#   ## Maximum line size allowed to be sent in bytes.
#   ## 0 means to use the default of 65536 bytes (64 kibibytes)
#   max_line_size = 0
#
#   ## Set one or more allowed client CA certificate file names to
#   ## enable mutually authenticated TLS connections
#   tls_allowed_cacerts = ["/etc/telegraf/clientca.pem"]
#
#   ## Add service certificate and key
#   tls_cert = "/etc/telegraf/cert.pem"
#   tls_key = "/etc/telegraf/key.pem"
#
#   ## Optional username and password to accept for HTTP basic authentication.
#   ## You probably want to make sure you have TLS configured above for this.
#   # basic_username = "foobar"
#   # basic_password = "barfoo"


# # Read JTI OpenConfig Telemetry from listed sensors
# [[inputs.jti_openconfig_telemetry]]
#   ## List of device addresses to collect telemetry from
#   servers = ["localhost:1883"]
#
#   ## Authentication details. Username and password are must if device expects
#   ## authentication. Client ID must be unique when connecting from multiple instances
#   ## of telegraf to the same device
#   username = "user"
#   password = "pass"
#   client_id = "telegraf"
#
#   ## Frequency to get data
#   sample_frequency = "1000ms"
#
#   ## Sensors to subscribe for
#   ## A identifier for each sensor can be provided in path by separating with space
#   ## Else sensor path will be used as identifier
#   ## When identifier is used, we can provide a list of space separated sensors.
#   ## A single subscription will be created with all these sensors and data will
#   ## be saved to measurement with this identifier name
#   sensors = [
#    "/interfaces/",
#    "collection /components/ /lldp",
#   ]
#
#   ## We allow specifying sensor group level reporting rate. To do this, specify the
#   ## reporting rate in Duration at the beginning of sensor paths / collection
#   ## name. For entries without reporting rate, we use configured sample frequency
#   sensors = [
#    "1000ms customReporting /interfaces /lldp",
#    "2000ms collection /components",
#    "/interfaces",
#   ]
#
#   ## x509 Certificate to use with TLS connection. If it is not provided, an insecure
#   ## channel will be opened with server
#   ssl_cert = "/etc/telegraf/cert.pem"
#
#   ## Delay between retry attempts of failed RPC calls or streams. Defaults to 1000ms.
#   ## Failed streams/calls will not be retried if 0 is provided
#   retry_delay = "1000ms"
#
#   ## To treat all string values as tags, set this to true
#   str_as_tags = false


# # Read metrics from Kafka topic(s)
# [[inputs.kafka_consumer]]
#   ## kafka servers
#   brokers = ["localhost:9092"]
#   ## topic(s) to consume
#   topics = ["telegraf"]
#
#   ## Optional TLS Config
#   # tls_ca = "/etc/telegraf/ca.pem"
#   # tls_cert = "/etc/telegraf/cert.pem"
#   # tls_key = "/etc/telegraf/key.pem"
#   ## Use TLS but skip chain & host verification
#   # insecure_skip_verify = false
#
#   ## Optional SASL Config
#   # sasl_username = "kafka"
#   # sasl_password = "secret"
#
#   ## the name of the consumer group
#   consumer_group = "telegraf_metrics_consumers"
#   ## Offset (must be either "oldest" or "newest")
#   offset = "oldest"
#
#   ## Data format to consume.
#   ## Each data format has its own unique set of configuration options, read
#   ## more about them here:
#   ## https://github.com/influxdata/telegraf/blob/master/docs/DATA_FORMATS_INPUT.md
#   data_format = "influx"
#
#   ## Maximum length of a message to consume, in bytes (default 0/unlimited);
#   ## larger messages are dropped
#   max_message_len = 65536


# # Read metrics from Kafka topic(s)
# [[inputs.kafka_consumer_legacy]]
#   ## topic(s) to consume
#   topics = ["telegraf"]
#   ## an array of Zookeeper connection strings
#   zookeeper_peers = ["localhost:2181"]
#   ## Zookeeper Chroot
#   zookeeper_chroot = ""
#   ## the name of the consumer group
#   consumer_group = "telegraf_metrics_consumers"
#   ## Offset (must be either "oldest" or "newest")
#   offset = "oldest"
#
#   ## Data format to consume.
#   ## Each data format has its own unique set of configuration options, read
#   ## more about them here:
#   ## https://github.com/influxdata/telegraf/blob/master/docs/DATA_FORMATS_INPUT.md
#   data_format = "influx"
#
#   ## Maximum length of a message to consume, in bytes (default 0/unlimited);
#   ## larger messages are dropped
#   max_message_len = 65536


# # Stream and parse log file(s).
# [[inputs.logparser]]
#   ## Log files to parse.
#   ## These accept standard unix glob matching rules, but with the addition of
#   ## ** as a "super asterisk". ie:
#   ##   /var/log/**.log     -> recursively find all .log files in /var/log
#   ##   /var/log/*/*.log    -> find all .log files with a parent dir in /var/log
#   ##   /var/log/apache.log -> only tail the apache log file
#   files = ["/var/log/apache/access.log"]
#
#   ## Read files that currently exist from the beginning. Files that are created
#   ## while telegraf is running (and that match the "files" globs) will always
#   ## be read from the beginning.
#   from_beginning = false
#
#   ## Method used to watch for file updates.  Can be either "inotify" or "poll".
#   # watch_method = "inotify"
#
#   ## Parse logstash-style "grok" patterns:
#   [inputs.logparser.grok]
#     ## This is a list of patterns to check the given log file(s) for.
#     ## Note that adding patterns here increases processing time. The most
#     ## efficient configuration is to have one pattern per logparser.
#     ## Other common built-in patterns are:
#     ##   %{COMMON_LOG_FORMAT}   (plain apache & nginx access logs)
#     ##   %{COMBINED_LOG_FORMAT} (access logs + referrer & agent)
#     patterns = ["%{COMBINED_LOG_FORMAT}"]
#
#     ## Name of the outputted measurement name.
#     measurement = "apache_access_log"
#
#     ## Full path(s) to custom pattern files.
#     custom_pattern_files = []
#
#     ## Custom patterns can also be defined here. Put one pattern per line.
#     custom_patterns = '''
#
#     ## Timezone allows you to provide an override for timestamps that
#     ## don't already include an offset
#     ## e.g. 04/06/2016 12:41:45 data one two 5.43µs
#     ##
#     ## Default: "" which renders UTC
#     ## Options are as follows:
#     ##   1. Local             -- interpret based on machine localtime
#     ##   2. "Canada/Eastern"  -- Unix TZ values like those found in https://en.wikipedia.org/wiki/List_of_tz_database_time_zones
#     ##   3. UTC               -- or blank/unspecified, will return timestamp in UTC
#     timezone = "Canada/Eastern"
#     '''


# # Read metrics from MQTT topic(s)
# [[inputs.mqtt_consumer]]
#   ## MQTT broker URLs to be used. The format should be scheme://host:port,
#   ## schema can be tcp, ssl, or ws.
#   servers = ["tcp://localhost:1883"]
#
#   ## MQTT QoS, must be 0, 1, or 2
#   qos = 0
#   ## Connection timeout for initial connection in seconds
#   connection_timeout = "30s"
#
#   ## Topics to subscribe to
#   topics = [
#     "telegraf/host01/cpu",
#     "telegraf/+/mem",
#     "sensors/#",
#   ]
#
#   # if true, messages that can't be delivered while the subscriber is offline
#   # will be delivered when it comes back (such as on service restart).
#   # NOTE: if true, client_id MUST be set
#   persistent_session = false
#   # If empty, a random client ID will be generated.
#   client_id = ""
#
#   ## username and password to connect MQTT server.
#   # username = "telegraf"
#   # password = "metricsmetricsmetricsmetrics"
#
#   ## Optional TLS Config
#   # tls_ca = "/etc/telegraf/ca.pem"
#   # tls_cert = "/etc/telegraf/cert.pem"
#   # tls_key = "/etc/telegraf/key.pem"
#   ## Use TLS but skip chain & host verification
#   # insecure_skip_verify = false
#
#   ## Data format to consume.
#   ## Each data format has its own unique set of configuration options, read
#   ## more about them here:
#   ## https://github.com/influxdata/telegraf/blob/master/docs/DATA_FORMATS_INPUT.md
#   data_format = "influx"


# # Read metrics from NATS subject(s)
# [[inputs.nats_consumer]]
#   ## urls of NATS servers
#   # servers = ["nats://localhost:4222"]
#   ## Use Transport Layer Security
#   # secure = false
#   ## subject(s) to consume
#   # subjects = ["telegraf"]
#   ## name a queue group
#   # queue_group = "telegraf_consumers"
#
#   ## Sets the limits for pending msgs and bytes for each subscription
#   ## These shouldn't need to be adjusted except in very high throughput scenarios
#   # pending_message_limit = 65536
#   # pending_bytes_limit = 67108864
#
#   ## Data format to consume.
#   ## Each data format has its own unique set of configuration options, read
#   ## more about them here:
#   ## https://github.com/influxdata/telegraf/blob/master/docs/DATA_FORMATS_INPUT.md
#   data_format = "influx"


# # Read NSQ topic for metrics.
# [[inputs.nsq_consumer]]
#   ## Server option still works but is deprecated, we just prepend it to the nsqd array.
#   # server = "localhost:4150"
#   ## An array representing the NSQD TCP HTTP Endpoints
#   nsqd = ["localhost:4150"]
#   ## An array representing the NSQLookupd HTTP Endpoints
#   nsqlookupd = ["localhost:4161"]
#   topic = "telegraf"
#   channel = "consumer"
#   max_in_flight = 100
#
#   ## Data format to consume.
#   ## Each data format has its own unique set of configuration options, read
#   ## more about them here:
#   ## https://github.com/influxdata/telegraf/blob/master/docs/DATA_FORMATS_INPUT.md
#   data_format = "influx"


# # Read metrics from one or many postgresql servers
# [[inputs.postgresql]]
#   ## specify address via a url matching:
#   ##   postgres://[pqgotest[:password]]@localhost[/dbname]\
#   ##       ?sslmode=[disable|verify-ca|verify-full]
#   ## or a simple string:
#   ##   host=localhost user=pqotest password=... sslmode=... dbname=app_production
#   ##
#   ## All connection parameters are optional.
#   ##
#   ## Without the dbname parameter, the driver will default to a database
#   ## with the same name as the user. This dbname is just for instantiating a
#   ## connection with the server and doesn't restrict the databases we are trying
#   ## to grab metrics for.
#   ##
#   address = "host=localhost user=postgres sslmode=disable"
#   ## A custom name for the database that will be used as the "server" tag in the
#   ## measurement output. If not specified, a default one generated from
#   ## the connection address is used.
#   # outputaddress = "db01"
#
#   ## connection configuration.
#   ## maxlifetime - specify the maximum lifetime of a connection.
#   ## default is forever (0s)
#   max_lifetime = "0s"
#
#   ## A  list of databases to explicitly ignore.  If not specified, metrics for all
#   ## databases are gathered.  Do NOT use with the 'databases' option.
#   # ignored_databases = ["postgres", "template0", "template1"]
#
#   ## A list of databases to pull metrics about. If not specified, metrics for all
#   ## databases are gathered.  Do NOT use with the 'ignored_databases' option.
#   # databases = ["app_production", "testing"]


# # Read metrics from one or many postgresql servers
# [[inputs.postgresql_extensible]]
#   ## specify address via a url matching:
#   ##   postgres://[pqgotest[:password]]@localhost[/dbname]\
#   ##       ?sslmode=[disable|verify-ca|verify-full]
#   ## or a simple string:
#   ##   host=localhost user=pqotest password=... sslmode=... dbname=app_production
#   #
#   ## All connection parameters are optional.  #
#   ## Without the dbname parameter, the driver will default to a database
#   ## with the same name as the user. This dbname is just for instantiating a
#   ## connection with the server and doesn't restrict the databases we are trying
#   ## to grab metrics for.
#   #
#   address = "host=localhost user=postgres sslmode=disable"
#
#   ## connection configuration.
#   ## maxlifetime - specify the maximum lifetime of a connection.
#   ## default is forever (0s)
#   max_lifetime = "0s"
#
#   ## A list of databases to pull metrics about. If not specified, metrics for all
#   ## databases are gathered.
#   ## databases = ["app_production", "testing"]
#   #
#   ## A custom name for the database that will be used as the "server" tag in the
#   ## measurement output. If not specified, a default one generated from
#   ## the connection address is used.
#   # outputaddress = "db01"
#   #
#   ## Define the toml config where the sql queries are stored
#   ## New queries can be added, if the withdbname is set to true and there is no
#   ## databases defined in the 'databases field', the sql query is ended by a
#   ## 'is not null' in order to make the query succeed.
#   ## Example :
#   ## The sqlquery : "SELECT * FROM pg_stat_database where datname" become
#   ## "SELECT * FROM pg_stat_database where datname IN ('postgres', 'pgbench')"
#   ## because the databases variable was set to ['postgres', 'pgbench' ] and the
#   ## withdbname was true. Be careful that if the withdbname is set to false you
#   ## don't have to define the where clause (aka with the dbname) the tagvalue
#   ## field is used to define custom tags (separated by commas)
#   ## The optional "measurement" value can be used to override the default
#   ## output measurement name ("postgresql").
#   #
#   ## Structure :
#   ## [[inputs.postgresql_extensible.query]]
#   ##   sqlquery string
#   ##   version string
#   ##   withdbname boolean
#   ##   tagvalue string (comma separated)
#   ##   measurement string
#   [[inputs.postgresql_extensible.query]]
#     sqlquery="SELECT * FROM pg_stat_database"
#     version=901
#     withdbname=false
#     tagvalue=""
#     measurement=""
#   [[inputs.postgresql_extensible.query]]
#     sqlquery="SELECT * FROM pg_stat_bgwriter"
#     version=901
#     withdbname=false
#     tagvalue="postgresql.stats"


# # Generic socket listener capable of handling multiple socket types.
# [[inputs.socket_listener]]
#   ## URL to listen on
#   # service_address = "tcp://:8094"
#   # service_address = "tcp://127.0.0.1:http"
#   # service_address = "tcp4://:8094"
#   # service_address = "tcp6://:8094"
#   # service_address = "tcp6://[2001:db8::1]:8094"
#   # service_address = "udp://:8094"
#   # service_address = "udp4://:8094"
#   # service_address = "udp6://:8094"
#   # service_address = "unix:///tmp/telegraf.sock"
#   # service_address = "unixgram:///tmp/telegraf.sock"
#
#   ## Maximum number of concurrent connections.
#   ## Only applies to stream sockets (e.g. TCP).
#   ## 0 (default) is unlimited.
#   # max_connections = 1024
#
#   ## Read timeout.
#   ## Only applies to stream sockets (e.g. TCP).
#   ## 0 (default) is unlimited.
#   # read_timeout = "30s"
#
#   ## Optional TLS configuration.
#   ## Only applies to stream sockets (e.g. TCP).
#   # tls_cert = "/etc/telegraf/cert.pem"
#   # tls_key  = "/etc/telegraf/key.pem"
#   ## Enables client authentication if set.
#   # tls_allowed_cacerts = ["/etc/telegraf/clientca.pem"]
#
#   ## Maximum socket buffer size in bytes.
#   ## For stream sockets, once the buffer fills up, the sender will start backing up.
#   ## For datagram sockets, once the buffer fills up, metrics will start dropping.
#   ## Defaults to the OS default.
#   # read_buffer_size = 65535
#
#   ## Period between keep alive probes.
#   ## Only applies to TCP sockets.
#   ## 0 disables keep alive probes.
#   ## Defaults to the OS configuration.
#   # keep_alive_period = "5m"
#
#   ## Data format to consume.
#   ## Each data format has its own unique set of configuration options, read
#   ## more about them here:
#   ## https://github.com/influxdata/telegraf/blob/master/docs/DATA_FORMATS_INPUT.md
#   # data_format = "influx"


# # Statsd UDP/TCP Server
# [[inputs.statsd]]
#   ## Protocol, must be "tcp", "udp", "udp4" or "udp6" (default=udp)
#   protocol = "udp"
#
#   ## MaxTCPConnection - applicable when protocol is set to tcp (default=250)
#   max_tcp_connections = 250
#
#   ## Enable TCP keep alive probes (default=false)
#   tcp_keep_alive = false
#
#   ## Specifies the keep-alive period for an active network connection.
#   ## Only applies to TCP sockets and will be ignored if tcp_keep_alive is false.
#   ## Defaults to the OS configuration.
#   # tcp_keep_alive_period = "2h"
#
#   ## Address and port to host UDP listener on
#   service_address = ":8125"
#
#   ## The following configuration options control when telegraf clears it's cache
#   ## of previous values. If set to false, then telegraf will only clear it's
#   ## cache when the daemon is restarted.
#   ## Reset gauges every interval (default=true)
#   delete_gauges = true
#   ## Reset counters every interval (default=true)
#   delete_counters = true
#   ## Reset sets every interval (default=true)
#   delete_sets = true
#   ## Reset timings & histograms every interval (default=true)
#   delete_timings = true
#
#   ## Percentiles to calculate for timing & histogram stats
#   percentiles = [90]
#
#   ## separator to use between elements of a statsd metric
#   metric_separator = "_"
#
#   ## Parses tags in the datadog statsd format
#   ## http://docs.datadoghq.com/guides/dogstatsd/
#   parse_data_dog_tags = false
#
#   ## Statsd data translation templates, more info can be read here:
#   ## https://github.com/influxdata/telegraf/blob/master/docs/DATA_FORMATS_INPUT.md#graphite
#   # templates = [
#   #     "cpu.* measurement*"
#   # ]
#
#   ## Number of UDP messages allowed to queue up, once filled,
#   ## the statsd server will start dropping packets
#   allowed_pending_messages = 10000
#
#   ## Number of timing/histogram values to track per-measurement in the
#   ## calculation of percentiles. Raising this limit increases the accuracy
#   ## of percentiles but also increases the memory usage and cpu time.
#   percentile_limit = 1000


# # Accepts syslog messages per RFC5425
# [[inputs.syslog]]
#   ## Specify an ip or hostname with port - eg., tcp://localhost:6514, tcp://10.0.0.1:6514
#   ## Protocol, address and port to host the syslog receiver.
#   ## If no host is specified, then localhost is used.
#   ## If no port is specified, 6514 is used (RFC5425#section-4.1).
#   server = "tcp://:6514"
#
#   ## TLS Config
#   # tls_allowed_cacerts = ["/etc/telegraf/ca.pem"]
#   # tls_cert = "/etc/telegraf/cert.pem"
#   # tls_key = "/etc/telegraf/key.pem"
#
#   ## Period between keep alive probes.
#   ## 0 disables keep alive probes.
#   ## Defaults to the OS configuration.
#   ## Only applies to stream sockets (e.g. TCP).
#   # keep_alive_period = "5m"
#
#   ## Maximum number of concurrent connections (default = 0).
#   ## 0 means unlimited.
#   ## Only applies to stream sockets (e.g. TCP).
#   # max_connections = 1024
#
#   ## Read timeout (default = 500ms).
#   ## 0 means unlimited.
#   # read_timeout = 500ms
#
#   ## Whether to parse in best effort mode or not (default = false).
#   ## By default best effort parsing is off.
#   # best_effort = false
#
#   ## Character to prepend to SD-PARAMs (default = "_").
#   ## A syslog message can contain multiple parameters and multiple identifiers within structured data section.
#   ## Eg., [id1 name1="val1" name2="val2"][id2 name1="val1" nameA="valA"]
#   ## For each combination a field is created.
#   ## Its name is created concatenating identifier, sdparam_separator, and parameter name.
#   # sdparam_separator = "_"


# # Stream a log file, like the tail -f command
# [[inputs.tail]]
#   ## files to tail.
#   ## These accept standard unix glob matching rules, but with the addition of
#   ## ** as a "super asterisk". ie:
#   ##   "/var/log/**.log"  -> recursively find all .log files in /var/log
#   ##   "/var/log/*/*.log" -> find all .log files with a parent dir in /var/log
#   ##   "/var/log/apache.log" -> just tail the apache log file
#   ##
#   ## See https://github.com/gobwas/glob for more examples
#   ##
#   files = ["/var/mymetrics.out"]
#   ## Read file from beginning.
#   from_beginning = false
#   ## Whether file is a named pipe
#   pipe = false
#
#   ## Method used to watch for file updates.  Can be either "inotify" or "poll".
#   # watch_method = "inotify"
#
#   ## Data format to consume.
#   ## Each data format has its own unique set of configuration options, read
#   ## more about them here:
#   ## https://github.com/influxdata/telegraf/blob/master/docs/DATA_FORMATS_INPUT.md
#   data_format = "influx"


# # Generic TCP listener
# [[inputs.tcp_listener]]
#   # DEPRECATED: the TCP listener plugin has been deprecated in favor of the
#   # socket_listener plugin
#   # see https://github.com/influxdata/telegraf/tree/master/plugins/inputs/socket_listener


# # Generic UDP listener
# [[inputs.udp_listener]]
#   # DEPRECATED: the TCP listener plugin has been deprecated in favor of the
#   # socket_listener plugin
#   # see https://github.com/influxdata/telegraf/tree/master/plugins/inputs/socket_listener


# # A Webhooks Event collector
# [[inputs.webhooks]]
#   ## Address and port to host Webhook listener on
#   service_address = ":1619"
#
#   [inputs.webhooks.filestack]
#     path = "/filestack"
#
#   [inputs.webhooks.github]
#     path = "/github"
#     # secret = ""
#
#   [inputs.webhooks.mandrill]
#     path = "/mandrill"
#
#   [inputs.webhooks.rollbar]
#     path = "/rollbar"
#
#   [inputs.webhooks.papertrail]
#     path = "/papertrail"
#
#   [inputs.webhooks.particle]
#     path = "/particle"


# # This plugin implements the Zipkin http server to gather trace and timing data needed to troubleshoot latency problems in microservice architectures.
# [[inputs.zipkin]]
#   # path = "/api/v1/spans" # URL path for span data
#   # port = 9411            # Port on which Telegraf listens
<|MERGE_RESOLUTION|>--- conflicted
+++ resolved
@@ -81,20 +81,12 @@
 ###############################################################################
 #                            OUTPUT PLUGINS                                   #
 ###############################################################################
-<<<<<<< HEAD
 
 # Configuration for azureblobSestorage output plugin to write metrics to azure table
 [[outputs.azureblobstorage]]
-=======
-# Configuration for azuretablestorage output plugin to write metrics to azure table
-[[outputs.azuretablestorage]]
- deployment_id = "deploymentId"
->>>>>>> ee419a7c
  resource_id = "subscriptionId/resourceGroup/VMScaleset"
  account_name = "nirastoladdiag466"
  sas_token=""
- #periods is the list of period configured for each aggregator plugin
-<<<<<<< HEAD
  interval = "3600s"
  blob_storage_end_point_suffix = ".blob.core.windows.net"
  protocol = "https://"
@@ -107,13 +99,19 @@
  role_instance=""
  base_time="1527865026"
  max_block_size=4000000
-=======
- periods = ["10s","60s"] #NOT: Each of the period value has to be written againgst period_tag key in azuremetrics aggregator's configuration
+
+# Configuration for azuretablestorage output plugin to write metrics to azure table
+[[outputs.azuretablestorage]]
+ deployment_id = "deploymentId"
+ resource_id = "subscriptionId/resourceGroup/VMScaleset"
+ account_name = "nirastoladdiag466"
+ sas_token=""
+ #periods is the list of period configured for each aggregator plugin
+ periods = ["10s","60s"] #NOTE: Each of the period value has to be written againgst period_tag key in azuremetrics aggregator's configuration
  table_storage_end_point_suffix = ".table.core.windows.net"
  host_name = "Ubuntu" #value to be provided from LAD while creating telegraf config.
  protocol = "https://"
  
->>>>>>> ee419a7c
 # Configuration for sending metrics to InfluxDB
 #[[outputs.influxdb]]
   ## The full HTTP or UDP URL for your InfluxDB instance.
@@ -1129,18 +1127,9 @@
   # mount_points = ["/"]
 
   ## Ignore mount points by filesystem type.
-<<<<<<< HEAD
-  ignore_fs = ["tmpfs", "devtmpfs", "devfs", "overlay", "aufs", "squashfs"]
-  [inputs.disk.tags]
-      input_plugin="disk"
-
-
-
-=======
   ignore_fs = ["tmpfs", "devtmpfs", "devfs"]
   [inputs.disk.tags]
       input_plugin="disk"
->>>>>>> ee419a7c
 
 # Read metrics about disk IO by device
 [[inputs.diskio]]
