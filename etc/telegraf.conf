# Telegraf Configuration
#
# Telegraf is entirely plugin driven. All metrics are gathered from the
# declared inputs, and sent to the declared outputs.
#
# Plugins must be declared in here to be active.
# To deactivate a plugin, comment out the name and any variables.
#
# Use 'telegraf -config telegraf.conf -test' to see what metrics a config
# file would generate.
#
# Environment variables can be used anywhere in this config file, simply prepend
# them with $. For strings the variable must be within quotes (ie, "$STR_VAR"),
# for numbers and booleans they should be plain (ie, $INT_VAR, $BOOL_VAR)


# Global tags can be specified here in key="value" format.
[global_tags]
  # dc = "us-east-1" # will tag all metrics with dc=us-east-1
  # rack = "1a"
  ## Environment variables can be used as tags, and throughout the config file
  # user = "$USER"


# Configuration for telegraf agent
[agent]
  ## Default data collection interval for all inputs
  interval = "10s"
  ## Rounds collection interval to 'interval'
  ## ie, if interval="10s" then always collect on :00, :10, :20, etc.
  round_interval = true

  ## Telegraf will send metrics to outputs in batches of at most
  ## metric_batch_size metrics.
  ## This controls the size of writes that Telegraf sends to output plugins.
  metric_batch_size = 1000

  ## For failed writes, telegraf will cache metric_buffer_limit metrics for each
  ## output, and will flush this buffer on a successful write. Oldest metrics
  ## are dropped first when this buffer fills.
  ## This buffer only fills when writes fail to output plugin(s).
  metric_buffer_limit = 10000

  ## Collection jitter is used to jitter the collection by a random amount.
  ## Each plugin will sleep for a random time within jitter before collecting.
  ## This can be used to avoid many plugins querying things like sysfs at the
  ## same time, which can have a measurable effect on the system.
  collection_jitter = "0s"

  ## Default flushing interval for all outputs. You shouldn't set this below
  ## interval. Maximum flush_interval will be flush_interval + flush_jitter
  flush_interval = "10s"
  ## Jitter the flush interval by a random amount. This is primarily to avoid
  ## large write spikes for users running a large number of telegraf instances.
  ## ie, a jitter of 5s and interval 10s means flushes will happen every 10-15s
  flush_jitter = "0s"

  ## By default, precision will be set to the same timestamp order as the
  ## collection interval, with the maximum being 1s.
  ## Precision will NOT be used for service inputs, such as logparser and statsd.
  ## Valid values are "ns", "us" (or "µs"), "ms", "s".
  precision = ""

  ## Logging configuration:
  ## Run telegraf with debug log messages.
  debug = false
  ## Run telegraf in quiet mode (error log messages only).
  quiet = false
  ## Specify the log file name. The empty string means to log to stderr.
  logfile = ""

  ## Override default hostname, if empty use os.Hostname()
  hostname = ""
  ## If set to true, do no set the "host" tag in the telegraf agent.
  omit_hostname = false


###############################################################################
#                            OUTPUT PLUGINS                                   #
###############################################################################

# Configuration for influxdb server to send metrics to
[[outputs.influxdb]]
  ## The full HTTP or UDP endpoint URL for your InfluxDB instance.
  ## Multiple urls can be specified as part of the same cluster,
  ## this means that only ONE of the urls will be written to each interval.
  # urls = ["udp://localhost:8089"] # UDP endpoint example
  urls = ["http://localhost:8086"] # required
  ## The target database for metrics (telegraf will create it if not exists).
  database = "telegraf" # required

  ## Retention policy to write to. Empty string writes to the default rp.
  retention_policy = ""
  ## Write consistency (clusters only), can be: "any", "one", "quorum", "all"
  write_consistency = "any"

  ## Write timeout (for the InfluxDB client), formatted as a string.
  ## If not provided, will default to 5s. 0s means no timeout (not recommended).
  timeout = "5s"
  # username = "telegraf"
  # password = "metricsmetricsmetricsmetrics"
  ## Set the user agent for HTTP POSTs (can be useful for log differentiation)
  # user_agent = "telegraf"
  ## Set UDP payload size, defaults to InfluxDB UDP Client default (512 bytes)
  # udp_payload = 512

  ## Optional SSL Config
  # ssl_ca = "/etc/telegraf/ca.pem"
  # ssl_cert = "/etc/telegraf/cert.pem"
  # ssl_key = "/etc/telegraf/key.pem"
  ## Use SSL but skip chain & host verification
  # insecure_skip_verify = false


# # Configuration for Amon Server to send metrics to.
# [[outputs.amon]]
#   ## Amon Server Key
#   server_key = "my-server-key" # required.
#
#   ## Amon Instance URL
#   amon_instance = "https://youramoninstance" # required
#
#   ## Connection timeout.
#   # timeout = "5s"


# # Configuration for the AMQP server to send metrics to
# [[outputs.amqp]]
#   ## AMQP url
#   url = "amqp://localhost:5672/influxdb"
#   ## AMQP exchange
#   exchange = "telegraf"
#   ## Auth method. PLAIN and EXTERNAL are supported
#   # auth_method = "PLAIN"
#   ## Telegraf tag to use as a routing key
#   ##  ie, if this tag exists, it's value will be used as the routing key
#   routing_tag = "host"
#
#   ## InfluxDB retention policy
#   # retention_policy = "default"
#   ## InfluxDB database
#   # database = "telegraf"
#
#   ## Optional SSL Config
#   # ssl_ca = "/etc/telegraf/ca.pem"
#   # ssl_cert = "/etc/telegraf/cert.pem"
#   # ssl_key = "/etc/telegraf/key.pem"
#   ## Use SSL but skip chain & host verification
#   # insecure_skip_verify = false
#
#   ## Data format to output.
#   ## Each data format has it's own unique set of configuration options, read
#   ## more about them here:
#   ## https://github.com/influxdata/telegraf/blob/master/docs/DATA_FORMATS_OUTPUT.md
#   data_format = "influx"


# # Configuration for AWS CloudWatch output.
# [[outputs.cloudwatch]]
#   ## Amazon REGION
#   region = "us-east-1"
#
#   ## Amazon Credentials
#   ## Credentials are loaded in the following order
#   ## 1) Assumed credentials via STS if role_arn is specified
#   ## 2) explicit credentials from 'access_key' and 'secret_key'
#   ## 3) shared profile from 'profile'
#   ## 4) environment variables
#   ## 5) shared credentials file
#   ## 6) EC2 Instance Profile
#   #access_key = ""
#   #secret_key = ""
#   #token = ""
#   #role_arn = ""
#   #profile = ""
#   #shared_credential_file = ""
#
#   ## Namespace for the CloudWatch MetricDatums
#   namespace = "InfluxData/Telegraf"


# # Configuration for DataDog API to send metrics to.
# [[outputs.datadog]]
#   ## Datadog API key
#   apikey = "my-secret-key" # required.
#
#   ## Connection timeout.
#   # timeout = "5s"


# # Send metrics to nowhere at all
# [[outputs.discard]]
#   # no configuration


# # Send telegraf metrics to file(s)
# [[outputs.file]]
#   ## Files to write to, "stdout" is a specially handled file.
#   files = ["stdout", "/tmp/metrics.out"]
#
#   ## Data format to output.
#   ## Each data format has it's own unique set of configuration options, read
#   ## more about them here:
#   ## https://github.com/influxdata/telegraf/blob/master/docs/DATA_FORMATS_OUTPUT.md
#   data_format = "influx"


# # Configuration for Graphite server to send metrics to
# [[outputs.graphite]]
#   ## TCP endpoint for your graphite instance.
#   ## If multiple endpoints are configured, output will be load balanced.
#   ## Only one of the endpoints will be written to with each iteration.
#   servers = ["localhost:2003"]
#   ## Prefix metrics name
#   prefix = ""
#   ## Graphite output template
#   ## see https://github.com/influxdata/telegraf/blob/master/docs/DATA_FORMATS_OUTPUT.md
#   template = "host.tags.measurement.field"
#   ## timeout in seconds for the write connection to graphite
#   timeout = 2


# # Send telegraf metrics to graylog(s)
# [[outputs.graylog]]
#   ## UDP endpoint for your graylog instance.
#   servers = ["127.0.0.1:12201", "192.168.1.1:12201"]


# # Configuration for sending metrics to an Instrumental project
# [[outputs.instrumental]]
#   ## Project API Token (required)
#   api_token = "API Token" # required
#   ## Prefix the metrics with a given name
#   prefix = ""
#   ## Stats output template (Graphite formatting)
#   ## see https://github.com/influxdata/telegraf/blob/master/docs/DATA_FORMATS_OUTPUT.md#graphite
#   template = "host.tags.measurement.field"
#   ## Timeout in seconds to connect
#   timeout = "2s"
#   ## Display Communcation to Instrumental
#   debug = false


# # Configuration for the Kafka server to send metrics to
# [[outputs.kafka]]
#   ## URLs of kafka brokers
#   brokers = ["localhost:9092"]
#   ## Kafka topic for producer messages
#   topic = "telegraf"
#   ## Telegraf tag to use as a routing key
#   ##  ie, if this tag exists, it's value will be used as the routing key
#   routing_tag = "host"
#
#   ## CompressionCodec represents the various compression codecs recognized by
#   ## Kafka in messages.
#   ##  0 : No compression
#   ##  1 : Gzip compression
#   ##  2 : Snappy compression
#   compression_codec = 0
#
#   ##  RequiredAcks is used in Produce Requests to tell the broker how many
#   ##  replica acknowledgements it must see before responding
#   ##   0 : the producer never waits for an acknowledgement from the broker.
#   ##       This option provides the lowest latency but the weakest durability
#   ##       guarantees (some data will be lost when a server fails).
#   ##   1 : the producer gets an acknowledgement after the leader replica has
#   ##       received the data. This option provides better durability as the
#   ##       client waits until the server acknowledges the request as successful
#   ##       (only messages that were written to the now-dead leader but not yet
#   ##       replicated will be lost).
#   ##   -1: the producer gets an acknowledgement after all in-sync replicas have
#   ##       received the data. This option provides the best durability, we
#   ##       guarantee that no messages will be lost as long as at least one in
#   ##       sync replica remains.
#   required_acks = -1
#
#   ##  The total number of times to retry sending a message
#   max_retry = 3
#
#   ## Optional SSL Config
#   # ssl_ca = "/etc/telegraf/ca.pem"
#   # ssl_cert = "/etc/telegraf/cert.pem"
#   # ssl_key = "/etc/telegraf/key.pem"
#   ## Use SSL but skip chain & host verification
#   # insecure_skip_verify = false
#
#   ## Data format to output.
#   ## Each data format has it's own unique set of configuration options, read
#   ## more about them here:
#   ## https://github.com/influxdata/telegraf/blob/master/docs/DATA_FORMATS_OUTPUT.md
#   data_format = "influx"


# # Configuration for the AWS Kinesis output.
# [[outputs.kinesis]]
#   ## Amazon REGION of kinesis endpoint.
#   region = "ap-southeast-2"
#
#   ## Amazon Credentials
#   ## Credentials are loaded in the following order
#   ## 1) Assumed credentials via STS if role_arn is specified
#   ## 2) explicit credentials from 'access_key' and 'secret_key'
#   ## 3) shared profile from 'profile'
#   ## 4) environment variables
#   ## 5) shared credentials file
#   ## 6) EC2 Instance Profile
#   #access_key = ""
#   #secret_key = ""
#   #token = ""
#   #role_arn = ""
#   #profile = ""
#   #shared_credential_file = ""
#
#   ## Kinesis StreamName must exist prior to starting telegraf.
#   streamname = "StreamName"
#   ## PartitionKey as used for sharding data.
#   partitionkey = "PartitionKey"
#
#   ## Data format to output.
#   ## Each data format has it's own unique set of configuration options, read
#   ## more about them here:
#   ## https://github.com/influxdata/telegraf/blob/master/docs/DATA_FORMATS_OUTPUT.md
#   data_format = "influx"
#
#   ## debug will show upstream aws messages.
#   debug = false


# # Configuration for Librato API to send metrics to.
# [[outputs.librato]]
#   ## Librator API Docs
#   ## http://dev.librato.com/v1/metrics-authentication
#   ## Librato API user
#   api_user = "telegraf@influxdb.com" # required.
#   ## Librato API token
#   api_token = "my-secret-token" # required.
#   ## Debug
#   # debug = false
#   ## Connection timeout.
#   # timeout = "5s"
#   ## Output source Template (same as graphite buckets)
#   ## see https://github.com/influxdata/telegraf/blob/master/docs/DATA_FORMATS_OUTPUT.md#graphite
#   ## This template is used in librato's source (not metric's name)
#   template = "host"
#


# # Configuration for MQTT server to send metrics to
# [[outputs.mqtt]]
#   servers = ["localhost:1883"] # required.
#
#   ## MQTT outputs send metrics to this topic format
#   ##    "<topic_prefix>/<hostname>/<pluginname>/"
#   ##   ex: prefix/web01.example.com/mem
#   topic_prefix = "telegraf"
#
#   ## username and password to connect MQTT server.
#   # username = "telegraf"
#   # password = "metricsmetricsmetricsmetrics"
#
#   ## client ID, if not set a random ID is generated
#   # client_id = ""
#
#   ## Optional SSL Config
#   # ssl_ca = "/etc/telegraf/ca.pem"
#   # ssl_cert = "/etc/telegraf/cert.pem"
#   # ssl_key = "/etc/telegraf/key.pem"
#   ## Use SSL but skip chain & host verification
#   # insecure_skip_verify = false
#
#   ## Data format to output.
#   ## Each data format has it's own unique set of configuration options, read
#   ## more about them here:
#   ## https://github.com/influxdata/telegraf/blob/master/docs/DATA_FORMATS_OUTPUT.md
#   data_format = "influx"


# # Send telegraf measurements to NATS
# [[outputs.nats]]
#   ## URLs of NATS servers
#   servers = ["nats://localhost:4222"]
#   ## Optional credentials
#   # username = ""
#   # password = ""
#   ## NATS subject for producer messages
#   subject = "telegraf"
#
#   ## Optional SSL Config
#   # ssl_ca = "/etc/telegraf/ca.pem"
#   # ssl_cert = "/etc/telegraf/cert.pem"
#   # ssl_key = "/etc/telegraf/key.pem"
#   ## Use SSL but skip chain & host verification
#   # insecure_skip_verify = false
#
#   ## Data format to output.
#   ## Each data format has it's own unique set of configuration options, read
#   ## more about them here:
#   ## https://github.com/influxdata/telegraf/blob/master/docs/DATA_FORMATS_OUTPUT.md
#   data_format = "influx"


# # Send telegraf measurements to NSQD
# [[outputs.nsq]]
#   ## Location of nsqd instance listening on TCP
#   server = "localhost:4150"
#   ## NSQ topic for producer messages
#   topic = "telegraf"
#
#   ## Data format to output.
#   ## Each data format has it's own unique set of configuration options, read
#   ## more about them here:
#   ## https://github.com/influxdata/telegraf/blob/master/docs/DATA_FORMATS_OUTPUT.md
#   data_format = "influx"


# # Configuration for OpenTSDB server to send metrics to
# [[outputs.opentsdb]]
#   ## prefix for metrics keys
#   prefix = "my.specific.prefix."
#
#   ## DNS name of the OpenTSDB server
#   ## Using "opentsdb.example.com" or "tcp://opentsdb.example.com" will use the
#   ## telnet API. "http://opentsdb.example.com" will use the Http API.
#   host = "opentsdb.example.com"
#
#   ## Port of the OpenTSDB server
#   port = 4242
#
#   ## Number of data points to send to OpenTSDB in Http requests.
#   ## Not used with telnet API.
#   httpBatchSize = 50
#
#   ## Debug true - Prints OpenTSDB communication
#   debug = false


# # Configuration for the Prometheus client to spawn
# [[outputs.prometheus_client]]
#   ## Address to listen on
#   # listen = ":9126"
#
#   ## Interval to expire metrics and not deliver to prometheus, 0 == no expiration
#   # expiration_interval = "60s"


<<<<<<< HEAD
# # Configuration for Pusher output.
# [[outputs.pusher]]
#  ## Pusher Credentials
#  ## Pusher requires all three of app ID, key and secret for authentication.
#  app_id = ""
#  app_key = ""
#  app_secret = ""
#  ## Pusher requires a channel name to be specified
#  channel_name = ""
#  ## Whether to use https (true) or not (false)
#  secure = true
#  ## Modify if your Pusher Cluster is not USA (e.g. EU or Asia)
#  host = "api.pusherapp.com"
#
#  ## Data format to output.
#  ## Each data format has its own unique set of configuration options; read
#  ## more about them here:
#  ## https://github.com/influxdata/telegraf/blob/master/docs/DATA_FORMATS_OUTPUT.md
#  data_format = "influx"


# # Configuration for the Riemann server to send metrics to
=======
# # Configuration for Riemann server to send metrics to
>>>>>>> 7a8e8217
# [[outputs.riemann]]
#   ## The full TCP or UDP URL of the Riemann server
#   url = "tcp://localhost:5555"
#
#   ## Riemann event TTL, floating-point time in seconds.
#   ## Defines how long that an event is considered valid for in Riemann
#   # ttl = 30.0
#
#   ## Separator to use between measurement and field name in Riemann service name
#   ## This does not have any effect if 'measurement_as_attribute' is set to 'true'
#   separator = "/"
#
#   ## Set measurement name as Riemann attribute 'measurement', instead of prepending it to the Riemann service name
#   # measurement_as_attribute = false
#
#   ## Send string metrics as Riemann event states.
#   ## Unless enabled all string metrics will be ignored
#   # string_as_state = false
#
#   ## A list of tag keys whose values get sent as Riemann tags.
#   ## If empty, all Telegraf tag values will be sent as tags
#   # tag_keys = ["telegraf","custom_tag"]
#
#   ## Additional Riemann tags to send.
#   # tags = ["telegraf-output"]
#
#   ## Description for Riemann event
#   # description_text = "metrics collected from telegraf"


# # Configuration for the legacy Riemann plugin
# [[outputs.riemann_legacy]]
#   ## URL of server
#   url = "localhost:5555"
#   ## transport protocol to use either tcp or udp
#   transport = "tcp"
#   ## separator to use between input name and field name in Riemann service name
#   separator = " "



###############################################################################
#                            PROCESSOR PLUGINS                                #
###############################################################################

# # Print all metrics that pass through this filter.
# [[processors.printer]]



###############################################################################
#                            AGGREGATOR PLUGINS                               #
###############################################################################

# # Keep the aggregate min/max of each metric passing through.
# [[aggregators.minmax]]
#   ## General Aggregator Arguments:
#   ## The period on which to flush & clear the aggregator.
#   period = "30s"
#   ## If true, the original metric will be dropped by the
#   ## aggregator and will not get sent to the output plugins.
#   drop_original = false



###############################################################################
#                            INPUT PLUGINS                                    #
###############################################################################

# Read metrics about cpu usage
[[inputs.cpu]]
  ## Whether to report per-cpu stats or not
  percpu = true
  ## Whether to report total system cpu stats or not
  totalcpu = true
  ## If true, collect raw CPU time metrics.
  collect_cpu_time = false


# Read metrics about disk usage by mount point
[[inputs.disk]]
  ## By default, telegraf gather stats for all mountpoints.
  ## Setting mountpoints will restrict the stats to the specified mountpoints.
  # mount_points = ["/"]

  ## Ignore some mountpoints by filesystem type. For example (dev)tmpfs (usually
  ## present on /run, /var/run, /dev/shm or /dev).
  ignore_fs = ["tmpfs", "devtmpfs"]


# Read metrics about disk IO by device
[[inputs.diskio]]
  ## By default, telegraf will gather stats for all devices including
  ## disk partitions.
  ## Setting devices will restrict the stats to the specified devices.
  # devices = ["sda", "sdb"]
  ## Uncomment the following line if you need disk serial numbers.
  # skip_serial_number = false


# Get kernel statistics from /proc/stat
[[inputs.kernel]]
  # no configuration


# Read metrics about memory usage
[[inputs.mem]]
  # no configuration


# Get the number of processes and group them by status
[[inputs.processes]]
  # no configuration


# Read metrics about swap memory usage
[[inputs.swap]]
  # no configuration


# Read metrics about system load & uptime
[[inputs.system]]
  # no configuration


# # Read stats from aerospike server(s)
# [[inputs.aerospike]]
#   ## Aerospike servers to connect to (with port)
#   ## This plugin will query all namespaces the aerospike
#   ## server has configured and get stats for them.
#   servers = ["localhost:3000"]


# # Read Apache status information (mod_status)
# [[inputs.apache]]
#   ## An array of Apache status URI to gather stats.
#   ## Default is "http://localhost/server-status?auto".
#   urls = ["http://localhost/server-status?auto"]
#   ## user credentials for basic HTTP authentication
#   username = "myuser"
#   password = "mypassword"
#
#   ## Timeout to the complete conection and reponse time in seconds
#   response_timeout = "25s" ## default to 5 seconds
#
#   ## Optional SSL Config
#   # ssl_ca = "/etc/telegraf/ca.pem"
#   # ssl_cert = "/etc/telegraf/cert.pem"
#   # ssl_key = "/etc/telegraf/key.pem"
#   ## Use SSL but skip chain & host verification
#   # insecure_skip_verify = false


# # Read metrics of bcache from stats_total and dirty_data
# [[inputs.bcache]]
#   ## Bcache sets path
#   ## If not specified, then default is:
#   bcachePath = "/sys/fs/bcache"
#
#   ## By default, telegraf gather stats for all bcache devices
#   ## Setting devices will restrict the stats to the specified
#   ## bcache devices.
#   bcacheDevs = ["bcache0"]


# # Read Cassandra metrics through Jolokia
# [[inputs.cassandra]]
#   # This is the context root used to compose the jolokia url
#   context = "/jolokia/read"
#   ## List of cassandra servers exposing jolokia read service
#   servers = ["myuser:mypassword@10.10.10.1:8778","10.10.10.2:8778",":8778"]
#   ## List of metrics collected on above servers
#   ## Each metric consists of a jmx path.
#   ## This will collect all heap memory usage metrics from the jvm and
#   ## ReadLatency metrics for all keyspaces and tables.
#   ## "type=Table" in the query works with Cassandra3.0. Older versions might
#   ## need to use "type=ColumnFamily"
#   metrics  = [
#     "/java.lang:type=Memory/HeapMemoryUsage",
#     "/org.apache.cassandra.metrics:type=Table,keyspace=*,scope=*,name=ReadLatency"
#   ]


# # Collects performance metrics from the MON and OSD nodes in a Ceph storage cluster.
# [[inputs.ceph]]
#   ## This is the recommended interval to poll.  Too frequent and you will lose
#   ## data points due to timeouts during rebalancing and recovery
#   interval = '1m'
#
#   ## All configuration values are optional, defaults are shown below
#
#   ## location of ceph binary
#   ceph_binary = "/usr/bin/ceph"
#
#   ## directory in which to look for socket files
#   socket_dir = "/var/run/ceph"
#
#   ## prefix of MON and OSD socket files, used to determine socket type
#   mon_prefix = "ceph-mon"
#   osd_prefix = "ceph-osd"
#
#   ## suffix used to identify socket files
#   socket_suffix = "asok"
#
#   ## Ceph user to authenticate as
#   ceph_user = "client.admin"
#
#   ## Ceph configuration to use to locate the cluster
#   ceph_config = "/etc/ceph/ceph.conf"
#
#   ## Whether to gather statistics via the admin socket
#   gather_admin_socket_stats = true
#
#   ## Whether to gather statistics via ceph commands
#   gather_cluster_stats = true


# # Read specific statistics per cgroup
# [[inputs.cgroup]]
#   ## Directories in which to look for files, globs are supported.
#   ## Consider restricting paths to the set of cgroups you really
#   ## want to monitor if you have a large number of cgroups, to avoid
#   ## any cardinality issues.
#   # paths = [
#   #   "/cgroup/memory",
#   #   "/cgroup/memory/child1",
#   #   "/cgroup/memory/child2/*",
#   # ]
#   ## cgroup stat fields, as file names, globs are supported.
#   ## these file names are appended to each path from above.
#   # files = ["memory.*usage*", "memory.limit_in_bytes"]


# # Pull Metric Statistics from Amazon CloudWatch
# [[inputs.cloudwatch]]
#   ## Amazon Region
#   region = "us-east-1"
#
#   ## Amazon Credentials
#   ## Credentials are loaded in the following order
#   ## 1) Assumed credentials via STS if role_arn is specified
#   ## 2) explicit credentials from 'access_key' and 'secret_key'
#   ## 3) shared profile from 'profile'
#   ## 4) environment variables
#   ## 5) shared credentials file
#   ## 6) EC2 Instance Profile
#   #access_key = ""
#   #secret_key = ""
#   #token = ""
#   #role_arn = ""
#   #profile = ""
#   #shared_credential_file = ""
#
#   # The minimum period for Cloudwatch metrics is 1 minute (60s). However not all
#   # metrics are made available to the 1 minute period. Some are collected at
#   # 3 minute and 5 minutes intervals. See https://aws.amazon.com/cloudwatch/faqs/#monitoring.
#   # Note that if a period is configured that is smaller than the minimum for a
#   # particular metric, that metric will not be returned by the Cloudwatch API
#   # and will not be collected by Telegraf.
#   #
#   ## Requested CloudWatch aggregation Period (required - must be a multiple of 60s)
#   period = "5m"
#
#   ## Collection Delay (required - must account for metrics availability via CloudWatch API)
#   delay = "5m"
#
#   ## Recomended: use metric 'interval' that is a multiple of 'period' to avoid
#   ## gaps or overlap in pulled data
#   interval = "5m"
#
#   ## Configure the TTL for the internal cache of metrics.
#   ## Defaults to 1 hr if not specified
#   #cache_ttl = "10m"
#
#   ## Metric Statistic Namespace (required)
#   namespace = "AWS/ELB"
#
#   ## Maximum requests per second. Note that the global default AWS rate limit is
#   ## 10 reqs/sec, so if you define multiple namespaces, these should add up to a
#   ## maximum of 10. Optional - default value is 10.
#   ratelimit = 10
#
#   ## Metrics to Pull (optional)
#   ## Defaults to all Metrics in Namespace if nothing is provided
#   ## Refreshes Namespace available metrics every 1h
#   #[[inputs.cloudwatch.metrics]]
#   #  names = ["Latency", "RequestCount"]
#   #
#   #  ## Dimension filters for Metric (optional)
#   #  [[inputs.cloudwatch.metrics.dimensions]]
#   #    name = "LoadBalancerName"
#   #    value = "p-example"


# # Gather health check statuses from services registered in Consul
# [[inputs.consul]]
#   ## Most of these values defaults to the one configured on a Consul's agent level.
#   ## Optional Consul server address (default: "localhost")
#   # address = "localhost"
#   ## Optional URI scheme for the Consul server (default: "http")
#   # scheme = "http"
#   ## Optional ACL token used in every request (default: "")
#   # token = ""
#   ## Optional username used for request HTTP Basic Authentication (default: "")
#   # username = ""
#   ## Optional password used for HTTP Basic Authentication (default: "")
#   # password = ""
#   ## Optional data centre to query the health checks from (default: "")
#   # datacentre = ""


# # Read metrics from one or many couchbase clusters
# [[inputs.couchbase]]
#   ## specify servers via a url matching:
#   ##  [protocol://][:password]@address[:port]
#   ##  e.g.
#   ##    http://couchbase-0.example.com/
#   ##    http://admin:secret@couchbase-0.example.com:8091/
#   ##
#   ## If no servers are specified, then localhost is used as the host.
#   ## If no protocol is specifed, HTTP is used.
#   ## If no port is specified, 8091 is used.
#   servers = ["http://localhost:8091"]


# # Read CouchDB Stats from one or more servers
# [[inputs.couchdb]]
#   ## Works with CouchDB stats endpoints out of the box
#   ## Multiple HOSTs from which to read CouchDB stats:
#   hosts = ["http://localhost:8086/_stats"]


# # Read metrics from one or many disque servers
# [[inputs.disque]]
#   ## An array of URI to gather stats about. Specify an ip or hostname
#   ## with optional port and password.
#   ## ie disque://localhost, disque://10.10.3.33:18832, 10.0.0.1:10000, etc.
#   ## If no servers are specified, then localhost is used as the host.
#   servers = ["localhost"]


# # Query given DNS server and gives statistics
# [[inputs.dns_query]]
#   ## servers to query
#   servers = ["8.8.8.8"] # required
#
#   ## Domains or subdomains to query. "."(root) is default
#   domains = ["."] # optional
#
#   ## Query record type. Default is "A"
#   ## Posible values: A, AAAA, CNAME, MX, NS, PTR, TXT, SOA, SPF, SRV.
#   record_type = "A" # optional
#
#   ## Dns server port. 53 is default
#   port = 53 # optional
#
#   ## Query timeout in seconds. Default is 2 seconds
#   timeout = 2 # optional


# # Read metrics about docker containers
# [[inputs.docker]]
#   ## Docker Endpoint
#   ##   To use TCP, set endpoint = "tcp://[ip]:[port]"
#   ##   To use environment variables (ie, docker-machine), set endpoint = "ENV"
#   endpoint = "unix:///var/run/docker.sock"
#   ## Only collect metrics for these containers, collect all if empty
#   container_names = []
#   ## Timeout for docker list, info, and stats commands
#   timeout = "5s"
#
#   ## Whether to report for each container per-device blkio (8:0, 8:1...) and
#   ## network (eth0, eth1, ...) stats or not
#   perdevice = true
#   ## Whether to report for each container total blkio and network stats or not
#   total = false
#


# # Read statistics from one or many dovecot servers
# [[inputs.dovecot]]
#   ## specify dovecot servers via an address:port list
#   ##  e.g.
#   ##    localhost:24242
#   ##
#   ## If no servers are specified, then localhost is used as the host.
#   servers = ["localhost:24242"]
#   ## Type is one of "user", "domain", "ip", or "global"
#   type = "global"
#   ## Wildcard matches like "*.com". An empty string "" is same as "*"
#   ## If type = "ip" filters should be <IP/network>
#   filters = [""]


# # Read stats from one or more Elasticsearch servers or clusters
# [[inputs.elasticsearch]]
#   ## specify a list of one or more Elasticsearch servers
#   # you can add username and password to your url to use basic authentication:
#   # servers = ["http://user:pass@localhost:9200"]
#   servers = ["http://localhost:9200"]
#
#   ## Timeout for HTTP requests to the elastic search server(s)
#   http_timeout = "5s"
#
#   ## When local is true (the default), the node will read only its own stats.
#   ## Set local to false when you want to read the node stats from all nodes
#   ## of the cluster.
#   local = true
#
#   ## Set cluster_health to true when you want to also obtain cluster health stats
#   cluster_health = false
#
#   ## Set cluster_stats to true when you want to also obtain cluster stats from the
#   ## Master node.
#   cluster_stats = false
#
#   ## Optional SSL Config
#   # ssl_ca = "/etc/telegraf/ca.pem"
#   # ssl_cert = "/etc/telegraf/cert.pem"
#   # ssl_key = "/etc/telegraf/key.pem"
#   ## Use SSL but skip chain & host verification
#   # insecure_skip_verify = false


# # Read metrics from one or more commands that can output to stdout
# [[inputs.exec]]
#   ## Commands array
#   commands = [
#     "/tmp/test.sh",
#     "/usr/bin/mycollector --foo=bar",
#     "/tmp/collect_*.sh"
#   ]
#
#   ## Timeout for each command to complete.
#   timeout = "5s"
#
#   ## measurement name suffix (for separating different commands)
#   name_suffix = "_mycollector"
#
#   ## Data format to consume.
#   ## Each data format has it's own unique set of configuration options, read
#   ## more about them here:
#   ## https://github.com/influxdata/telegraf/blob/master/docs/DATA_FORMATS_INPUT.md
#   data_format = "influx"


# # Read stats about given file(s)
# [[inputs.filestat]]
#   ## Files to gather stats about.
#   ## These accept standard unix glob matching rules, but with the addition of
#   ## ** as a "super asterisk". ie:
#   ##   "/var/log/**.log"  -> recursively find all .log files in /var/log
#   ##   "/var/log/*/*.log" -> find all .log files with a parent dir in /var/log
#   ##   "/var/log/apache.log" -> just tail the apache log file
#   ##
#   ## See https://github.com/gobwas/glob for more examples
#   ##
#   files = ["/var/log/**.log"]
#   ## If true, read the entire file and calculate an md5 checksum.
#   md5 = false


# # Read flattened metrics from one or more GrayLog HTTP endpoints
# [[inputs.graylog]]
#   ## API endpoint, currently supported API:
#   ##
#   ##   - multiple  (Ex http://<host>:12900/system/metrics/multiple)
#   ##   - namespace (Ex http://<host>:12900/system/metrics/namespace/{namespace})
#   ##
#   ## For namespace endpoint, the metrics array will be ignored for that call.
#   ## Endpoint can contain namespace and multiple type calls.
#   ##
#   ## Please check http://[graylog-server-ip]:12900/api-browser for full list
#   ## of endpoints
#   servers = [
#     "http://[graylog-server-ip]:12900/system/metrics/multiple",
#   ]
#
#   ## Metrics list
#   ## List of metrics can be found on Graylog webservice documentation.
#   ## Or by hitting the the web service api at:
#   ##   http://[graylog-host]:12900/system/metrics
#   metrics = [
#     "jvm.cl.loaded",
#     "jvm.memory.pools.Metaspace.committed"
#   ]
#
#   ## Username and password
#   username = ""
#   password = ""
#
#   ## Optional SSL Config
#   # ssl_ca = "/etc/telegraf/ca.pem"
#   # ssl_cert = "/etc/telegraf/cert.pem"
#   # ssl_key = "/etc/telegraf/key.pem"
#   ## Use SSL but skip chain & host verification
#   # insecure_skip_verify = false


# # Read metrics of haproxy, via socket or csv stats page
# [[inputs.haproxy]]
#   ## An array of address to gather stats about. Specify an ip on hostname
#   ## with optional port. ie localhost, 10.10.3.33:1936, etc.
#   ## Make sure you specify the complete path to the stats endpoint
#   ## including the protocol, ie http://10.10.3.33:1936/haproxy?stats
#   #
#   ## If no servers are specified, then default to 127.0.0.1:1936/haproxy?stats
#   servers = ["http://myhaproxy.com:1936/haproxy?stats"]
#   ##
#   ## You can also use local socket with standard wildcard globbing.
#   ## Server address not starting with 'http' will be treated as a possible
#   ## socket, so both examples below are valid.
#   ## servers = ["socket:/run/haproxy/admin.sock", "/run/haproxy/*.sock"]


# # HTTP/HTTPS request given an address a method and a timeout
# [[inputs.http_response]]
#   ## Server address (default http://localhost)
#   address = "http://github.com"
#   ## Set response_timeout (default 5 seconds)
#   response_timeout = "5s"
#   ## HTTP Request Method
#   method = "GET"
#   ## Whether to follow redirects from the server (defaults to false)
#   follow_redirects = true
#   ## HTTP Request Headers (all values must be strings)
#   # [inputs.http_response.headers]
#   #   Host = "github.com"
#   ## Optional HTTP Request Body
#   # body = '''
#   # {'fake':'data'}
#   # '''
#
#   ## Optional SSL Config
#   # ssl_ca = "/etc/telegraf/ca.pem"
#   # ssl_cert = "/etc/telegraf/cert.pem"
#   # ssl_key = "/etc/telegraf/key.pem"
#   ## Use SSL but skip chain & host verification
#   # insecure_skip_verify = false


# # Read flattened metrics from one or more JSON HTTP endpoints
# [[inputs.httpjson]]
#   ## NOTE This plugin only reads numerical measurements, strings and booleans
#   ## will be ignored.
#
#   ## a name for the service being polled
#   name = "webserver_stats"
#
#   ## URL of each server in the service's cluster
#   servers = [
#     "http://localhost:9999/stats/",
#     "http://localhost:9998/stats/",
#   ]
#   ## Set response_timeout (default 5 seconds)
#   response_timeout = "5s"
#
#   ## HTTP method to use: GET or POST (case-sensitive)
#   method = "GET"
#
#   ## List of tag names to extract from top-level of JSON server response
#   # tag_keys = [
#   #   "my_tag_1",
#   #   "my_tag_2"
#   # ]
#
#   ## HTTP parameters (all values must be strings)
#   [inputs.httpjson.parameters]
#     event_type = "cpu_spike"
#     threshold = "0.75"
#
#   ## HTTP Header parameters (all values must be strings)
#   # [inputs.httpjson.headers]
#   #   X-Auth-Token = "my-xauth-token"
#   #   apiVersion = "v1"
#
#   ## Optional SSL Config
#   # ssl_ca = "/etc/telegraf/ca.pem"
#   # ssl_cert = "/etc/telegraf/cert.pem"
#   # ssl_key = "/etc/telegraf/key.pem"
#   ## Use SSL but skip chain & host verification
#   # insecure_skip_verify = false


# # Read InfluxDB-formatted JSON metrics from one or more HTTP endpoints
# [[inputs.influxdb]]
#   ## Works with InfluxDB debug endpoints out of the box,
#   ## but other services can use this format too.
#   ## See the influxdb plugin's README for more details.
#
#   ## Multiple URLs from which to read InfluxDB-formatted JSON
#   ## Default is "http://localhost:8086/debug/vars".
#   urls = [
#     "http://localhost:8086/debug/vars"
#   ]
#
#   ## http request & header timeout
#   timeout = "5s"


# # Collect statistics about itself
# [[inputs.internal]]
#   ## If true, collect telegraf memory stats.
#   # collect_memstats = true


# # Read metrics from one or many bare metal servers
# [[inputs.ipmi_sensor]]
#   ## specify servers via a url matching:
#   ##  [username[:password]@][protocol[(address)]]
#   ##  e.g.
#   ##    root:passwd@lan(127.0.0.1)
#   ##
#   servers = ["USERID:PASSW0RD@lan(192.168.1.1)"]


# # Read JMX metrics through Jolokia
# [[inputs.jolokia]]
#   ## This is the context root used to compose the jolokia url
#   ## NOTE that Jolokia requires a trailing slash at the end of the context root
#   ## NOTE that your jolokia security policy must allow for POST requests.
#   context = "/jolokia/"
#
#   ## This specifies the mode used
#   # mode = "proxy"
#   #
#   ## When in proxy mode this section is used to specify further
#   ## proxy address configurations.
#   ## Remember to change host address to fit your environment.
#   # [inputs.jolokia.proxy]
#   #   host = "127.0.0.1"
#   #   port = "8080"
#
#   ## Optional http timeouts
#   ##
#   ## response_header_timeout, if non-zero, specifies the amount of time to wait
#   ## for a server's response headers after fully writing the request.
#   # response_header_timeout = "3s"
#   ##
#   ## client_timeout specifies a time limit for requests made by this client.
#   ## Includes connection time, any redirects, and reading the response body.
#   # client_timeout = "4s"
#
#   ## List of servers exposing jolokia read service
#   [[inputs.jolokia.servers]]
#     name = "as-server-01"
#     host = "127.0.0.1"
#     port = "8080"
#     # username = "myuser"
#     # password = "mypassword"
#
#   ## List of metrics collected on above servers
#   ## Each metric consists in a name, a jmx path and either
#   ## a pass or drop slice attribute.
#   ## This collect all heap memory usage metrics.
#   [[inputs.jolokia.metrics]]
#     name = "heap_memory_usage"
#     mbean  = "java.lang:type=Memory"
#     attribute = "HeapMemoryUsage"
#
#   ## This collect thread counts metrics.
#   [[inputs.jolokia.metrics]]
#     name = "thread_count"
#     mbean  = "java.lang:type=Threading"
#     attribute = "TotalStartedThreadCount,ThreadCount,DaemonThreadCount,PeakThreadCount"
#
#   ## This collect number of class loaded/unloaded counts metrics.
#   [[inputs.jolokia.metrics]]
#     name = "class_count"
#     mbean  = "java.lang:type=ClassLoading"
#     attribute = "LoadedClassCount,UnloadedClassCount,TotalLoadedClassCount"


# # Read metrics from the kubernetes kubelet api
# [[inputs.kubernetes]]
#   ## URL for the kubelet
#   url = "http://1.1.1.1:10255"
#
#   ## Use bearer token for authorization
#   # bearer_token = /path/to/bearer/token
#
#   ## Optional SSL Config
#   # ssl_ca = /path/to/cafile
#   # ssl_cert = /path/to/certfile
#   # ssl_key = /path/to/keyfile
#   ## Use SSL but skip chain & host verification
#   # insecure_skip_verify = false


# # Read metrics from a LeoFS Server via SNMP
# [[inputs.leofs]]
#   ## An array of URI to gather stats about LeoFS.
#   ## Specify an ip or hostname with port. ie 127.0.0.1:4020
#   servers = ["127.0.0.1:4021"]


# # Read metrics from local Lustre service on OST, MDS
# [[inputs.lustre2]]
#   ## An array of /proc globs to search for Lustre stats
#   ## If not specified, the default will work on Lustre 2.5.x
#   ##
#   # ost_procfiles = [
#   #   "/proc/fs/lustre/obdfilter/*/stats",
#   #   "/proc/fs/lustre/osd-ldiskfs/*/stats",
#   #   "/proc/fs/lustre/obdfilter/*/job_stats",
#   # ]
#   # mds_procfiles = [
#   #   "/proc/fs/lustre/mdt/*/md_stats",
#   #   "/proc/fs/lustre/mdt/*/job_stats",
#   # ]


# # Gathers metrics from the /3.0/reports MailChimp API
# [[inputs.mailchimp]]
#   ## MailChimp API key
#   ## get from https://admin.mailchimp.com/account/api/
#   api_key = "" # required
#   ## Reports for campaigns sent more than days_old ago will not be collected.
#   ## 0 means collect all.
#   days_old = 0
#   ## Campaign ID to get, if empty gets all campaigns, this option overrides days_old
#   # campaign_id = ""


# # Read metrics from one or many memcached servers
# [[inputs.memcached]]
#   ## An array of address to gather stats about. Specify an ip on hostname
#   ## with optional port. ie localhost, 10.0.0.1:11211, etc.
#   servers = ["localhost:11211"]
#   # unix_sockets = ["/var/run/memcached.sock"]


# # Telegraf plugin for gathering metrics from N Mesos masters
# [[inputs.mesos]]
#   ## Timeout, in ms.
#   timeout = 100
#   ## A list of Mesos masters.
#   masters = ["localhost:5050"]
#   ## Master metrics groups to be collected, by default, all enabled.
#   master_collections = [
#     "resources",
#     "master",
#     "system",
#     "agents",
#     "frameworks",
#     "tasks",
#     "messages",
#     "evqueue",
#     "registrar",
#   ]
#   ## A list of Mesos slaves, default is []
#   # slaves = []
#   ## Slave metrics groups to be collected, by default, all enabled.
#   # slave_collections = [
#   #   "resources",
#   #   "agent",
#   #   "system",
#   #   "executors",
#   #   "tasks",
#   #   "messages",
#   # ]


# # Read metrics from one or many MongoDB servers
# [[inputs.mongodb]]
#   ## An array of URI to gather stats about. Specify an ip or hostname
#   ## with optional port add password. ie,
#   ##   mongodb://user:auth_key@10.10.3.30:27017,
#   ##   mongodb://10.10.3.33:18832,
#   ##   10.0.0.1:10000, etc.
#   servers = ["127.0.0.1:27017"]
#   gather_perdb_stats = false


# # Read metrics from one or many mysql servers
# [[inputs.mysql]]
#   ## specify servers via a url matching:
#   ##  [username[:password]@][protocol[(address)]]/[?tls=[true|false|skip-verify]]
#   ##  see https://github.com/go-sql-driver/mysql#dsn-data-source-name
#   ##  e.g.
#   ##    servers = ["user:passwd@tcp(127.0.0.1:3306)/?tls=false"]
#   ##    servers = ["user@tcp(127.0.0.1:3306)/?tls=false"]
#   #
#   ## If no servers are specified, then localhost is used as the host.
#   servers = ["tcp(127.0.0.1:3306)/"]
#   ## the limits for metrics form perf_events_statements
#   perf_events_statements_digest_text_limit  = 120
#   perf_events_statements_limit              = 250
#   perf_events_statements_time_limit         = 86400
#   #
#   ## if the list is empty, then metrics are gathered from all databasee tables
#   table_schema_databases                    = []
#   #
#   ## gather metrics from INFORMATION_SCHEMA.TABLES for databases provided above list
#   gather_table_schema                       = false
#   #
#   ## gather thread state counts from INFORMATION_SCHEMA.PROCESSLIST
#   gather_process_list                       = true
#   #
#   ## gather auto_increment columns and max values from information schema
#   gather_info_schema_auto_inc               = true
#   #
#   ## gather metrics from SHOW SLAVE STATUS command output
#   gather_slave_status                       = true
#   #
#   ## gather metrics from SHOW BINARY LOGS command output
#   gather_binary_logs                        = false
#   #
#   ## gather metrics from PERFORMANCE_SCHEMA.TABLE_IO_WAITS_SUMMARY_BY_TABLE
#   gather_table_io_waits                     = false
#   #
#   ## gather metrics from PERFORMANCE_SCHEMA.TABLE_LOCK_WAITS
#   gather_table_lock_waits                   = false
#   #
#   ## gather metrics from PERFORMANCE_SCHEMA.TABLE_IO_WAITS_SUMMARY_BY_INDEX_USAGE
#   gather_index_io_waits                     = false
#   #
#   ## gather metrics from PERFORMANCE_SCHEMA.EVENT_WAITS
#   gather_event_waits                        = false
#   #
#   ## gather metrics from PERFORMANCE_SCHEMA.FILE_SUMMARY_BY_EVENT_NAME
#   gather_file_events_stats                  = false
#   #
#   ## gather metrics from PERFORMANCE_SCHEMA.EVENTS_STATEMENTS_SUMMARY_BY_DIGEST
#   gather_perf_events_statements             = false
#   #
#   ## Some queries we may want to run less often (such as SHOW GLOBAL VARIABLES)
#   interval_slow                   = "30m"


# # Read metrics about network interface usage
# [[inputs.net]]
#   ## By default, telegraf gathers stats from any up interface (excluding loopback)
#   ## Setting interfaces will tell it to gather these explicit interfaces,
#   ## regardless of status.
#   ##
#   # interfaces = ["eth0"]


# # TCP or UDP 'ping' given url and collect response time in seconds
# [[inputs.net_response]]
#   ## Protocol, must be "tcp" or "udp"
#   ## NOTE: because the "udp" protocol does not respond to requests, it requires
#   ## a send/expect string pair (see below).
#   protocol = "tcp"
#   ## Server address (default localhost)
#   address = "localhost:80"
#   ## Set timeout
#   timeout = "1s"
#
#   ## Set read timeout (only used if expecting a response)
#   read_timeout = "1s"
#
#   ## The following options are required for UDP checks. For TCP, they are
#   ## optional. The plugin will send the given string to the server and then
#   ## expect to receive the given 'expect' string back.
#   ## string sent to the server
#   # send = "ssh"
#   ## expected string in answer
#   # expect = "ssh"


# # Read TCP metrics such as established, time wait and sockets counts.
# [[inputs.netstat]]
#   # no configuration


# # Read Nginx's basic status information (ngx_http_stub_status_module)
# [[inputs.nginx]]
#   ## An array of Nginx stub_status URI to gather stats.
#   urls = ["http://localhost/status"]


# # Read NSQ topic and channel statistics.
# [[inputs.nsq]]
#   ## An array of NSQD HTTP API endpoints
#   endpoints = ["http://localhost:4151"]


# # Collect kernel snmp counters and network interface statistics
# [[inputs.nstat]]
#   ## file paths for proc files. If empty default paths will be used:
#   ##    /proc/net/netstat, /proc/net/snmp, /proc/net/snmp6
#   ## These can also be overridden with env variables, see README.
#   proc_net_netstat = "/proc/net/netstat"
#   proc_net_snmp = "/proc/net/snmp"
#   proc_net_snmp6 = "/proc/net/snmp6"
#   ## dump metrics with 0 values too
#   dump_zeros       = true


# # Get standard NTP query metrics, requires ntpq executable.
# [[inputs.ntpq]]
#   ## If false, set the -n ntpq flag. Can reduce metric gather time.
#   dns_lookup = true


# # Read metrics of passenger using passenger-status
# [[inputs.passenger]]
#   ## Path of passenger-status.
#   ##
#   ## Plugin gather metric via parsing XML output of passenger-status
#   ## More information about the tool:
#   ##   https://www.phusionpassenger.com/library/admin/apache/overall_status_report.html
#   ##
#   ## If no path is specified, then the plugin simply execute passenger-status
#   ## hopefully it can be found in your PATH
#   command = "passenger-status -v --show=xml"


# # Read metrics of phpfpm, via HTTP status page or socket
# [[inputs.phpfpm]]
#   ## An array of addresses to gather stats about. Specify an ip or hostname
#   ## with optional port and path
#   ##
#   ## Plugin can be configured in three modes (either can be used):
#   ##   - http: the URL must start with http:// or https://, ie:
#   ##       "http://localhost/status"
#   ##       "http://192.168.130.1/status?full"
#   ##
#   ##   - unixsocket: path to fpm socket, ie:
#   ##       "/var/run/php5-fpm.sock"
#   ##      or using a custom fpm status path:
#   ##       "/var/run/php5-fpm.sock:fpm-custom-status-path"
#   ##
#   ##   - fcgi: the URL must start with fcgi:// or cgi://, and port must be present, ie:
#   ##       "fcgi://10.0.0.12:9000/status"
#   ##       "cgi://10.0.10.12:9001/status"
#   ##
#   ## Example of multiple gathering from local socket and remove host
#   ## urls = ["http://192.168.1.20/status", "/tmp/fpm.sock"]
#   urls = ["http://localhost/status"]


# # Ping given url(s) and return statistics
# [[inputs.ping]]
#   ## NOTE: this plugin forks the ping command. You may need to set capabilities
#   ## via setcap cap_net_raw+p /bin/ping
#   #
#   ## urls to ping
#   urls = ["www.google.com"] # required
#   ## number of pings to send per collection (ping -c <COUNT>)
#   # count = 1
#   ## interval, in s, at which to ping. 0 == default (ping -i <PING_INTERVAL>)
#   # ping_interval = 1.0
#   ## per-ping timeout, in s. 0 == no timeout (ping -W <TIMEOUT>)
#   # timeout = 1.0
#   ## interface to send ping from (ping -I <INTERFACE>)
#   # interface = ""


# # Read metrics from one or many postgresql servers
# [[inputs.postgresql]]
#   ## specify address via a url matching:
#   ##   postgres://[pqgotest[:password]]@localhost[/dbname]\
#   ##       ?sslmode=[disable|verify-ca|verify-full]
#   ## or a simple string:
#   ##   host=localhost user=pqotest password=... sslmode=... dbname=app_production
#   ##
#   ## All connection parameters are optional.
#   ##
#   ## Without the dbname parameter, the driver will default to a database
#   ## with the same name as the user. This dbname is just for instantiating a
#   ## connection with the server and doesn't restrict the databases we are trying
#   ## to grab metrics for.
#   ##
#   address = "host=localhost user=postgres sslmode=disable"
#
#   ## A  list of databases to explicitly ignore.  If not specified, metrics for all
#   ## databases are gathered.  Do NOT use with the 'databases' option.
#   # ignored_databases = ["postgres", "template0", "template1"]
#
#   ## A list of databases to pull metrics about. If not specified, metrics for all
#   ## databases are gathered.  Do NOT use with the 'ignore_databases' option.
#   # databases = ["app_production", "testing"]


# # Read metrics from one or many postgresql servers
# [[inputs.postgresql_extensible]]
#   ## specify address via a url matching:
#   ##   postgres://[pqgotest[:password]]@localhost[/dbname]\
#   ##       ?sslmode=[disable|verify-ca|verify-full]
#   ## or a simple string:
#   ##   host=localhost user=pqotest password=... sslmode=... dbname=app_production
#   #
#   ## All connection parameters are optional.  #
#   ## Without the dbname parameter, the driver will default to a database
#   ## with the same name as the user. This dbname is just for instantiating a
#   ## connection with the server and doesn't restrict the databases we are trying
#   ## to grab metrics for.
#   #
#   address = "host=localhost user=postgres sslmode=disable"
#   ## A list of databases to pull metrics about. If not specified, metrics for all
#   ## databases are gathered.
#   ## databases = ["app_production", "testing"]
#   #
#   # outputaddress = "db01"
#   ## A custom name for the database that will be used as the "server" tag in the
#   ## measurement output. If not specified, a default one generated from
#   ## the connection address is used.
#   #
#   ## Define the toml config where the sql queries are stored
#   ## New queries can be added, if the withdbname is set to true and there is no
#   ## databases defined in the 'databases field', the sql query is ended by a
#   ## 'is not null' in order to make the query succeed.
#   ## Example :
#   ## The sqlquery : "SELECT * FROM pg_stat_database where datname" become
#   ## "SELECT * FROM pg_stat_database where datname IN ('postgres', 'pgbench')"
#   ## because the databases variable was set to ['postgres', 'pgbench' ] and the
#   ## withdbname was true. Be careful that if the withdbname is set to false you
#   ## don't have to define the where clause (aka with the dbname) the tagvalue
#   ## field is used to define custom tags (separated by commas)
#   ## The optional "measurement" value can be used to override the default
#   ## output measurement name ("postgresql").
#   #
#   ## Structure :
#   ## [[inputs.postgresql_extensible.query]]
#   ##   sqlquery string
#   ##   version string
#   ##   withdbname boolean
#   ##   tagvalue string (comma separated)
#   ##   measurement string
#   [[inputs.postgresql_extensible.query]]
#     sqlquery="SELECT * FROM pg_stat_database"
#     version=901
#     withdbname=false
#     tagvalue=""
#     measurement=""
#   [[inputs.postgresql_extensible.query]]
#     sqlquery="SELECT * FROM pg_stat_bgwriter"
#     version=901
#     withdbname=false
#     tagvalue="postgresql.stats"


# # Read metrics from one or many PowerDNS servers
# [[inputs.powerdns]]
#   ## An array of sockets to gather stats about.
#   ## Specify a path to unix socket.
#   unix_sockets = ["/var/run/pdns.controlsocket"]


# # Monitor process cpu and memory usage
# [[inputs.procstat]]
#   ## Must specify one of: pid_file, exe, or pattern
#   ## PID file to monitor process
#   pid_file = "/var/run/nginx.pid"
#   ## executable name (ie, pgrep <exe>)
#   # exe = "nginx"
#   ## pattern as argument for pgrep (ie, pgrep -f <pattern>)
#   # pattern = "nginx"
#   ## user as argument for pgrep (ie, pgrep -u <user>)
#   # user = "nginx"
#
#   ## override for process_name
#   ## This is optional; default is sourced from /proc/<pid>/status
#   # process_name = "bar"
#   ## Field name prefix
#   prefix = ""
#   ## comment this out if you want raw cpu_time stats
#   fielddrop = ["cpu_time_*"]
#   ## This is optional; moves pid into a tag instead of a field
#   pid_tag = false


# # Read metrics from one or many prometheus clients
# [[inputs.prometheus]]
#   ## An array of urls to scrape metrics from.
#   urls = ["http://localhost:9100/metrics"]
#
#   ## Use bearer token for authorization
#   # bearer_token = /path/to/bearer/token
#
#   ## Specify timeout duration for slower prometheus clients (default is 3s)
#   # response_timeout = "3s"
#
#   ## Optional SSL Config
#   # ssl_ca = /path/to/cafile
#   # ssl_cert = /path/to/certfile
#   # ssl_key = /path/to/keyfile
#   ## Use SSL but skip chain & host verification
#   # insecure_skip_verify = false


# # Reads last_run_summary.yaml file and converts to measurments
# [[inputs.puppetagent]]
#   ## Location of puppet last run summary file
#   location = "/var/lib/puppet/state/last_run_summary.yaml"


# # Read metrics from one or many RabbitMQ servers via the management API
# [[inputs.rabbitmq]]
#   # url = "http://localhost:15672"
#   # name = "rmq-server-1" # optional tag
#   # username = "guest"
#   # password = "guest"
#
#   ## Optional SSL Config
#   # ssl_ca = "/etc/telegraf/ca.pem"
#   # ssl_cert = "/etc/telegraf/cert.pem"
#   # ssl_key = "/etc/telegraf/key.pem"
#   ## Use SSL but skip chain & host verification
#   # insecure_skip_verify = false
#
#   ## Optional request timeouts
#   ##
#   ## ResponseHeaderTimeout, if non-zero, specifies the amount of time to wait
#   ## for a server's response headers after fully writing the request.
#   # header_timeout = "3s"
#   ##
#   ## client_timeout specifies a time limit for requests made by this client.
#   ## Includes connection time, any redirects, and reading the response body.
#   # client_timeout = "4s"
#
#   ## A list of nodes to pull metrics about. If not specified, metrics for
#   ## all nodes are gathered.
#   # nodes = ["rabbit@node1", "rabbit@node2"]


# # Read raindrops stats (raindrops - real-time stats for preforking Rack servers)
# [[inputs.raindrops]]
#   ## An array of raindrops middleware URI to gather stats.
#   urls = ["http://localhost:8080/_raindrops"]


# # Read metrics from one or many redis servers
# [[inputs.redis]]
#   ## specify servers via a url matching:
#   ##  [protocol://][:password]@address[:port]
#   ##  e.g.
#   ##    tcp://localhost:6379
#   ##    tcp://:password@192.168.99.100
#   ##    unix:///var/run/redis.sock
#   ##
#   ## If no servers are specified, then localhost is used as the host.
#   ## If no port is specified, 6379 is used
#   servers = ["tcp://localhost:6379"]


# # Read metrics from one or many RethinkDB servers
# [[inputs.rethinkdb]]
#   ## An array of URI to gather stats about. Specify an ip or hostname
#   ## with optional port add password. ie,
#   ##   rethinkdb://user:auth_key@10.10.3.30:28105,
#   ##   rethinkdb://10.10.3.33:18832,
#   ##   10.0.0.1:10000, etc.
#   servers = ["127.0.0.1:28015"]


# # Read metrics one or many Riak servers
# [[inputs.riak]]
#   # Specify a list of one or more riak http servers
#   servers = ["http://localhost:8098"]


# # Retrieves SNMP values from remote agents
# [[inputs.snmp]]
#   agents = [ "127.0.0.1:161" ]
#   ## Timeout for each SNMP query.
#   timeout = "5s"
#   ## Number of retries to attempt within timeout.
#   retries = 3
#   ## SNMP version, values can be 1, 2, or 3
#   version = 2
#
#   ## SNMP community string.
#   community = "public"
#
#   ## The GETBULK max-repetitions parameter
#   max_repetitions = 10
#
#   ## SNMPv3 auth parameters
#   #sec_name = "myuser"
#   #auth_protocol = "md5"      # Values: "MD5", "SHA", ""
#   #auth_password = "pass"
#   #sec_level = "authNoPriv"   # Values: "noAuthNoPriv", "authNoPriv", "authPriv"
#   #context_name = ""
#   #priv_protocol = ""         # Values: "DES", "AES", ""
#   #priv_password = ""
#
#   ## measurement name
#   name = "system"
#   [[inputs.snmp.field]]
#     name = "hostname"
#     oid = ".1.0.0.1.1"
#   [[inputs.snmp.field]]
#     name = "uptime"
#     oid = ".1.0.0.1.2"
#   [[inputs.snmp.field]]
#     name = "load"
#     oid = ".1.0.0.1.3"
#   [[inputs.snmp.field]]
#     oid = "HOST-RESOURCES-MIB::hrMemorySize"
#
#   [[inputs.snmp.table]]
#     ## measurement name
#     name = "remote_servers"
#     inherit_tags = [ "hostname" ]
#     [[inputs.snmp.table.field]]
#       name = "server"
#       oid = ".1.0.0.0.1.0"
#       is_tag = true
#     [[inputs.snmp.table.field]]
#       name = "connections"
#       oid = ".1.0.0.0.1.1"
#     [[inputs.snmp.table.field]]
#       name = "latency"
#       oid = ".1.0.0.0.1.2"
#
#   [[inputs.snmp.table]]
#     ## auto populate table's fields using the MIB
#     oid = "HOST-RESOURCES-MIB::hrNetworkTable"


# # DEPRECATED! PLEASE USE inputs.snmp INSTEAD.
# [[inputs.snmp_legacy]]
#   ## Use 'oids.txt' file to translate oids to names
#   ## To generate 'oids.txt' you need to run:
#   ##   snmptranslate -m all -Tz -On | sed -e 's/"//g' > /tmp/oids.txt
#   ## Or if you have an other MIB folder with custom MIBs
#   ##   snmptranslate -M /mycustommibfolder -Tz -On -m all | sed -e 's/"//g' > oids.txt
#   snmptranslate_file = "/tmp/oids.txt"
#   [[inputs.snmp.host]]
#     address = "192.168.2.2:161"
#     # SNMP community
#     community = "public" # default public
#     # SNMP version (1, 2 or 3)
#     # Version 3 not supported yet
#     version = 2 # default 2
#     # SNMP response timeout
#     timeout = 2.0 # default 2.0
#     # SNMP request retries
#     retries = 2 # default 2
#     # Which get/bulk do you want to collect for this host
#     collect = ["mybulk", "sysservices", "sysdescr"]
#     # Simple list of OIDs to get, in addition to "collect"
#     get_oids = []
#
#   [[inputs.snmp.host]]
#     address = "192.168.2.3:161"
#     community = "public"
#     version = 2
#     timeout = 2.0
#     retries = 2
#     collect = ["mybulk"]
#     get_oids = [
#         "ifNumber",
#         ".1.3.6.1.2.1.1.3.0",
#     ]
#
#   [[inputs.snmp.get]]
#     name = "ifnumber"
#     oid = "ifNumber"
#
#   [[inputs.snmp.get]]
#     name = "interface_speed"
#     oid = "ifSpeed"
#     instance = "0"
#
#   [[inputs.snmp.get]]
#     name = "sysuptime"
#     oid = ".1.3.6.1.2.1.1.3.0"
#     unit = "second"
#
#   [[inputs.snmp.bulk]]
#     name = "mybulk"
#     max_repetition = 127
#     oid = ".1.3.6.1.2.1.1"
#
#   [[inputs.snmp.bulk]]
#     name = "ifoutoctets"
#     max_repetition = 127
#     oid = "ifOutOctets"
#
#   [[inputs.snmp.host]]
#     address = "192.168.2.13:161"
#     #address = "127.0.0.1:161"
#     community = "public"
#     version = 2
#     timeout = 2.0
#     retries = 2
#     #collect = ["mybulk", "sysservices", "sysdescr", "systype"]
#     collect = ["sysuptime" ]
#     [[inputs.snmp.host.table]]
#       name = "iftable3"
#       include_instances = ["enp5s0", "eth1"]
#
#   # SNMP TABLEs
#   # table without mapping neither subtables
#   [[inputs.snmp.table]]
#     name = "iftable1"
#     oid = ".1.3.6.1.2.1.31.1.1.1"
#
#   # table without mapping but with subtables
#   [[inputs.snmp.table]]
#     name = "iftable2"
#     oid = ".1.3.6.1.2.1.31.1.1.1"
#     sub_tables = [".1.3.6.1.2.1.2.2.1.13"]
#
#   # table with mapping but without subtables
#   [[inputs.snmp.table]]
#     name = "iftable3"
#     oid = ".1.3.6.1.2.1.31.1.1.1"
#     # if empty. get all instances
#     mapping_table = ".1.3.6.1.2.1.31.1.1.1.1"
#     # if empty, get all subtables
#
#   # table with both mapping and subtables
#   [[inputs.snmp.table]]
#     name = "iftable4"
#     oid = ".1.3.6.1.2.1.31.1.1.1"
#     # if empty get all instances
#     mapping_table = ".1.3.6.1.2.1.31.1.1.1.1"
#     # if empty get all subtables
#     # sub_tables could be not "real subtables"
#     sub_tables=[".1.3.6.1.2.1.2.2.1.13", "bytes_recv", "bytes_send"]


# # Read metrics from Microsoft SQL Server
# [[inputs.sqlserver]]
#   ## Specify instances to monitor with a list of connection strings.
#   ## All connection parameters are optional.
#   ## By default, the host is localhost, listening on default port, TCP 1433.
#   ##   for Windows, the user is the currently running AD user (SSO).
#   ##   See https://github.com/denisenkom/go-mssqldb for detailed connection
#   ##   parameters.
#   # servers = [
#   #  "Server=192.168.1.10;Port=1433;User Id=<user>;Password=<pw>;app name=telegraf;log=1;",
#   # ]


# # Inserts sine and cosine waves for demonstration purposes
# [[inputs.trig]]
#   ## Set the amplitude
#   amplitude = 10.0


# # Read Twemproxy stats data
# [[inputs.twemproxy]]
#   ## Twemproxy stats address and port (no scheme)
#   addr = "localhost:22222"
#   ## Monitor pool name
#   pools = ["redis_pool", "mc_pool"]


# # A plugin to collect stats from Varnish HTTP Cache
# [[inputs.varnish]]
#   ## The default location of the varnishstat binary can be overridden with:
#   binary = "/usr/bin/varnishstat"
#
#   ## By default, telegraf gather stats for 3 metric points.
#   ## Setting stats will override the defaults shown below.
#   ## Glob matching can be used, ie, stats = ["MAIN.*"]
#   ## stats may also be set to ["*"], which will collect all stats
#   stats = ["MAIN.cache_hit", "MAIN.cache_miss", "MAIN.uptime"]


# # Read metrics of ZFS from arcstats, zfetchstats, vdev_cache_stats, and pools
# [[inputs.zfs]]
#   ## ZFS kstat path. Ignored on FreeBSD
#   ## If not specified, then default is:
#   # kstatPath = "/proc/spl/kstat/zfs"
#
#   ## By default, telegraf gather all zfs stats
#   ## If not specified, then default is:
#   # kstatMetrics = ["arcstats", "zfetchstats", "vdev_cache_stats"]
#
#   ## By default, don't gather zpool stats
#   # poolMetrics = false


# # Reads 'mntr' stats from one or many zookeeper servers
# [[inputs.zookeeper]]
#   ## An array of address to gather stats about. Specify an ip or hostname
#   ## with port. ie localhost:2181, 10.0.0.1:2181, etc.
#
#   ## If no servers are specified, then localhost is used as the host.
#   ## If no port is specified, 2181 is used
#   servers = [":2181"]



###############################################################################
#                            SERVICE INPUT PLUGINS                            #
###############################################################################

# # Influx HTTP write listener
# [[inputs.http_listener]]
#   ## Address and port to host HTTP listener on
#   service_address = ":8186"
#
#   ## maximum duration before timing out read of the request
#   read_timeout = "10s"
#   ## maximum duration before timing out write of the response
#   write_timeout = "10s"
#
#   ## Maximum allowed http request body size in bytes.
#   ## 0 means to use the default of 536,870,912 bytes (500 mebibytes)
#   max_body_size = 0
#
#   ## Maximum line size allowed to be sent in bytes.
#   ## 0 means to use the default of 65536 bytes (64 kibibytes)
#   max_line_size = 0


# # Read metrics from Kafka topic(s)
# [[inputs.kafka_consumer]]
#   ## topic(s) to consume
#   topics = ["telegraf"]
#   ## an array of Zookeeper connection strings
#   zookeeper_peers = ["localhost:2181"]
#   ## Zookeeper Chroot
#   zookeeper_chroot = ""
#   ## the name of the consumer group
#   consumer_group = "telegraf_metrics_consumers"
#   ## Offset (must be either "oldest" or "newest")
#   offset = "oldest"
#
#   ## Data format to consume.
#   ## Each data format has it's own unique set of configuration options, read
#   ## more about them here:
#   ## https://github.com/influxdata/telegraf/blob/master/docs/DATA_FORMATS_INPUT.md
#   data_format = "influx"


# # Stream and parse log file(s).
# [[inputs.logparser]]
#   ## Log files to parse.
#   ## These accept standard unix glob matching rules, but with the addition of
#   ## ** as a "super asterisk". ie:
#   ##   /var/log/**.log     -> recursively find all .log files in /var/log
#   ##   /var/log/*/*.log    -> find all .log files with a parent dir in /var/log
#   ##   /var/log/apache.log -> only tail the apache log file
#   files = ["/var/log/apache/access.log"]
#   ## Read file from beginning.
#   from_beginning = false
#
#   ## Parse logstash-style "grok" patterns:
#   ##   Telegraf built-in parsing patterns: https://goo.gl/dkay10
#   [inputs.logparser.grok]
#     ## This is a list of patterns to check the given log file(s) for.
#     ## Note that adding patterns here increases processing time. The most
#     ## efficient configuration is to have one pattern per logparser.
#     ## Other common built-in patterns are:
#     ##   %{COMMON_LOG_FORMAT}   (plain apache & nginx access logs)
#     ##   %{COMBINED_LOG_FORMAT} (access logs + referrer & agent)
#     patterns = ["%{COMBINED_LOG_FORMAT}"]
#     ## Name of the outputted measurement name.
#     measurement = "apache_access_log"
#     ## Full path(s) to custom pattern files.
#     custom_pattern_files = []
#     ## Custom patterns can also be defined here. Put one pattern per line.
#     custom_patterns = '''
#     '''


# # Read metrics from MQTT topic(s)
# [[inputs.mqtt_consumer]]
#   servers = ["localhost:1883"]
#   ## MQTT QoS, must be 0, 1, or 2
#   qos = 0
#
#   ## Topics to subscribe to
#   topics = [
#     "telegraf/host01/cpu",
#     "telegraf/+/mem",
#     "sensors/#",
#   ]
#
#   # if true, messages that can't be delivered while the subscriber is offline
#   # will be delivered when it comes back (such as on service restart).
#   # NOTE: if true, client_id MUST be set
#   persistent_session = false
#   # If empty, a random client ID will be generated.
#   client_id = ""
#
#   ## username and password to connect MQTT server.
#   # username = "telegraf"
#   # password = "metricsmetricsmetricsmetrics"
#
#   ## Optional SSL Config
#   # ssl_ca = "/etc/telegraf/ca.pem"
#   # ssl_cert = "/etc/telegraf/cert.pem"
#   # ssl_key = "/etc/telegraf/key.pem"
#   ## Use SSL but skip chain & host verification
#   # insecure_skip_verify = false
#
#   ## Data format to consume.
#   ## Each data format has it's own unique set of configuration options, read
#   ## more about them here:
#   ## https://github.com/influxdata/telegraf/blob/master/docs/DATA_FORMATS_INPUT.md
#   data_format = "influx"


# # Read metrics from NATS subject(s)
# [[inputs.nats_consumer]]
#   ## urls of NATS servers
#   # servers = ["nats://localhost:4222"]
#   ## Use Transport Layer Security
#   # secure = false
#   ## subject(s) to consume
#   # subjects = ["telegraf"]
#   ## name a queue group
#   # queue_group = "telegraf_consumers"
#
#   ## Sets the limits for pending msgs and bytes for each subscription
#   ## These shouldn't need to be adjusted except in very high throughput scenarios
#   # pending_message_limit = 65536
#   # pending_bytes_limit = 67108864
#
#   ## Data format to consume.
#   ## Each data format has it's own unique set of configuration options, read
#   ## more about them here:
#   ## https://github.com/influxdata/telegraf/blob/master/docs/DATA_FORMATS_INPUT.md
#   data_format = "influx"


# # Read NSQ topic for metrics.
# [[inputs.nsq_consumer]]
#   ## An string representing the NSQD TCP Endpoint
#   server = "localhost:4150"
#   topic = "telegraf"
#   channel = "consumer"
#   max_in_flight = 100
#
#   ## Data format to consume.
#   ## Each data format has it's own unique set of configuration options, read
#   ## more about them here:
#   ## https://github.com/influxdata/telegraf/blob/master/docs/DATA_FORMATS_INPUT.md
#   data_format = "influx"


# # Statsd Server
# [[inputs.statsd]]
#   ## Address and port to host UDP listener on
#   service_address = ":8125"
#
#   ## The following configuration options control when telegraf clears it's cache
#   ## of previous values. If set to false, then telegraf will only clear it's
#   ## cache when the daemon is restarted.
#   ## Reset gauges every interval (default=true)
#   delete_gauges = true
#   ## Reset counters every interval (default=true)
#   delete_counters = true
#   ## Reset sets every interval (default=true)
#   delete_sets = true
#   ## Reset timings & histograms every interval (default=true)
#   delete_timings = true
#
#   ## Percentiles to calculate for timing & histogram stats
#   percentiles = [90]
#
#   ## separator to use between elements of a statsd metric
#   metric_separator = "_"
#
#   ## Parses tags in the datadog statsd format
#   ## http://docs.datadoghq.com/guides/dogstatsd/
#   parse_data_dog_tags = false
#
#   ## Statsd data translation templates, more info can be read here:
#   ## https://github.com/influxdata/telegraf/blob/master/docs/DATA_FORMATS_INPUT.md#graphite
#   # templates = [
#   #     "cpu.* measurement*"
#   # ]
#
#   ## Number of UDP messages allowed to queue up, once filled,
#   ## the statsd server will start dropping packets
#   allowed_pending_messages = 10000
#
#   ## Number of timing/histogram values to track per-measurement in the
#   ## calculation of percentiles. Raising this limit increases the accuracy
#   ## of percentiles but also increases the memory usage and cpu time.
#   percentile_limit = 1000


# # Stream a log file, like the tail -f command
# [[inputs.tail]]
#   ## files to tail.
#   ## These accept standard unix glob matching rules, but with the addition of
#   ## ** as a "super asterisk". ie:
#   ##   "/var/log/**.log"  -> recursively find all .log files in /var/log
#   ##   "/var/log/*/*.log" -> find all .log files with a parent dir in /var/log
#   ##   "/var/log/apache.log" -> just tail the apache log file
#   ##
#   ## See https://github.com/gobwas/glob for more examples
#   ##
#   files = ["/var/mymetrics.out"]
#   ## Read file from beginning.
#   from_beginning = false
#   ## Whether file is a named pipe
#   pipe = false
#
#   ## Data format to consume.
#   ## Each data format has it's own unique set of configuration options, read
#   ## more about them here:
#   ## https://github.com/influxdata/telegraf/blob/master/docs/DATA_FORMATS_INPUT.md
#   data_format = "influx"


# # Generic TCP listener
# [[inputs.tcp_listener]]
#   ## Address and port to host TCP listener on
#   # service_address = ":8094"
#
#   ## Number of TCP messages allowed to queue up. Once filled, the
#   ## TCP listener will start dropping packets.
#   # allowed_pending_messages = 10000
#
#   ## Maximum number of concurrent TCP connections to allow
#   # max_tcp_connections = 250
#
#   ## Data format to consume.
#   ## Each data format has it's own unique set of configuration options, read
#   ## more about them here:
#   ## https://github.com/influxdata/telegraf/blob/master/docs/DATA_FORMATS_INPUT.md
#   data_format = "influx"


# # Generic UDP listener
# [[inputs.udp_listener]]
#   ## Address and port to host UDP listener on
#   # service_address = ":8092"
#
#   ## Number of UDP messages allowed to queue up. Once filled, the
#   ## UDP listener will start dropping packets.
#   # allowed_pending_messages = 10000
#
#   ## Set the buffer size of the UDP connection outside of OS default (in bytes)
#   ## If set to 0, take OS default
#   udp_buffer_size = 16777216
#
#   ## Data format to consume.
#   ## Each data format has it's own unique set of configuration options, read
#   ## more about them here:
#   ## https://github.com/influxdata/telegraf/blob/master/docs/DATA_FORMATS_INPUT.md
#   data_format = "influx"


# # A Webhooks Event collector
# [[inputs.webhooks]]
#   ## Address and port to host Webhook listener on
#   service_address = ":1619"
#
#   [inputs.webhooks.filestack]
#     path = "/filestack"
#
#   [inputs.webhooks.github]
#     path = "/github"
#
#   [inputs.webhooks.mandrill]
#     path = "/mandrill"
#
#   [inputs.webhooks.rollbar]
#     path = "/rollbar"
<|MERGE_RESOLUTION|>--- conflicted
+++ resolved
@@ -443,7 +443,6 @@
 #   # expiration_interval = "60s"
 
 
-<<<<<<< HEAD
 # # Configuration for Pusher output.
 # [[outputs.pusher]]
 #  ## Pusher Credentials
@@ -465,10 +464,7 @@
 #  data_format = "influx"
 
 
-# # Configuration for the Riemann server to send metrics to
-=======
 # # Configuration for Riemann server to send metrics to
->>>>>>> 7a8e8217
 # [[outputs.riemann]]
 #   ## The full TCP or UDP URL of the Riemann server
 #   url = "tcp://localhost:5555"
