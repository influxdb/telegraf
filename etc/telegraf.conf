# Telegraf Configuration
#
# Telegraf is entirely plugin driven. All metrics are gathered from the
# declared inputs, and sent to the declared outputs.
#
# Plugins must be declared in here to be active.
# To deactivate a plugin, comment out the name and any variables.
#
# Use 'telegraf -config telegraf.conf -test' to see what metrics a config
# file would generate.
#
# Environment variables can be used anywhere in this config file, simply prepend
# them with $. For strings the variable must be within quotes (ie, "$STR_VAR"),
# for numbers and booleans they should be plain (ie, $INT_VAR, $BOOL_VAR)


# Global tags can be specified here in key="value" format.
[global_tags]
  # dc = "us-east-1" # will tag all metrics with dc=us-east-1
  # rack = "1a"
  ## Environment variables can be used as tags, and throughout the config file
  # user = "$USER"


# Configuration for telegraf agent
[agent]
  ## Default data collection interval for all inputs
  interval = "10s"
  ## Rounds collection interval to 'interval'
  ## ie, if interval="10s" then always collect on :00, :10, :20, etc.
  round_interval = true

  ## Telegraf will send metrics to outputs in batches of at most
  ## metric_batch_size metrics.
  ## This controls the size of writes that Telegraf sends to output plugins.
  metric_batch_size = 1000

  ## For failed writes, telegraf will cache metric_buffer_limit metrics for each
  ## output, and will flush this buffer on a successful write. Oldest metrics
  ## are dropped first when this buffer fills.
  ## This buffer only fills when writes fail to output plugin(s).
  metric_buffer_limit = 10000

  ## Collection jitter is used to jitter the collection by a random amount.
  ## Each plugin will sleep for a random time within jitter before collecting.
  ## This can be used to avoid many plugins querying things like sysfs at the
  ## same time, which can have a measurable effect on the system.
  collection_jitter = "0s"

  ## Default flushing interval for all outputs. You shouldn't set this below
  ## interval. Maximum flush_interval will be flush_interval + flush_jitter
  flush_interval = "10s"
  ## Jitter the flush interval by a random amount. This is primarily to avoid
  ## large write spikes for users running a large number of telegraf instances.
  ## ie, a jitter of 5s and interval 10s means flushes will happen every 10-15s
  flush_jitter = "0s"

  ## By default, precision will be set to the same timestamp order as the
  ## collection interval, with the maximum being 1s.
  ## Precision will NOT be used for service inputs, such as logparser and statsd.
  ## Valid values are "ns", "us" (or "µs"), "ms", "s".
  precision = ""

  ## Logging configuration:
  ## Run telegraf with debug log messages.
  debug = false
  ## Run telegraf in quiet mode (error log messages only).
  quiet = false
  ## Specify the log file name. The empty string means to log to stderr.
  logfile = ""

  ## Override default hostname, if empty use os.Hostname()
  hostname = ""
  ## If set to true, do no set the "host" tag in the telegraf agent.
  omit_hostname = false


###############################################################################
#                            OUTPUT PLUGINS                                   #
###############################################################################

# Configuration for influxdb server to send metrics to
[[outputs.influxdb]]
  ## The full HTTP or UDP endpoint URL for your InfluxDB instance.
  ## Multiple urls can be specified as part of the same cluster,
  ## this means that only ONE of the urls will be written to each interval.
  # urls = ["udp://localhost:8089"] # UDP endpoint example
  urls = ["http://localhost:8086"] # required
  ## The target database for metrics (telegraf will create it if not exists).
  database = "telegraf" # required

  ## Retention policy to write to. Empty string writes to the default rp.
  retention_policy = ""
  ## Write consistency (clusters only), can be: "any", "one", "quorum", "all"
  write_consistency = "any"

  ## Write timeout (for the InfluxDB client), formatted as a string.
  ## If not provided, will default to 5s. 0s means no timeout (not recommended).
  timeout = "5s"
  # username = "telegraf"
  # password = "metricsmetricsmetricsmetrics"
  ## Set the user agent for HTTP POSTs (can be useful for log differentiation)
  # user_agent = "telegraf"
  ## Set UDP payload size, defaults to InfluxDB UDP Client default (512 bytes)
  # udp_payload = 512

  ## Optional SSL Config
  # ssl_ca = "/etc/telegraf/ca.pem"
  # ssl_cert = "/etc/telegraf/cert.pem"
  # ssl_key = "/etc/telegraf/key.pem"
  ## Use SSL but skip chain & host verification
  # insecure_skip_verify = false


# # Configuration for Amon Server to send metrics to.
# [[outputs.amon]]
#   ## Amon Server Key
#   server_key = "my-server-key" # required.
#
#   ## Amon Instance URL
#   amon_instance = "https://youramoninstance" # required
#
#   ## Connection timeout.
#   # timeout = "5s"


# # Configuration for the AMQP server to send metrics to
# [[outputs.amqp]]
#   ## AMQP url
#   url = "amqp://localhost:5672/influxdb"
#   ## AMQP exchange
#   exchange = "telegraf"
#   ## Auth method. PLAIN and EXTERNAL are supported
#   # auth_method = "PLAIN"
#   ## Telegraf tag to use as a routing key
#   ##  ie, if this tag exists, it's value will be used as the routing key
#   routing_tag = "host"
#
#   ## InfluxDB retention policy
#   # retention_policy = "default"
#   ## InfluxDB database
#   # database = "telegraf"
#
#   ## Optional SSL Config
#   # ssl_ca = "/etc/telegraf/ca.pem"
#   # ssl_cert = "/etc/telegraf/cert.pem"
#   # ssl_key = "/etc/telegraf/key.pem"
#   ## Use SSL but skip chain & host verification
#   # insecure_skip_verify = false
#
#   ## Data format to output.
#   ## Each data format has it's own unique set of configuration options, read
#   ## more about them here:
#   ## https://github.com/influxdata/telegraf/blob/master/docs/DATA_FORMATS_OUTPUT.md
#   data_format = "influx"


# # Configuration for AWS CloudWatch output.
# [[outputs.cloudwatch]]
#   ## Amazon REGION
#   region = "us-east-1"
#
#   ## Amazon Credentials
#   ## Credentials are loaded in the following order
#   ## 1) Assumed credentials via STS if role_arn is specified
#   ## 2) explicit credentials from 'access_key' and 'secret_key'
#   ## 3) shared profile from 'profile'
#   ## 4) environment variables
#   ## 5) shared credentials file
#   ## 6) EC2 Instance Profile
#   #access_key = ""
#   #secret_key = ""
#   #token = ""
#   #role_arn = ""
#   #profile = ""
#   #shared_credential_file = ""
#
#   ## Namespace for the CloudWatch MetricDatums
#   namespace = "InfluxData/Telegraf"


# # Configuration for DataDog API to send metrics to.
# [[outputs.datadog]]
#   ## Datadog API key
#   apikey = "my-secret-key" # required.
#
#   ## Connection timeout.
#   # timeout = "5s"


# # Send metrics to nowhere at all
# [[outputs.discard]]
#   # no configuration


# # Send telegraf metrics to file(s)
# [[outputs.file]]
#   ## Files to write to, "stdout" is a specially handled file.
#   files = ["stdout", "/tmp/metrics.out"]
#
#   ## Data format to output.
#   ## Each data format has it's own unique set of configuration options, read
#   ## more about them here:
#   ## https://github.com/influxdata/telegraf/blob/master/docs/DATA_FORMATS_OUTPUT.md
#   data_format = "influx"


# # Configuration for Graphite server to send metrics to
# [[outputs.graphite]]
#   ## TCP endpoint for your graphite instance.
#   ## If multiple endpoints are configured, output will be load balanced.
#   ## Only one of the endpoints will be written to with each iteration.
#   servers = ["localhost:2003"]
#   ## Prefix metrics name
#   prefix = ""
#   ## Graphite output template
#   ## see https://github.com/influxdata/telegraf/blob/master/docs/DATA_FORMATS_OUTPUT.md
#   template = "host.tags.measurement.field"
#   ## timeout in seconds for the write connection to graphite
#   timeout = 2


# # Send telegraf metrics to graylog(s)
# [[outputs.graylog]]
#   ## UDP endpoint for your graylog instance.
#   servers = ["127.0.0.1:12201", "192.168.1.1:12201"]


# # Configuration for sending metrics to an Instrumental project
# [[outputs.instrumental]]
#   ## Project API Token (required)
#   api_token = "API Token" # required
#   ## Prefix the metrics with a given name
#   prefix = ""
#   ## Stats output template (Graphite formatting)
#   ## see https://github.com/influxdata/telegraf/blob/master/docs/DATA_FORMATS_OUTPUT.md#graphite
#   template = "host.tags.measurement.field"
#   ## Timeout in seconds to connect
#   timeout = "2s"
#   ## Display Communcation to Instrumental
#   debug = false


# # Configuration for the Kafka server to send metrics to
# [[outputs.kafka]]
#   ## URLs of kafka brokers
#   brokers = ["localhost:9092"]
#   ## Kafka topic for producer messages
#   topic = "telegraf"
#   ## Telegraf tag to use as a routing key
#   ##  ie, if this tag exists, it's value will be used as the routing key
#   routing_tag = "host"
#
#   ## CompressionCodec represents the various compression codecs recognized by
#   ## Kafka in messages.
#   ##  0 : No compression
#   ##  1 : Gzip compression
#   ##  2 : Snappy compression
#   compression_codec = 0
#
#   ##  RequiredAcks is used in Produce Requests to tell the broker how many
#   ##  replica acknowledgements it must see before responding
#   ##   0 : the producer never waits for an acknowledgement from the broker.
#   ##       This option provides the lowest latency but the weakest durability
#   ##       guarantees (some data will be lost when a server fails).
#   ##   1 : the producer gets an acknowledgement after the leader replica has
#   ##       received the data. This option provides better durability as the
#   ##       client waits until the server acknowledges the request as successful
#   ##       (only messages that were written to the now-dead leader but not yet
#   ##       replicated will be lost).
#   ##   -1: the producer gets an acknowledgement after all in-sync replicas have
#   ##       received the data. This option provides the best durability, we
#   ##       guarantee that no messages will be lost as long as at least one in
#   ##       sync replica remains.
#   required_acks = -1
#
#   ##  The total number of times to retry sending a message
#   max_retry = 3
#
#   ## Optional SSL Config
#   # ssl_ca = "/etc/telegraf/ca.pem"
#   # ssl_cert = "/etc/telegraf/cert.pem"
#   # ssl_key = "/etc/telegraf/key.pem"
#   ## Use SSL but skip chain & host verification
#   # insecure_skip_verify = false
#
#   ## Data format to output.
#   ## Each data format has it's own unique set of configuration options, read
#   ## more about them here:
#   ## https://github.com/influxdata/telegraf/blob/master/docs/DATA_FORMATS_OUTPUT.md
#   data_format = "influx"


# # Configuration for the AWS Kinesis output.
# [[outputs.kinesis]]
#   ## Amazon REGION of kinesis endpoint.
#   region = "ap-southeast-2"
#
#   ## Amazon Credentials
#   ## Credentials are loaded in the following order
#   ## 1) Assumed credentials via STS if role_arn is specified
#   ## 2) explicit credentials from 'access_key' and 'secret_key'
#   ## 3) shared profile from 'profile'
#   ## 4) environment variables
#   ## 5) shared credentials file
#   ## 6) EC2 Instance Profile
#   #access_key = ""
#   #secret_key = ""
#   #token = ""
#   #role_arn = ""
#   #profile = ""
#   #shared_credential_file = ""
#
#   ## Kinesis StreamName must exist prior to starting telegraf.
#   streamname = "StreamName"
#   ## PartitionKey as used for sharding data.
#   partitionkey = "PartitionKey"
#
#   ## Data format to output.
#   ## Each data format has it's own unique set of configuration options, read
#   ## more about them here:
#   ## https://github.com/influxdata/telegraf/blob/master/docs/DATA_FORMATS_OUTPUT.md
#   data_format = "influx"
#
#   ## debug will show upstream aws messages.
#   debug = false


# # Configuration for Librato API to send metrics to.
# [[outputs.librato]]
#   ## Librator API Docs
#   ## http://dev.librato.com/v1/metrics-authentication
#   ## Librato API user
#   api_user = "telegraf@influxdb.com" # required.
#   ## Librato API token
#   api_token = "my-secret-token" # required.
#   ## Debug
#   # debug = false
#   ## Connection timeout.
#   # timeout = "5s"
#   ## Output source Template (same as graphite buckets)
#   ## see https://github.com/influxdata/telegraf/blob/master/docs/DATA_FORMATS_OUTPUT.md#graphite
#   ## This template is used in librato's source (not metric's name)
#   template = "host"
#


# # Configuration for MQTT server to send metrics to
# [[outputs.mqtt]]
#   servers = ["localhost:1883"] # required.
#
#   ## MQTT outputs send metrics to this topic format
#   ##    "<topic_prefix>/<hostname>/<pluginname>/"
#   ##   ex: prefix/web01.example.com/mem
#   topic_prefix = "telegraf"
#
#   ## username and password to connect MQTT server.
#   # username = "telegraf"
#   # password = "metricsmetricsmetricsmetrics"
#
#   ## client ID, if not set a random ID is generated
#   # client_id = ""
#
#   ## Optional SSL Config
#   # ssl_ca = "/etc/telegraf/ca.pem"
#   # ssl_cert = "/etc/telegraf/cert.pem"
#   # ssl_key = "/etc/telegraf/key.pem"
#   ## Use SSL but skip chain & host verification
#   # insecure_skip_verify = false
#
#   ## Data format to output.
#   ## Each data format has it's own unique set of configuration options, read
#   ## more about them here:
#   ## https://github.com/influxdata/telegraf/blob/master/docs/DATA_FORMATS_OUTPUT.md
#   data_format = "influx"


# # Send telegraf measurements to NATS
# [[outputs.nats]]
#   ## URLs of NATS servers
#   servers = ["nats://localhost:4222"]
#   ## Optional credentials
#   # username = ""
#   # password = ""
#   ## NATS subject for producer messages
#   subject = "telegraf"
#
#   ## Optional SSL Config
#   # ssl_ca = "/etc/telegraf/ca.pem"
#   # ssl_cert = "/etc/telegraf/cert.pem"
#   # ssl_key = "/etc/telegraf/key.pem"
#   ## Use SSL but skip chain & host verification
#   # insecure_skip_verify = false
#
#   ## Data format to output.
#   ## Each data format has it's own unique set of configuration options, read
#   ## more about them here:
#   ## https://github.com/influxdata/telegraf/blob/master/docs/DATA_FORMATS_OUTPUT.md
#   data_format = "influx"


# # Send telegraf measurements to NSQD
# [[outputs.nsq]]
#   ## Location of nsqd instance listening on TCP
#   server = "localhost:4150"
#   ## NSQ topic for producer messages
#   topic = "telegraf"
#
#   ## Data format to output.
#   ## Each data format has it's own unique set of configuration options, read
#   ## more about them here:
#   ## https://github.com/influxdata/telegraf/blob/master/docs/DATA_FORMATS_OUTPUT.md
#   data_format = "influx"


# # Configuration for OpenTSDB server to send metrics to
# [[outputs.opentsdb]]
#   ## prefix for metrics keys
#   prefix = "my.specific.prefix."
#
#   ## DNS name of the OpenTSDB server
#   ## Using "opentsdb.example.com" or "tcp://opentsdb.example.com" will use the
#   ## telnet API. "http://opentsdb.example.com" will use the Http API.
#   host = "opentsdb.example.com"
#
#   ## Port of the OpenTSDB server
#   port = 4242
#
#   ## Number of data points to send to OpenTSDB in Http requests.
#   ## Not used with telnet API.
#   httpBatchSize = 50
#
#   ## Debug true - Prints OpenTSDB communication
#   debug = false


# # Configuration for the Prometheus client to spawn
# [[outputs.prometheus_client]]
#   ## Address to listen on
#   # listen = ":9126"
#
#   ## Interval to expire metrics and not deliver to prometheus, 0 == no expiration
#   # expiration_interval = "60s"


# # Configuration for the Riemann server to send metrics to
# [[outputs.riemann]]
#   ## URL of server
#   url = "localhost:5555"
#   ## transport protocol to use either tcp or udp
#   transport = "tcp"
#   ## separator to use between input name and field name in Riemann service name
#   separator = " "



###############################################################################
#                            PROCESSOR PLUGINS                                #
###############################################################################

# # Print all metrics that pass through this filter.
# [[processors.printer]]



###############################################################################
#                            AGGREGATOR PLUGINS                               #
###############################################################################

# # Keep the aggregate min/max of each metric passing through.
# [[aggregators.minmax]]
#   ## General Aggregator Arguments:
#   ## The period on which to flush & clear the aggregator.
#   period = "30s"
#   ## If true, the original metric will be dropped by the
#   ## aggregator and will not get sent to the output plugins.
#   drop_original = false



###############################################################################
#                            INPUT PLUGINS                                    #
###############################################################################

# Read metrics about cpu usage
[[inputs.cpu]]
  ## Whether to report per-cpu stats or not
  percpu = true
  ## Whether to report total system cpu stats or not
  totalcpu = true
  ## If true, collect raw CPU time metrics.
  collect_cpu_time = false


# Read metrics about disk usage by mount point
[[inputs.disk]]
  ## By default, telegraf gather stats for all mountpoints.
  ## Setting mountpoints will restrict the stats to the specified mountpoints.
  # mount_points = ["/"]

  ## Ignore some mountpoints by filesystem type. For example (dev)tmpfs (usually
  ## present on /run, /var/run, /dev/shm or /dev).
  ignore_fs = ["tmpfs", "devtmpfs"]


# Read metrics about disk IO by device
[[inputs.diskio]]
  ## By default, telegraf will gather stats for all devices including
  ## disk partitions.
  ## Setting devices will restrict the stats to the specified devices.
  # devices = ["sda", "sdb"]
  ## Uncomment the following line if you need disk serial numbers.
  # skip_serial_number = false


# Get kernel statistics from /proc/stat
[[inputs.kernel]]
  # no configuration


# Read metrics about memory usage
[[inputs.mem]]
  # no configuration


# Get the number of processes and group them by status
[[inputs.processes]]
  # no configuration


# Read metrics about swap memory usage
[[inputs.swap]]
  # no configuration


# Read metrics about system load & uptime
[[inputs.system]]
  # no configuration


# # Read stats from aerospike server(s)
# [[inputs.aerospike]]
#   ## Aerospike servers to connect to (with port)
#   ## This plugin will query all namespaces the aerospike
#   ## server has configured and get stats for them.
#   servers = ["localhost:3000"]


# # Read Apache status information (mod_status)
# [[inputs.apache]]
#   ## An array of Apache status URI to gather stats.
#   ## Default is "http://localhost/server-status?auto".
#   urls = ["http://localhost/server-status?auto"]
#   ## user credentials for basic HTTP authentication
#   username = "myuser"
#   password = "mypassword"
#
#   ## Timeout to the complete conection and reponse time in seconds
#   response_timeout = "25s" ## default to 5 seconds
#
#   ## Optional SSL Config
#   # ssl_ca = "/etc/telegraf/ca.pem"
#   # ssl_cert = "/etc/telegraf/cert.pem"
#   # ssl_key = "/etc/telegraf/key.pem"
#   ## Use SSL but skip chain & host verification
#   # insecure_skip_verify = false


# # Read metrics of bcache from stats_total and dirty_data
# [[inputs.bcache]]
#   ## Bcache sets path
#   ## If not specified, then default is:
#   bcachePath = "/sys/fs/bcache"
#
#   ## By default, telegraf gather stats for all bcache devices
#   ## Setting devices will restrict the stats to the specified
#   ## bcache devices.
#   bcacheDevs = ["bcache0"]


# # Read Cassandra metrics through Jolokia
# [[inputs.cassandra]]
#   # This is the context root used to compose the jolokia url
#   context = "/jolokia/read"
#   ## List of cassandra servers exposing jolokia read service
#   servers = ["myuser:mypassword@10.10.10.1:8778","10.10.10.2:8778",":8778"]
#   ## List of metrics collected on above servers
#   ## Each metric consists of a jmx path.
#   ## This will collect all heap memory usage metrics from the jvm and
#   ## ReadLatency metrics for all keyspaces and tables.
#   ## "type=Table" in the query works with Cassandra3.0. Older versions might
#   ## need to use "type=ColumnFamily"
#   metrics  = [
#     "/java.lang:type=Memory/HeapMemoryUsage",
#     "/org.apache.cassandra.metrics:type=Table,keyspace=*,scope=*,name=ReadLatency"
#   ]


# # Collects performance metrics from the MON and OSD nodes in a Ceph storage cluster.
# [[inputs.ceph]]
#   ## This is the recommended interval to poll.  Too frequent and you will lose
#   ## data points due to timeouts during rebalancing and recovery
#   interval = '1m'
#
#   ## All configuration values are optional, defaults are shown below
#
#   ## location of ceph binary
#   ceph_binary = "/usr/bin/ceph"
#
#   ## directory in which to look for socket files
#   socket_dir = "/var/run/ceph"
#
#   ## prefix of MON and OSD socket files, used to determine socket type
#   mon_prefix = "ceph-mon"
#   osd_prefix = "ceph-osd"
#
#   ## suffix used to identify socket files
#   socket_suffix = "asok"
#
#   ## Ceph user to authenticate as
#   ceph_user = "client.admin"
#
#   ## Ceph configuration to use to locate the cluster
#   ceph_config = "/etc/ceph/ceph.conf"
#
#   ## Whether to gather statistics via the admin socket
#   gather_admin_socket_stats = true
#
#   ## Whether to gather statistics via ceph commands
#   gather_cluster_stats = true


# # Read specific statistics per cgroup
# [[inputs.cgroup]]
#   ## Directories in which to look for files, globs are supported.
#   ## Consider restricting paths to the set of cgroups you really
#   ## want to monitor if you have a large number of cgroups, to avoid
#   ## any cardinality issues.
#   # paths = [
#   #   "/cgroup/memory",
#   #   "/cgroup/memory/child1",
#   #   "/cgroup/memory/child2/*",
#   # ]
#   ## cgroup stat fields, as file names, globs are supported.
#   ## these file names are appended to each path from above.
#   # files = ["memory.*usage*", "memory.limit_in_bytes"]


# # Pull Metric Statistics from Amazon CloudWatch
# [[inputs.cloudwatch]]
#   ## Amazon Region
#   region = "us-east-1"
#
#   ## Amazon Credentials
#   ## Credentials are loaded in the following order
#   ## 1) Assumed credentials via STS if role_arn is specified
#   ## 2) explicit credentials from 'access_key' and 'secret_key'
#   ## 3) shared profile from 'profile'
#   ## 4) environment variables
#   ## 5) shared credentials file
#   ## 6) EC2 Instance Profile
#   #access_key = ""
#   #secret_key = ""
#   #token = ""
#   #role_arn = ""
#   #profile = ""
#   #shared_credential_file = ""
#
#   # The minimum period for Cloudwatch metrics is 1 minute (60s). However not all
#   # metrics are made available to the 1 minute period. Some are collected at
#   # 3 minute and 5 minutes intervals. See https://aws.amazon.com/cloudwatch/faqs/#monitoring.
#   # Note that if a period is configured that is smaller than the minimum for a
#   # particular metric, that metric will not be returned by the Cloudwatch API
#   # and will not be collected by Telegraf.
#   #
#   ## Requested CloudWatch aggregation Period (required - must be a multiple of 60s)
#   period = "5m"
#
#   ## Collection Delay (required - must account for metrics availability via CloudWatch API)
#   delay = "5m"
#
#   ## Recomended: use metric 'interval' that is a multiple of 'period' to avoid
#   ## gaps or overlap in pulled data
#   interval = "5m"
#
#   ## Configure the TTL for the internal cache of metrics.
#   ## Defaults to 1 hr if not specified
#   #cache_ttl = "10m"
#
#   ## Metric Statistic Namespace (required)
#   namespace = "AWS/ELB"
#
#   ## Maximum requests per second. Note that the global default AWS rate limit is
#   ## 10 reqs/sec, so if you define multiple namespaces, these should add up to a
#   ## maximum of 10. Optional - default value is 10.
#   ratelimit = 10
#
#   ## Metrics to Pull (optional)
#   ## Defaults to all Metrics in Namespace if nothing is provided
#   ## Refreshes Namespace available metrics every 1h
#   #[[inputs.cloudwatch.metrics]]
#   #  names = ["Latency", "RequestCount"]
#   #
#   #  ## Dimension filters for Metric (optional)
#   #  [[inputs.cloudwatch.metrics.dimensions]]
#   #    name = "LoadBalancerName"
#   #    value = "p-example"


# # Gather health check statuses from services registered in Consul
# [[inputs.consul]]
#   ## Most of these values defaults to the one configured on a Consul's agent level.
#   ## Optional Consul server address (default: "localhost")
#   # address = "localhost"
#   ## Optional URI scheme for the Consul server (default: "http")
#   # scheme = "http"
#   ## Optional ACL token used in every request (default: "")
#   # token = ""
#   ## Optional username used for request HTTP Basic Authentication (default: "")
#   # username = ""
#   ## Optional password used for HTTP Basic Authentication (default: "")
#   # password = ""
#   ## Optional data centre to query the health checks from (default: "")
#   # datacentre = ""


# # Read metrics from one or many couchbase clusters
# [[inputs.couchbase]]
#   ## specify servers via a url matching:
#   ##  [protocol://][:password]@address[:port]
#   ##  e.g.
#   ##    http://couchbase-0.example.com/
#   ##    http://admin:secret@couchbase-0.example.com:8091/
#   ##
#   ## If no servers are specified, then localhost is used as the host.
#   ## If no protocol is specifed, HTTP is used.
#   ## If no port is specified, 8091 is used.
#   servers = ["http://localhost:8091"]


# # Read CouchDB Stats from one or more servers
# [[inputs.couchdb]]
#   ## Works with CouchDB stats endpoints out of the box
#   ## Multiple HOSTs from which to read CouchDB stats:
#   hosts = ["http://localhost:8086/_stats"]


# # Read metrics from one or many disque servers
# [[inputs.disque]]
#   ## An array of URI to gather stats about. Specify an ip or hostname
#   ## with optional port and password.
#   ## ie disque://localhost, disque://10.10.3.33:18832, 10.0.0.1:10000, etc.
#   ## If no servers are specified, then localhost is used as the host.
#   servers = ["localhost"]


# # Query given DNS server and gives statistics
# [[inputs.dns_query]]
#   ## servers to query
#   servers = ["8.8.8.8"] # required
#
#   ## Domains or subdomains to query. "."(root) is default
#   domains = ["."] # optional
#
#   ## Query record type. Default is "A"
#   ## Posible values: A, AAAA, CNAME, MX, NS, PTR, TXT, SOA, SPF, SRV.
#   record_type = "A" # optional
#
#   ## Dns server port. 53 is default
#   port = 53 # optional
#
#   ## Query timeout in seconds. Default is 2 seconds
#   timeout = 2 # optional


# # Read metrics about docker containers
# [[inputs.docker]]
#   ## Docker Endpoint
#   ##   To use TCP, set endpoint = "tcp://[ip]:[port]"
#   ##   To use environment variables (ie, docker-machine), set endpoint = "ENV"
#   endpoint = "unix:///var/run/docker.sock"
#   ## Only collect metrics for these containers, collect all if empty
#   container_names = []
#   ## Timeout for docker list, info, and stats commands
#   timeout = "5s"
#
#   ## Whether to report for each container per-device blkio (8:0, 8:1...) and
#   ## network (eth0, eth1, ...) stats or not
#   perdevice = true
#   ## Whether to report for each container total blkio and network stats or not
#   total = false
#


# # Read statistics from one or many dovecot servers
# [[inputs.dovecot]]
#   ## specify dovecot servers via an address:port list
#   ##  e.g.
#   ##    localhost:24242
#   ##
#   ## If no servers are specified, then localhost is used as the host.
#   servers = ["localhost:24242"]
#   ## Type is one of "user", "domain", "ip", or "global"
#   type = "global"
#   ## Wildcard matches like "*.com". An empty string "" is same as "*"
#   ## If type = "ip" filters should be <IP/network>
#   filters = [""]


# # Read stats from one or more Elasticsearch servers or clusters
# [[inputs.elasticsearch]]
#   ## specify a list of one or more Elasticsearch servers
#   # you can add username and password to your url to use basic authentication:
#   # servers = ["http://user:pass@localhost:9200"]
#   servers = ["http://localhost:9200"]
#
#   ## Timeout for HTTP requests to the elastic search server(s)
#   http_timeout = "5s"
#
#   ## When local is true (the default), the node will read only its own stats.
#   ## Set local to false when you want to read the node stats from all nodes
#   ## of the cluster.
#   local = true
#
#   ## Set cluster_health to true when you want to also obtain cluster health stats
#   cluster_health = false
#
#   ## Set cluster_stats to true when you want to also obtain cluster stats from the
#   ## Master node.
#   cluster_stats = false
#
#   ## Optional SSL Config
#   # ssl_ca = "/etc/telegraf/ca.pem"
#   # ssl_cert = "/etc/telegraf/cert.pem"
#   # ssl_key = "/etc/telegraf/key.pem"
#   ## Use SSL but skip chain & host verification
#   # insecure_skip_verify = false


# # Read metrics from one or more commands that can output to stdout
# [[inputs.exec]]
#   ## Commands array
#   commands = [
#     "/tmp/test.sh",
#     "/usr/bin/mycollector --foo=bar",
#     "/tmp/collect_*.sh"
#   ]
#
#   ## Timeout for each command to complete.
#   timeout = "5s"
#
#   ## measurement name suffix (for separating different commands)
#   name_suffix = "_mycollector"
#
#   ## Data format to consume.
#   ## Each data format has it's own unique set of configuration options, read
#   ## more about them here:
#   ## https://github.com/influxdata/telegraf/blob/master/docs/DATA_FORMATS_INPUT.md
#   data_format = "influx"


# # Read stats about given file(s)
# [[inputs.filestat]]
#   ## Files to gather stats about.
#   ## These accept standard unix glob matching rules, but with the addition of
#   ## ** as a "super asterisk". ie:
#   ##   "/var/log/**.log"  -> recursively find all .log files in /var/log
#   ##   "/var/log/*/*.log" -> find all .log files with a parent dir in /var/log
#   ##   "/var/log/apache.log" -> just tail the apache log file
#   ##
#   ## See https://github.com/gobwas/glob for more examples
#   ##
#   files = ["/var/log/**.log"]
#   ## If true, read the entire file and calculate an md5 checksum.
#   md5 = false


# # Read flattened metrics from one or more GrayLog HTTP endpoints
# [[inputs.graylog]]
#   ## API endpoint, currently supported API:
#   ##
#   ##   - multiple  (Ex http://<host>:12900/system/metrics/multiple)
#   ##   - namespace (Ex http://<host>:12900/system/metrics/namespace/{namespace})
#   ##
#   ## For namespace endpoint, the metrics array will be ignored for that call.
#   ## Endpoint can contain namespace and multiple type calls.
#   ##
#   ## Please check http://[graylog-server-ip]:12900/api-browser for full list
#   ## of endpoints
#   servers = [
#     "http://[graylog-server-ip]:12900/system/metrics/multiple",
#   ]
#
#   ## Metrics list
#   ## List of metrics can be found on Graylog webservice documentation.
#   ## Or by hitting the the web service api at:
#   ##   http://[graylog-host]:12900/system/metrics
#   metrics = [
#     "jvm.cl.loaded",
#     "jvm.memory.pools.Metaspace.committed"
#   ]
#
#   ## Username and password
#   username = ""
#   password = ""
#
#   ## Optional SSL Config
#   # ssl_ca = "/etc/telegraf/ca.pem"
#   # ssl_cert = "/etc/telegraf/cert.pem"
#   # ssl_key = "/etc/telegraf/key.pem"
#   ## Use SSL but skip chain & host verification
#   # insecure_skip_verify = false


# # Read metrics of haproxy, via socket or csv stats page
# [[inputs.haproxy]]
#   ## An array of address to gather stats about. Specify an ip on hostname
#   ## with optional port. ie localhost, 10.10.3.33:1936, etc.
#   ## Make sure you specify the complete path to the stats endpoint
#   ## including the protocol, ie http://10.10.3.33:1936/haproxy?stats
#   #
#   ## If no servers are specified, then default to 127.0.0.1:1936/haproxy?stats
#   servers = ["http://myhaproxy.com:1936/haproxy?stats"]
#   ##
#   ## You can also use local socket with standard wildcard globbing.
#   ## Server address not starting with 'http' will be treated as a possible
#   ## socket, so both examples below are valid.
#   ## servers = ["socket:/run/haproxy/admin.sock", "/run/haproxy/*.sock"]


# # HTTP/HTTPS request given an address a method and a timeout
# [[inputs.http_response]]
#   ## Server address (default http://localhost)
#   address = "http://github.com"
#   ## Set response_timeout (default 5 seconds)
#   response_timeout = "5s"
#   ## HTTP Request Method
#   method = "GET"
#   ## Whether to follow redirects from the server (defaults to false)
#   follow_redirects = true
#   ## HTTP Request Headers (all values must be strings)
#   # [inputs.http_response.headers]
#   #   Host = "github.com"
#   ## Optional HTTP Request Body
#   # body = '''
#   # {'fake':'data'}
#   # '''
#
#   ## Optional SSL Config
#   # ssl_ca = "/etc/telegraf/ca.pem"
#   # ssl_cert = "/etc/telegraf/cert.pem"
#   # ssl_key = "/etc/telegraf/key.pem"
#   ## Use SSL but skip chain & host verification
#   # insecure_skip_verify = false


# # Read flattened metrics from one or more JSON HTTP endpoints
# [[inputs.httpjson]]
#   ## NOTE This plugin only reads numerical measurements, strings and booleans
#   ## will be ignored.
#
#   ## a name for the service being polled
#   name = "webserver_stats"
#
#   ## URL of each server in the service's cluster
#   servers = [
#     "http://localhost:9999/stats/",
#     "http://localhost:9998/stats/",
#   ]
#   ## Set response_timeout (default 5 seconds)
#   response_timeout = "5s"
#
#   ## HTTP method to use: GET or POST (case-sensitive)
#   method = "GET"
#
#   ## List of tag names to extract from top-level of JSON server response
#   # tag_keys = [
#   #   "my_tag_1",
#   #   "my_tag_2"
#   # ]
#
#   ## HTTP parameters (all values must be strings)
#   [inputs.httpjson.parameters]
#     event_type = "cpu_spike"
#     threshold = "0.75"
#
#   ## HTTP Header parameters (all values must be strings)
#   # [inputs.httpjson.headers]
#   #   X-Auth-Token = "my-xauth-token"
#   #   apiVersion = "v1"
#
#   ## Optional SSL Config
#   # ssl_ca = "/etc/telegraf/ca.pem"
#   # ssl_cert = "/etc/telegraf/cert.pem"
#   # ssl_key = "/etc/telegraf/key.pem"
#   ## Use SSL but skip chain & host verification
#   # insecure_skip_verify = false


# # Read InfluxDB-formatted JSON metrics from one or more HTTP endpoints
# [[inputs.influxdb]]
#   ## Works with InfluxDB debug endpoints out of the box,
#   ## but other services can use this format too.
#   ## See the influxdb plugin's README for more details.
#
#   ## Multiple URLs from which to read InfluxDB-formatted JSON
#   ## Default is "http://localhost:8086/debug/vars".
#   urls = [
#     "http://localhost:8086/debug/vars"
#   ]
#
#   ## http request & header timeout
#   timeout = "5s"


# # Collect statistics about itself
# [[inputs.internal]]
#   ## If true, collect telegraf memory stats.
#   # collect_memstats = true


# # Read metrics from one or many bare metal servers
# [[inputs.ipmi_sensor]]
#   ## specify servers via a url matching:
#   ##  [username[:password]@][protocol[(address)]]
#   ##  e.g.
#   ##    root:passwd@lan(127.0.0.1)
#   ##
#   servers = ["USERID:PASSW0RD@lan(192.168.1.1)"]


# # Read JMX metrics through Jolokia
# [[inputs.jolokia]]
#   ## This is the context root used to compose the jolokia url
#   ## NOTE that Jolokia requires a trailing slash at the end of the context root
#   ## NOTE that your jolokia security policy must allow for POST requests.
#   context = "/jolokia/"
#
#   ## This specifies the mode used
#   # mode = "proxy"
#   #
#   ## When in proxy mode this section is used to specify further
#   ## proxy address configurations.
#   ## Remember to change host address to fit your environment.
#   # [inputs.jolokia.proxy]
#   #   host = "127.0.0.1"
#   #   port = "8080"
#
#   ## Optional http timeouts
#   ##
#   ## response_header_timeout, if non-zero, specifies the amount of time to wait
#   ## for a server's response headers after fully writing the request.
#   # response_header_timeout = "3s"
#   ##
#   ## client_timeout specifies a time limit for requests made by this client.
#   ## Includes connection time, any redirects, and reading the response body.
#   # client_timeout = "4s"
#
#   ## List of servers exposing jolokia read service
#   [[inputs.jolokia.servers]]
#     name = "as-server-01"
#     host = "127.0.0.1"
#     port = "8080"
#     # username = "myuser"
#     # password = "mypassword"
#
#   ## List of metrics collected on above servers
#   ## Each metric consists in a name, a jmx path and either
#   ## a pass or drop slice attribute.
#   ## This collect all heap memory usage metrics.
#   [[inputs.jolokia.metrics]]
#     name = "heap_memory_usage"
#     mbean  = "java.lang:type=Memory"
#     attribute = "HeapMemoryUsage"
#
#   ## This collect thread counts metrics.
#   [[inputs.jolokia.metrics]]
#     name = "thread_count"
#     mbean  = "java.lang:type=Threading"
#     attribute = "TotalStartedThreadCount,ThreadCount,DaemonThreadCount,PeakThreadCount"
#
#   ## This collect number of class loaded/unloaded counts metrics.
#   [[inputs.jolokia.metrics]]
#     name = "class_count"
#     mbean  = "java.lang:type=ClassLoading"
#     attribute = "LoadedClassCount,UnloadedClassCount,TotalLoadedClassCount"


# # Read metrics from the kubernetes kubelet api
# [[inputs.kubernetes]]
#   ## URL for the kubelet
#   url = "http://1.1.1.1:10255"
#
#   ## Use bearer token for authorization
#   # bearer_token = /path/to/bearer/token
#
#   ## Optional SSL Config
#   # ssl_ca = /path/to/cafile
#   # ssl_cert = /path/to/certfile
#   # ssl_key = /path/to/keyfile
#   ## Use SSL but skip chain & host verification
#   # insecure_skip_verify = false


# # Read metrics from a LeoFS Server via SNMP
# [[inputs.leofs]]
#   ## An array of URI to gather stats about LeoFS.
#   ## Specify an ip or hostname with port. ie 127.0.0.1:4020
#   servers = ["127.0.0.1:4021"]


# # Read metrics from local Lustre service on OST, MDS
# [[inputs.lustre2]]
#   ## An array of /proc globs to search for Lustre stats
#   ## If not specified, the default will work on Lustre 2.5.x
#   ##
#   # ost_procfiles = [
#   #   "/proc/fs/lustre/obdfilter/*/stats",
#   #   "/proc/fs/lustre/osd-ldiskfs/*/stats",
#   #   "/proc/fs/lustre/obdfilter/*/job_stats",
#   # ]
#   # mds_procfiles = [
#   #   "/proc/fs/lustre/mdt/*/md_stats",
#   #   "/proc/fs/lustre/mdt/*/job_stats",
#   # ]


# # Gathers metrics from the /3.0/reports MailChimp API
# [[inputs.mailchimp]]
#   ## MailChimp API key
#   ## get from https://admin.mailchimp.com/account/api/
#   api_key = "" # required
#   ## Reports for campaigns sent more than days_old ago will not be collected.
#   ## 0 means collect all.
#   days_old = 0
#   ## Campaign ID to get, if empty gets all campaigns, this option overrides days_old
#   # campaign_id = ""


# # Read metrics from one or many memcached servers
# [[inputs.memcached]]
#   ## An array of address to gather stats about. Specify an ip on hostname
#   ## with optional port. ie localhost, 10.0.0.1:11211, etc.
#   servers = ["localhost:11211"]
#   # unix_sockets = ["/var/run/memcached.sock"]


# # Telegraf plugin for gathering metrics from N Mesos masters
# [[inputs.mesos]]
#   ## Timeout, in ms.
#   timeout = 100
#   ## A list of Mesos masters.
#   masters = ["localhost:5050"]
#   ## Master metrics groups to be collected, by default, all enabled.
#   master_collections = [
#     "resources",
#     "master",
#     "system",
#     "agents",
#     "frameworks",
#     "tasks",
#     "messages",
#     "evqueue",
#     "registrar",
#   ]
#   ## A list of Mesos slaves, default is []
#   # slaves = []
#   ## Slave metrics groups to be collected, by default, all enabled.
#   # slave_collections = [
#   #   "resources",
#   #   "agent",
#   #   "system",
#   #   "executors",
#   #   "tasks",
#   #   "messages",
#   # ]


# # Read metrics from one or many MongoDB servers
# [[inputs.mongodb]]
#   ## An array of URI to gather stats about. Specify an ip or hostname
#   ## with optional port add password. ie,
#   ##   mongodb://user:auth_key@10.10.3.30:27017,
#   ##   mongodb://10.10.3.33:18832,
#   ##   10.0.0.1:10000, etc.
#   servers = ["127.0.0.1:27017"]
#   gather_perdb_stats = false


# # Read metrics from one or many mysql servers
# [[inputs.mysql]]
#   ## specify servers via a url matching:
#   ##  [username[:password]@][protocol[(address)]]/[?tls=[true|false|skip-verify]]
#   ##  see https://github.com/go-sql-driver/mysql#dsn-data-source-name
#   ##  e.g.
#   ##    servers = ["user:passwd@tcp(127.0.0.1:3306)/?tls=false"]
#   ##    servers = ["user@tcp(127.0.0.1:3306)/?tls=false"]
#   #
#   ## If no servers are specified, then localhost is used as the host.
#   servers = ["tcp(127.0.0.1:3306)/"]
#   ## the limits for metrics form perf_events_statements
#   perf_events_statements_digest_text_limit  = 120
#   perf_events_statements_limit              = 250
#   perf_events_statements_time_limit         = 86400
#   #
#   ## if the list is empty, then metrics are gathered from all databasee tables
#   table_schema_databases                    = []
#   #
#   ## gather metrics from INFORMATION_SCHEMA.TABLES for databases provided above list
#   gather_table_schema                       = false
#   #
#   ## gather thread state counts from INFORMATION_SCHEMA.PROCESSLIST
#   gather_process_list                       = true
#   #
#   ## gather auto_increment columns and max values from information schema
#   gather_info_schema_auto_inc               = true
#   #
#   ## gather metrics from SHOW SLAVE STATUS command output
#   gather_slave_status                       = true
#   #
#   ## gather metrics from SHOW BINARY LOGS command output
#   gather_binary_logs                        = false
#   #
#   ## gather metrics from PERFORMANCE_SCHEMA.TABLE_IO_WAITS_SUMMARY_BY_TABLE
#   gather_table_io_waits                     = false
#   #
#   ## gather metrics from PERFORMANCE_SCHEMA.TABLE_LOCK_WAITS
#   gather_table_lock_waits                   = false
#   #
#   ## gather metrics from PERFORMANCE_SCHEMA.TABLE_IO_WAITS_SUMMARY_BY_INDEX_USAGE
#   gather_index_io_waits                     = false
#   #
#   ## gather metrics from PERFORMANCE_SCHEMA.EVENT_WAITS
#   gather_event_waits                        = false
#   #
#   ## gather metrics from PERFORMANCE_SCHEMA.FILE_SUMMARY_BY_EVENT_NAME
#   gather_file_events_stats                  = false
#   #
#   ## gather metrics from PERFORMANCE_SCHEMA.EVENTS_STATEMENTS_SUMMARY_BY_DIGEST
#   gather_perf_events_statements             = false
#   #
#   ## Some queries we may want to run less often (such as SHOW GLOBAL VARIABLES)
#   interval_slow                   = "30m"


# # Read metrics about network interface usage
# [[inputs.net]]
#   ## By default, telegraf gathers stats from any up interface (excluding loopback)
#   ## Setting interfaces will tell it to gather these explicit interfaces,
#   ## regardless of status.
#   ##
#   # interfaces = ["eth0"]


# # TCP or UDP 'ping' given url and collect response time in seconds
# [[inputs.net_response]]
#   ## Protocol, must be "tcp" or "udp"
#   ## NOTE: because the "udp" protocol does not respond to requests, it requires
#   ## a send/expect string pair (see below).
#   protocol = "tcp"
#   ## Server address (default localhost)
#   address = "localhost:80"
#   ## Set timeout
#   timeout = "1s"
#
#   ## Set read timeout (only used if expecting a response)
#   read_timeout = "1s"
#
#   ## The following options are required for UDP checks. For TCP, they are
#   ## optional. The plugin will send the given string to the server and then
#   ## expect to receive the given 'expect' string back.
#   ## string sent to the server
#   # send = "ssh"
#   ## expected string in answer
#   # expect = "ssh"


# # Read TCP metrics such as established, time wait and sockets counts.
# [[inputs.netstat]]
#   # no configuration


# # Read Nginx's basic status information (ngx_http_stub_status_module)
# [[inputs.nginx]]
#   ## An array of Nginx stub_status URI to gather stats.
#   urls = ["http://localhost/status"]


# # Read NSQ topic and channel statistics.
# [[inputs.nsq]]
#   ## An array of NSQD HTTP API endpoints
#   endpoints = ["http://localhost:4151"]


# # Collect kernel snmp counters and network interface statistics
# [[inputs.nstat]]
#   ## file paths for proc files. If empty default paths will be used:
#   ##    /proc/net/netstat, /proc/net/snmp, /proc/net/snmp6
#   ## These can also be overridden with env variables, see README.
#   proc_net_netstat = "/proc/net/netstat"
#   proc_net_snmp = "/proc/net/snmp"
#   proc_net_snmp6 = "/proc/net/snmp6"
#   ## dump metrics with 0 values too
#   dump_zeros       = true


# # Get standard NTP query metrics, requires ntpq executable.
# [[inputs.ntpq]]
#   ## If false, set the -n ntpq flag. Can reduce metric gather time.
#   dns_lookup = true


# # Read metrics of passenger using passenger-status
# [[inputs.passenger]]
#   ## Path of passenger-status.
#   ##
#   ## Plugin gather metric via parsing XML output of passenger-status
#   ## More information about the tool:
#   ##   https://www.phusionpassenger.com/library/admin/apache/overall_status_report.html
#   ##
#   ## If no path is specified, then the plugin simply execute passenger-status
#   ## hopefully it can be found in your PATH
#   command = "passenger-status -v --show=xml"


# # Read metrics of phpfpm, via HTTP status page or socket
# [[inputs.phpfpm]]
#   ## An array of addresses to gather stats about. Specify an ip or hostname
#   ## with optional port and path
#   ##
#   ## Plugin can be configured in three modes (either can be used):
#   ##   - http: the URL must start with http:// or https://, ie:
#   ##       "http://localhost/status"
#   ##       "http://192.168.130.1/status?full"
#   ##
#   ##   - unixsocket: path to fpm socket, ie:
#   ##       "/var/run/php5-fpm.sock"
#   ##      or using a custom fpm status path:
#   ##       "/var/run/php5-fpm.sock:fpm-custom-status-path"
#   ##
#   ##   - fcgi: the URL must start with fcgi:// or cgi://, and port must be present, ie:
#   ##       "fcgi://10.0.0.12:9000/status"
#   ##       "cgi://10.0.10.12:9001/status"
#   ##
#   ## Example of multiple gathering from local socket and remove host
#   ## urls = ["http://192.168.1.20/status", "/tmp/fpm.sock"]
#   urls = ["http://localhost/status"]


# # Ping given url(s) and return statistics
# [[inputs.ping]]
#   ## NOTE: this plugin forks the ping command. You may need to set capabilities
#   ## via setcap cap_net_raw+p /bin/ping
#   #
#   ## urls to ping
#   urls = ["www.google.com"] # required
#   ## number of pings to send per collection (ping -c <COUNT>)
#   # count = 1
#   ## interval, in s, at which to ping. 0 == default (ping -i <PING_INTERVAL>)
#   # ping_interval = 1.0
#   ## per-ping timeout, in s. 0 == no timeout (ping -W <TIMEOUT>)
#   # timeout = 1.0
#   ## interface to send ping from (ping -I <INTERFACE>)
#   # interface = ""


# # Read metrics from one or many postgresql servers
# [[inputs.postgresql]]
#   ## specify address via a url matching:
#   ##   postgres://[pqgotest[:password]]@localhost[/dbname]\
#   ##       ?sslmode=[disable|verify-ca|verify-full]
#   ## or a simple string:
#   ##   host=localhost user=pqotest password=... sslmode=... dbname=app_production
#   ##
#   ## All connection parameters are optional.
#   ##
#   ## Without the dbname parameter, the driver will default to a database
#   ## with the same name as the user. This dbname is just for instantiating a
#   ## connection with the server and doesn't restrict the databases we are trying
#   ## to grab metrics for.
#   ##
#   address = "host=localhost user=postgres sslmode=disable"
#
#   ## A  list of databases to explicitly ignore.  If not specified, metrics for all
#   ## databases are gathered.  Do NOT use with the 'databases' option.
#   # ignored_databases = ["postgres", "template0", "template1"]
#
#   ## A list of databases to pull metrics about. If not specified, metrics for all
#   ## databases are gathered.  Do NOT use with the 'ignore_databases' option.
#   # databases = ["app_production", "testing"]


# # Read metrics from one or many postgresql servers
# [[inputs.postgresql_extensible]]
#   ## specify address via a url matching:
#   ##   postgres://[pqgotest[:password]]@localhost[/dbname]\
#   ##       ?sslmode=[disable|verify-ca|verify-full]
#   ## or a simple string:
#   ##   host=localhost user=pqotest password=... sslmode=... dbname=app_production
#   #
#   ## All connection parameters are optional.  #
#   ## Without the dbname parameter, the driver will default to a database
#   ## with the same name as the user. This dbname is just for instantiating a
#   ## connection with the server and doesn't restrict the databases we are trying
#   ## to grab metrics for.
#   #
#   address = "host=localhost user=postgres sslmode=disable"
#   ## A list of databases to pull metrics about. If not specified, metrics for all
#   ## databases are gathered.
#   ## databases = ["app_production", "testing"]
#   #
#   # outputaddress = "db01"
#   ## A custom name for the database that will be used as the "server" tag in the
#   ## measurement output. If not specified, a default one generated from
#   ## the connection address is used.
#   #
#   ## Define the toml config where the sql queries are stored
#   ## New queries can be added, if the withdbname is set to true and there is no
#   ## databases defined in the 'databases field', the sql query is ended by a
#   ## 'is not null' in order to make the query succeed.
#   ## Example :
#   ## The sqlquery : "SELECT * FROM pg_stat_database where datname" become
#   ## "SELECT * FROM pg_stat_database where datname IN ('postgres', 'pgbench')"
#   ## because the databases variable was set to ['postgres', 'pgbench' ] and the
#   ## withdbname was true. Be careful that if the withdbname is set to false you
#   ## don't have to define the where clause (aka with the dbname) the tagvalue
#   ## field is used to define custom tags (separated by commas)
#   ## The optional "measurement" value can be used to override the default
#   ## output measurement name ("postgresql").
#   #
#   ## Structure :
#   ## [[inputs.postgresql_extensible.query]]
#   ##   sqlquery string
#   ##   version string
#   ##   withdbname boolean
#   ##   tagvalue string (comma separated)
#   ##   measurement string
#   [[inputs.postgresql_extensible.query]]
#     sqlquery="SELECT * FROM pg_stat_database"
#     version=901
#     withdbname=false
#     tagvalue=""
#     measurement=""
#   [[inputs.postgresql_extensible.query]]
#     sqlquery="SELECT * FROM pg_stat_bgwriter"
#     version=901
#     withdbname=false
#     tagvalue="postgresql.stats"


# # Read metrics from one or many PowerDNS servers
# [[inputs.powerdns]]
#   ## An array of sockets to gather stats about.
#   ## Specify a path to unix socket.
#   unix_sockets = ["/var/run/pdns.controlsocket"]


# # Monitor process cpu and memory usage
# [[inputs.procstat]]
#   ## Must specify one of: pid_file, exe, or pattern
#   ## PID file to monitor process
#   pid_file = "/var/run/nginx.pid"
#   ## executable name (ie, pgrep <exe>)
#   # exe = "nginx"
#   ## pattern as argument for pgrep (ie, pgrep -f <pattern>)
#   # pattern = "nginx"
#   ## user as argument for pgrep (ie, pgrep -u <user>)
#   # user = "nginx"
#
#   ## override for process_name
#   ## This is optional; default is sourced from /proc/<pid>/status
#   # process_name = "bar"
#   ## Field name prefix
#   prefix = ""
#   ## comment this out if you want raw cpu_time stats
#   fielddrop = ["cpu_time_*"]
#   ## This is optional; moves pid into a tag instead of a field
#   pid_tag = false


# # Read metrics from one or many prometheus clients
# [[inputs.prometheus]]
#   ## An array of urls to scrape metrics from.
#   urls = ["http://localhost:9100/metrics"]
#
#   ## Use bearer token for authorization
#   # bearer_token = /path/to/bearer/token
#
#   ## Specify timeout duration for slower prometheus clients (default is 3s)
#   # response_timeout = "3s"
#
#   ## Optional SSL Config
#   # ssl_ca = /path/to/cafile
#   # ssl_cert = /path/to/certfile
#   # ssl_key = /path/to/keyfile
#   ## Use SSL but skip chain & host verification
#   # insecure_skip_verify = false


# # Reads last_run_summary.yaml file and converts to measurments
# [[inputs.puppetagent]]
#   ## Location of puppet last run summary file
#   location = "/var/lib/puppet/state/last_run_summary.yaml"


# # Read metrics from one or many RabbitMQ servers via the management API
# [[inputs.rabbitmq]]
#   # url = "http://localhost:15672"
#   # name = "rmq-server-1" # optional tag
#   # username = "guest"
#   # password = "guest"
#
#   ## Optional SSL Config
#   # ssl_ca = "/etc/telegraf/ca.pem"
#   # ssl_cert = "/etc/telegraf/cert.pem"
#   # ssl_key = "/etc/telegraf/key.pem"
#   ## Use SSL but skip chain & host verification
#   # insecure_skip_verify = false
#
#   ## Optional request timeouts
#   ##
#   ## ResponseHeaderTimeout, if non-zero, specifies the amount of time to wait
#   ## for a server's response headers after fully writing the request.
#   # header_timeout = "3s"
#   ##
#   ## client_timeout specifies a time limit for requests made by this client.
#   ## Includes connection time, any redirects, and reading the response body.
#   # client_timeout = "4s"
#
#   ## A list of nodes to pull metrics about. If not specified, metrics for
#   ## all nodes are gathered.
#   # nodes = ["rabbit@node1", "rabbit@node2"]


# # Read raindrops stats (raindrops - real-time stats for preforking Rack servers)
# [[inputs.raindrops]]
#   ## An array of raindrops middleware URI to gather stats.
#   urls = ["http://localhost:8080/_raindrops"]


# # Read metrics from one or many redis servers
# [[inputs.redis]]
#   ## specify servers via a url matching:
#   ##  [protocol://][:password]@address[:port]
#   ##  e.g.
#   ##    tcp://localhost:6379
#   ##    tcp://:password@192.168.99.100
#   ##    unix:///var/run/redis.sock
#   ##
#   ## If no servers are specified, then localhost is used as the host.
#   ## If no port is specified, 6379 is used
#   servers = ["tcp://localhost:6379"]


# # Read metrics from one or many RethinkDB servers
# [[inputs.rethinkdb]]
#   ## An array of URI to gather stats about. Specify an ip or hostname
#   ## with optional port add password. ie,
#   ##   rethinkdb://user:auth_key@10.10.3.30:28105,
#   ##   rethinkdb://10.10.3.33:18832,
#   ##   10.0.0.1:10000, etc.
#   servers = ["127.0.0.1:28015"]


# # Read metrics one or many Riak servers
# [[inputs.riak]]
#   # Specify a list of one or more riak http servers
#   servers = ["http://localhost:8098"]


# # Retrieves SNMP values from remote agents
# [[inputs.snmp]]
#   agents = [ "127.0.0.1:161" ]
<<<<<<< HEAD
#   timeout = "5s"
#   version = 2
#
#   # SNMPv1 & SNMPv2 parameters
#   community = "public"
#
#   # SNMPv2 & SNMPv3 parameters
#   max_repetitions = 50
#
#   # SNMPv3 parameters
#   #sec_name = "myuser"
#   #auth_protocol = "md5"         # Values: "MD5", "SHA", ""
#   #auth_password = "password123"
#   #sec_level = "authNoPriv"      # Values: "noAuthNoPriv", "authNoPriv", "authPriv"
#   #context_name = ""
#   #priv_protocol = ""            # Values: "DES", "AES", ""
#   #priv_password = ""
#
#   # measurement name
=======
#   ## Timeout for each SNMP query.
#   timeout = "5s"
#   ## Number of retries to attempt within timeout.
#   retries = 3
#   ## SNMP version, values can be 1, 2, or 3
#   version = 2
#
#   ## SNMP community string.
#   community = "public"
#
#   ## The GETBULK max-repetitions parameter
#   max_repetitions = 10
#
#   ## SNMPv3 auth parameters
#   #sec_name = "myuser"
#   #auth_protocol = "md5"      # Values: "MD5", "SHA", ""
#   #auth_password = "pass"
#   #sec_level = "authNoPriv"   # Values: "noAuthNoPriv", "authNoPriv", "authPriv"
#   #context_name = ""
#   #priv_protocol = ""         # Values: "DES", "AES", ""
#   #priv_password = ""
#
#   ## measurement name
>>>>>>> b2c1d98c
#   name = "system"
#   [[inputs.snmp.field]]
#     name = "hostname"
#     oid = ".1.0.0.1.1"
#   [[inputs.snmp.field]]
#     name = "uptime"
#     oid = ".1.0.0.1.2"
#   [[inputs.snmp.field]]
#     name = "load"
#     oid = ".1.0.0.1.3"
#   [[inputs.snmp.field]]
#     oid = "HOST-RESOURCES-MIB::hrMemorySize"
#
#   [[inputs.snmp.table]]
<<<<<<< HEAD
#     # measurement name
=======
#     ## measurement name
>>>>>>> b2c1d98c
#     name = "remote_servers"
#     inherit_tags = [ "hostname" ]
#     [[inputs.snmp.table.field]]
#       name = "server"
#       oid = ".1.0.0.0.1.0"
#       is_tag = true
#     [[inputs.snmp.table.field]]
#       name = "connections"
#       oid = ".1.0.0.0.1.1"
#     [[inputs.snmp.table.field]]
#       name = "latency"
#       oid = ".1.0.0.0.1.2"
#
#   [[inputs.snmp.table]]
<<<<<<< HEAD
#     # auto populate table's fields using the MIB
=======
#     ## auto populate table's fields using the MIB
>>>>>>> b2c1d98c
#     oid = "HOST-RESOURCES-MIB::hrNetworkTable"


# # DEPRECATED! PLEASE USE inputs.snmp INSTEAD.
# [[inputs.snmp_legacy]]
#   ## Use 'oids.txt' file to translate oids to names
#   ## To generate 'oids.txt' you need to run:
#   ##   snmptranslate -m all -Tz -On | sed -e 's/"//g' > /tmp/oids.txt
#   ## Or if you have an other MIB folder with custom MIBs
#   ##   snmptranslate -M /mycustommibfolder -Tz -On -m all | sed -e 's/"//g' > oids.txt
#   snmptranslate_file = "/tmp/oids.txt"
#   [[inputs.snmp.host]]
#     address = "192.168.2.2:161"
#     # SNMP community
#     community = "public" # default public
#     # SNMP version (1, 2 or 3)
#     # Version 3 not supported yet
#     version = 2 # default 2
#     # SNMP response timeout
#     timeout = 2.0 # default 2.0
#     # SNMP request retries
#     retries = 2 # default 2
#     # Which get/bulk do you want to collect for this host
#     collect = ["mybulk", "sysservices", "sysdescr"]
#     # Simple list of OIDs to get, in addition to "collect"
#     get_oids = []
#
#   [[inputs.snmp.host]]
#     address = "192.168.2.3:161"
#     community = "public"
#     version = 2
#     timeout = 2.0
#     retries = 2
#     collect = ["mybulk"]
#     get_oids = [
#         "ifNumber",
#         ".1.3.6.1.2.1.1.3.0",
#     ]
#
#   [[inputs.snmp.get]]
#     name = "ifnumber"
#     oid = "ifNumber"
#
#   [[inputs.snmp.get]]
#     name = "interface_speed"
#     oid = "ifSpeed"
#     instance = "0"
#
#   [[inputs.snmp.get]]
#     name = "sysuptime"
#     oid = ".1.3.6.1.2.1.1.3.0"
#     unit = "second"
#
#   [[inputs.snmp.bulk]]
#     name = "mybulk"
#     max_repetition = 127
#     oid = ".1.3.6.1.2.1.1"
#
#   [[inputs.snmp.bulk]]
#     name = "ifoutoctets"
#     max_repetition = 127
#     oid = "ifOutOctets"
#
#   [[inputs.snmp.host]]
#     address = "192.168.2.13:161"
#     #address = "127.0.0.1:161"
#     community = "public"
#     version = 2
#     timeout = 2.0
#     retries = 2
#     #collect = ["mybulk", "sysservices", "sysdescr", "systype"]
#     collect = ["sysuptime" ]
#     [[inputs.snmp.host.table]]
#       name = "iftable3"
#       include_instances = ["enp5s0", "eth1"]
#
#   # SNMP TABLEs
#   # table without mapping neither subtables
#   [[inputs.snmp.table]]
#     name = "iftable1"
#     oid = ".1.3.6.1.2.1.31.1.1.1"
#
#   # table without mapping but with subtables
#   [[inputs.snmp.table]]
#     name = "iftable2"
#     oid = ".1.3.6.1.2.1.31.1.1.1"
#     sub_tables = [".1.3.6.1.2.1.2.2.1.13"]
#
#   # table with mapping but without subtables
#   [[inputs.snmp.table]]
#     name = "iftable3"
#     oid = ".1.3.6.1.2.1.31.1.1.1"
#     # if empty. get all instances
#     mapping_table = ".1.3.6.1.2.1.31.1.1.1.1"
#     # if empty, get all subtables
#
#   # table with both mapping and subtables
#   [[inputs.snmp.table]]
#     name = "iftable4"
#     oid = ".1.3.6.1.2.1.31.1.1.1"
#     # if empty get all instances
#     mapping_table = ".1.3.6.1.2.1.31.1.1.1.1"
#     # if empty get all subtables
#     # sub_tables could be not "real subtables"
#     sub_tables=[".1.3.6.1.2.1.2.2.1.13", "bytes_recv", "bytes_send"]


# # Read metrics from Microsoft SQL Server
# [[inputs.sqlserver]]
#   ## Specify instances to monitor with a list of connection strings.
#   ## All connection parameters are optional.
#   ## By default, the host is localhost, listening on default port, TCP 1433.
#   ##   for Windows, the user is the currently running AD user (SSO).
#   ##   See https://github.com/denisenkom/go-mssqldb for detailed connection
#   ##   parameters.
#   # servers = [
#   #  "Server=192.168.1.10;Port=1433;User Id=<user>;Password=<pw>;app name=telegraf;log=1;",
#   # ]


# # Inserts sine and cosine waves for demonstration purposes
# [[inputs.trig]]
#   ## Set the amplitude
#   amplitude = 10.0


# # Read Twemproxy stats data
# [[inputs.twemproxy]]
#   ## Twemproxy stats address and port (no scheme)
#   addr = "localhost:22222"
#   ## Monitor pool name
#   pools = ["redis_pool", "mc_pool"]


# # A plugin to collect stats from Varnish HTTP Cache
# [[inputs.varnish]]
#   ## The default location of the varnishstat binary can be overridden with:
#   binary = "/usr/bin/varnishstat"
#
#   ## By default, telegraf gather stats for 3 metric points.
#   ## Setting stats will override the defaults shown below.
#   ## Glob matching can be used, ie, stats = ["MAIN.*"]
#   ## stats may also be set to ["*"], which will collect all stats
#   stats = ["MAIN.cache_hit", "MAIN.cache_miss", "MAIN.uptime"]


# # Read metrics of ZFS from arcstats, zfetchstats, vdev_cache_stats, and pools
# [[inputs.zfs]]
#   ## ZFS kstat path. Ignored on FreeBSD
#   ## If not specified, then default is:
#   # kstatPath = "/proc/spl/kstat/zfs"
#
#   ## By default, telegraf gather all zfs stats
#   ## If not specified, then default is:
#   # kstatMetrics = ["arcstats", "zfetchstats", "vdev_cache_stats"]
#
#   ## By default, don't gather zpool stats
#   # poolMetrics = false


# # Reads 'mntr' stats from one or many zookeeper servers
# [[inputs.zookeeper]]
#   ## An array of address to gather stats about. Specify an ip or hostname
#   ## with port. ie localhost:2181, 10.0.0.1:2181, etc.
#
#   ## If no servers are specified, then localhost is used as the host.
#   ## If no port is specified, 2181 is used
#   servers = [":2181"]



###############################################################################
#                            SERVICE INPUT PLUGINS                            #
###############################################################################

# # Influx HTTP write listener
# [[inputs.http_listener]]
#   ## Address and port to host HTTP listener on
#   service_address = ":8186"
#
#   ## maximum duration before timing out read of the request
#   read_timeout = "10s"
#   ## maximum duration before timing out write of the response
#   write_timeout = "10s"
#
#   ## Maximum allowed http request body size in bytes.
#   ## 0 means to use the default of 536,870,912 bytes (500 mebibytes)
#   max_body_size = 0
#
#   ## Maximum line size allowed to be sent in bytes.
#   ## 0 means to use the default of 65536 bytes (64 kibibytes)
#   max_line_size = 0


# # Read metrics from Kafka topic(s)
# [[inputs.kafka_consumer]]
#   ## topic(s) to consume
#   topics = ["telegraf"]
#   ## an array of Zookeeper connection strings
#   zookeeper_peers = ["localhost:2181"]
#   ## Zookeeper Chroot
#   zookeeper_chroot = ""
#   ## the name of the consumer group
#   consumer_group = "telegraf_metrics_consumers"
#   ## Offset (must be either "oldest" or "newest")
#   offset = "oldest"
#
#   ## Data format to consume.
#   ## Each data format has it's own unique set of configuration options, read
#   ## more about them here:
#   ## https://github.com/influxdata/telegraf/blob/master/docs/DATA_FORMATS_INPUT.md
#   data_format = "influx"


# # Stream and parse log file(s).
# [[inputs.logparser]]
#   ## Log files to parse.
#   ## These accept standard unix glob matching rules, but with the addition of
#   ## ** as a "super asterisk". ie:
#   ##   /var/log/**.log     -> recursively find all .log files in /var/log
#   ##   /var/log/*/*.log    -> find all .log files with a parent dir in /var/log
#   ##   /var/log/apache.log -> only tail the apache log file
#   files = ["/var/log/apache/access.log"]
#   ## Read file from beginning.
#   from_beginning = false
#
#   ## Parse logstash-style "grok" patterns:
#   ##   Telegraf built-in parsing patterns: https://goo.gl/dkay10
#   [inputs.logparser.grok]
#     ## This is a list of patterns to check the given log file(s) for.
#     ## Note that adding patterns here increases processing time. The most
#     ## efficient configuration is to have one pattern per logparser.
#     ## Other common built-in patterns are:
#     ##   %{COMMON_LOG_FORMAT}   (plain apache & nginx access logs)
#     ##   %{COMBINED_LOG_FORMAT} (access logs + referrer & agent)
#     patterns = ["%{COMBINED_LOG_FORMAT}"]
#     ## Name of the outputted measurement name.
#     measurement = "apache_access_log"
#     ## Full path(s) to custom pattern files.
#     custom_pattern_files = []
#     ## Custom patterns can also be defined here. Put one pattern per line.
#     custom_patterns = '''
#     '''


# # Read metrics from MQTT topic(s)
# [[inputs.mqtt_consumer]]
#   servers = ["localhost:1883"]
#   ## MQTT QoS, must be 0, 1, or 2
#   qos = 0
#
#   ## Topics to subscribe to
#   topics = [
#     "telegraf/host01/cpu",
#     "telegraf/+/mem",
#     "sensors/#",
#   ]
#
#   # if true, messages that can't be delivered while the subscriber is offline
#   # will be delivered when it comes back (such as on service restart).
#   # NOTE: if true, client_id MUST be set
#   persistent_session = false
#   # If empty, a random client ID will be generated.
#   client_id = ""
#
#   ## username and password to connect MQTT server.
#   # username = "telegraf"
#   # password = "metricsmetricsmetricsmetrics"
#
#   ## Optional SSL Config
#   # ssl_ca = "/etc/telegraf/ca.pem"
#   # ssl_cert = "/etc/telegraf/cert.pem"
#   # ssl_key = "/etc/telegraf/key.pem"
#   ## Use SSL but skip chain & host verification
#   # insecure_skip_verify = false
#
#   ## Data format to consume.
#   ## Each data format has it's own unique set of configuration options, read
#   ## more about them here:
#   ## https://github.com/influxdata/telegraf/blob/master/docs/DATA_FORMATS_INPUT.md
#   data_format = "influx"


# # Read metrics from NATS subject(s)
# [[inputs.nats_consumer]]
#   ## urls of NATS servers
#   # servers = ["nats://localhost:4222"]
#   ## Use Transport Layer Security
#   # secure = false
#   ## subject(s) to consume
#   # subjects = ["telegraf"]
#   ## name a queue group
#   # queue_group = "telegraf_consumers"
#
#   ## Sets the limits for pending msgs and bytes for each subscription
#   ## These shouldn't need to be adjusted except in very high throughput scenarios
#   # pending_message_limit = 65536
#   # pending_bytes_limit = 67108864
#
#   ## Data format to consume.
#   ## Each data format has it's own unique set of configuration options, read
#   ## more about them here:
#   ## https://github.com/influxdata/telegraf/blob/master/docs/DATA_FORMATS_INPUT.md
#   data_format = "influx"


# # Read NSQ topic for metrics.
# [[inputs.nsq_consumer]]
#   ## An string representing the NSQD TCP Endpoint
#   server = "localhost:4150"
#   topic = "telegraf"
#   channel = "consumer"
#   max_in_flight = 100
#
#   ## Data format to consume.
#   ## Each data format has it's own unique set of configuration options, read
#   ## more about them here:
#   ## https://github.com/influxdata/telegraf/blob/master/docs/DATA_FORMATS_INPUT.md
#   data_format = "influx"


# # Statsd Server
# [[inputs.statsd]]
#   ## Address and port to host UDP listener on
#   service_address = ":8125"
#
#   ## The following configuration options control when telegraf clears it's cache
#   ## of previous values. If set to false, then telegraf will only clear it's
#   ## cache when the daemon is restarted.
#   ## Reset gauges every interval (default=true)
#   delete_gauges = true
#   ## Reset counters every interval (default=true)
#   delete_counters = true
#   ## Reset sets every interval (default=true)
#   delete_sets = true
#   ## Reset timings & histograms every interval (default=true)
#   delete_timings = true
#
#   ## Percentiles to calculate for timing & histogram stats
#   percentiles = [90]
#
#   ## separator to use between elements of a statsd metric
#   metric_separator = "_"
#
#   ## Parses tags in the datadog statsd format
#   ## http://docs.datadoghq.com/guides/dogstatsd/
#   parse_data_dog_tags = false
#
#   ## Statsd data translation templates, more info can be read here:
#   ## https://github.com/influxdata/telegraf/blob/master/docs/DATA_FORMATS_INPUT.md#graphite
#   # templates = [
#   #     "cpu.* measurement*"
#   # ]
#
#   ## Number of UDP messages allowed to queue up, once filled,
#   ## the statsd server will start dropping packets
#   allowed_pending_messages = 10000
#
#   ## Number of timing/histogram values to track per-measurement in the
#   ## calculation of percentiles. Raising this limit increases the accuracy
#   ## of percentiles but also increases the memory usage and cpu time.
#   percentile_limit = 1000


# # Stream a log file, like the tail -f command
# [[inputs.tail]]
#   ## files to tail.
#   ## These accept standard unix glob matching rules, but with the addition of
#   ## ** as a "super asterisk". ie:
#   ##   "/var/log/**.log"  -> recursively find all .log files in /var/log
#   ##   "/var/log/*/*.log" -> find all .log files with a parent dir in /var/log
#   ##   "/var/log/apache.log" -> just tail the apache log file
#   ##
#   ## See https://github.com/gobwas/glob for more examples
#   ##
#   files = ["/var/mymetrics.out"]
#   ## Read file from beginning.
#   from_beginning = false
#   ## Whether file is a named pipe
#   pipe = false
#
#   ## Data format to consume.
#   ## Each data format has it's own unique set of configuration options, read
#   ## more about them here:
#   ## https://github.com/influxdata/telegraf/blob/master/docs/DATA_FORMATS_INPUT.md
#   data_format = "influx"


# # Generic TCP listener
# [[inputs.tcp_listener]]
#   ## Address and port to host TCP listener on
#   # service_address = ":8094"
#
#   ## Number of TCP messages allowed to queue up. Once filled, the
#   ## TCP listener will start dropping packets.
#   # allowed_pending_messages = 10000
#
#   ## Maximum number of concurrent TCP connections to allow
#   # max_tcp_connections = 250
#
#   ## Data format to consume.
#   ## Each data format has it's own unique set of configuration options, read
#   ## more about them here:
#   ## https://github.com/influxdata/telegraf/blob/master/docs/DATA_FORMATS_INPUT.md
#   data_format = "influx"


# # Generic UDP listener
# [[inputs.udp_listener]]
#   ## Address and port to host UDP listener on
#   # service_address = ":8092"
#
#   ## Number of UDP messages allowed to queue up. Once filled, the
#   ## UDP listener will start dropping packets.
#   # allowed_pending_messages = 10000
#
#   ## Set the buffer size of the UDP connection outside of OS default (in bytes)
#   ## If set to 0, take OS default
#   udp_buffer_size = 16777216
#
#   ## Data format to consume.
#   ## Each data format has it's own unique set of configuration options, read
#   ## more about them here:
#   ## https://github.com/influxdata/telegraf/blob/master/docs/DATA_FORMATS_INPUT.md
#   data_format = "influx"


# # A Webhooks Event collector
# [[inputs.webhooks]]
#   ## Address and port to host Webhook listener on
#   service_address = ":1619"
#
#   [inputs.webhooks.filestack]
#     path = "/filestack"
#
#   [inputs.webhooks.github]
#     path = "/github"
#
#   [inputs.webhooks.mandrill]
#     path = "/mandrill"
#
#   [inputs.webhooks.rollbar]
#     path = "/rollbar"
<|MERGE_RESOLUTION|>--- conflicted
+++ resolved
@@ -1571,27 +1571,6 @@
 # # Retrieves SNMP values from remote agents
 # [[inputs.snmp]]
 #   agents = [ "127.0.0.1:161" ]
-<<<<<<< HEAD
-#   timeout = "5s"
-#   version = 2
-#
-#   # SNMPv1 & SNMPv2 parameters
-#   community = "public"
-#
-#   # SNMPv2 & SNMPv3 parameters
-#   max_repetitions = 50
-#
-#   # SNMPv3 parameters
-#   #sec_name = "myuser"
-#   #auth_protocol = "md5"         # Values: "MD5", "SHA", ""
-#   #auth_password = "password123"
-#   #sec_level = "authNoPriv"      # Values: "noAuthNoPriv", "authNoPriv", "authPriv"
-#   #context_name = ""
-#   #priv_protocol = ""            # Values: "DES", "AES", ""
-#   #priv_password = ""
-#
-#   # measurement name
-=======
 #   ## Timeout for each SNMP query.
 #   timeout = "5s"
 #   ## Number of retries to attempt within timeout.
@@ -1615,7 +1594,6 @@
 #   #priv_password = ""
 #
 #   ## measurement name
->>>>>>> b2c1d98c
 #   name = "system"
 #   [[inputs.snmp.field]]
 #     name = "hostname"
@@ -1630,11 +1608,7 @@
 #     oid = "HOST-RESOURCES-MIB::hrMemorySize"
 #
 #   [[inputs.snmp.table]]
-<<<<<<< HEAD
-#     # measurement name
-=======
 #     ## measurement name
->>>>>>> b2c1d98c
 #     name = "remote_servers"
 #     inherit_tags = [ "hostname" ]
 #     [[inputs.snmp.table.field]]
@@ -1649,11 +1623,7 @@
 #       oid = ".1.0.0.0.1.2"
 #
 #   [[inputs.snmp.table]]
-<<<<<<< HEAD
-#     # auto populate table's fields using the MIB
-=======
 #     ## auto populate table's fields using the MIB
->>>>>>> b2c1d98c
 #     oid = "HOST-RESOURCES-MIB::hrNetworkTable"
 
 
