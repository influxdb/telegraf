linters:
  disable-all: true
  enable:
    - asasalint
    - asciicheck
    - bidichk
    - bodyclose
    - depguard
    - dogsled
    - errcheck
    - errname
    - errorlint
    - exportloopref
    - gocheckcompilerdirectives
    - gocritic
    - goprintffuncname
    - gosec
    - gosimple
    - govet
    - ineffassign
    - interfacebloat
    - lll
    - makezero
    - nakedret
    - nilerr
    - nolintlint
    - perfsprint
    - prealloc
    - predeclared
    - revive
    - sqlclosecheck
    - staticcheck
    - tenv
    - testifylint
    - tparallel
    - typecheck
    - unconvert
    - unparam
    - unused

linters-settings:
  depguard:
    rules:
      # Name of a rule.
      main:
        # Packages that are not allowed where the value is a suggestion.
        deny:
          - pkg: log
            desc: 'Use injected telegraf.Logger instead'
        # List of file globs that will match this list of settings to compare against.
        # Default: $all
        files:
          - "!**/agent/**"
          - "!**/cmd/**"
          - "!**/config/**"
          - "!**/filter/**"
          - "!**/internal/**"
          - "!**/logger/**"
          - "!**/metric/**"
          - "!**/models/**"
          - "!**/plugins/serializers/**"
          - "!**/scripts/**"
          - "!**/selfstat/**"
          - "!**/testutil/**"
          - "!**/tools/**"
          - "!**/*_test.go"
  errcheck:
    # List of functions to exclude from checking, where each entry is a single function to exclude.
    # See https://github.com/kisielk/errcheck#excluding-functions for details.
    exclude-functions:
      - "(*hash/maphash.Hash).Write"
      - "(*hash/maphash.Hash).WriteByte"
      - "(*hash/maphash.Hash).WriteString"
  gocritic:
    # Which checks should be enabled; can't be combined with 'disabled-checks'.
    # See https://go-critic.github.io/overview#checks-overview.
    # To check which checks are enabled run `GL_DEBUG=gocritic golangci-lint run`.
    # By default, list of stable checks is used.
    enabled-checks:
      # diagnostic
      - argOrder
      - badCall
      - badCond
      - badLock
      - badRegexp
      - badSorting
      - builtinShadowDecl
      - caseOrder
      - codegenComment
      - commentedOutCode
      - deferInLoop
      - dupArg
      - deprecatedComment
      - dupBranchBody
      - dupCase
      - dupSubExpr
      - dynamicFmtString
      - emptyDecl
      - evalOrder
      - exitAfterDefer
      - externalErrorReassign
      - filepathJoin
      - flagName
      - mapKey
      - nilValReturn
      - offBy1
      - regexpPattern
      - sloppyTestFuncName
      - sloppyReassign
      - sloppyTypeAssert
      - sortSlice
      - sprintfQuotedString
      - sqlQuery
      - syncMapLoadAndDelete
      - truncateCmp
      - uncheckedInlineErr
      - unnecessaryDefer
      - weakCond
      # performance
      - equalFold
<<<<<<< HEAD
      - indexAlloc
=======
      - hugeParam      
>>>>>>> e48b72f9
      - preferDecodeRune
      - preferFprint
      - preferStringWriter
<<<<<<< HEAD
      - preferWriteByte
      - rangeExprCopy
      - sliceClear
=======
      - rangeValCopy      
>>>>>>> e48b72f9
      - stringXbytes
      
    # Settings passed to gocritic.
    # The settings key is the name of a supported gocritic checker.
    # The list of supported checkers can be find in https://go-critic.github.io/overview.
    settings:
      hugeParam:
        # Size in bytes that makes the warning trigger.
        # Default: 80
        sizeThreshold: 512
      rangeValCopy:
        # Size in bytes that makes the warning trigger.
        # Default: 128
        sizeThreshold: 512

  gosec:
    # To select a subset of rules to run.
    # Available rules: https://github.com/securego/gosec#available-rules
    # Default: [] - means include all rules
    includes:
      - G101
      - G102
      - G103
      - G106
      - G107
      - G108
      - G109
      - G110
      - G111
      - G112
      - G114
      - G201
      - G202
      - G203
      - G301
      - G302
      - G303
      - G305
      - G306
      - G401
      - G403
      - G404
      - G501
      - G502
      - G503
      - G505
      - G601
      # G104, G105, G113, G204, G304, G307, G402, G504 were not enabled intentionally
    # To specify the configuration of rules.
    config:
      # Maximum allowed permissions mode for os.OpenFile and os.Chmod
      # Default: "0600"
      G302: "0640"
      # Maximum allowed permissions mode for os.WriteFile and ioutil.WriteFile
      # Default: "0600"
      G306: "0640"
  govet:
    settings:
      ## Check the logging function like it would be a printf
      printf:
        funcs:
          - (github.com/influxdata/telegraf.Logger).Debugf
          - (github.com/influxdata/telegraf.Logger).Infof
          - (github.com/influxdata/telegraf.Logger).Warnf
          - (github.com/influxdata/telegraf.Logger).Errorf
          - (github.com/influxdata/telegraf.Logger).Debug
          - (github.com/influxdata/telegraf.Logger).Info
          - (github.com/influxdata/telegraf.Logger).Warn
          - (github.com/influxdata/telegraf.Logger).Error
  lll:
    # Max line length, lines longer will be reported.
    # '\t' is counted as 1 character by default, and can be changed with the tab-width option.
    # Default: 120.
    line-length: 160
    # Tab width in spaces.
    # Default: 1
    tab-width: 4
  nolintlint:
    # Enable to require an explanation of nonzero length after each nolint directive.
    # Default: false
    require-explanation: true
    # Enable to require nolint directives to mention the specific linter being suppressed.
    # Default: false
    require-specific: true
  prealloc:
    # Report pre-allocation suggestions only on simple loops that have no returns/breaks/continues/gotos in them.
    # Default: true
    simple: false
  revive:
    rules:
      - name: argument-limit
        arguments: [ 6 ]
      - name: atomic
      - name: bare-return
      - name: blank-imports
      - name: bool-literal-in-expr
      - name: call-to-gc
      - name: confusing-naming
      - name: confusing-results
      - name: constant-logical-expr
      - name: context-as-argument
      - name: context-keys-type
      - name: deep-exit
      - name: defer
      - name: dot-imports
      - name: duplicated-imports
      - name: early-return
      - name: empty-block
      - name: empty-lines
      - name: error-naming
      - name: error-return
      - name: error-strings
      - name: errorf
      - name: function-result-limit
        arguments: [ 3 ]
      - name: identical-branches
      - name: if-return
      - name: import-shadowing
      - name: increment-decrement
      - name: indent-error-flow
      - name: modifies-parameter
      - name: modifies-value-receiver
      - name: package-comments
      - name: range
      - name: range-val-address
      - name: range-val-in-closure
      - name: receiver-naming
      - name: redefines-builtin-id
      - name: string-of-int
      - name: struct-tag
      - name: superfluous-else
      - name: time-naming
      - name: unconditional-recursion
      - name: unexported-naming
      - name: unnecessary-stmt
      - name: unreachable-code
      - name: unused-parameter
      - name: var-declaration
      - name: var-naming
      - name: waitgroup-by-value
  nakedret:
    # make an issue if func has more lines of code than this setting and it has naked returns; default is 30
    max-func-lines: 1
  tenv:
    # The option `all` will run against whole test files (`_test.go`) regardless of method/function signatures.
    # Otherwise, only methods that take `*testing.T`, `*testing.B`, and `testing.TB` as arguments are checked.
    # Default: false
    all: true
  testifylint:
    # Enable specific checkers.
    # https://github.com/Antonboom/testifylint#checkers
    # Default: ["bool-compare", "compares", "empty", "error-is-as", "error-nil", "expected-actual", "float-compare", "len", "require-error", "suite-dont-use-pkg", "suite-extra-assert-call"]
    enable:
      - bool-compare
      - compares
      - empty
      - error-is-as
      - error-nil
      - expected-actual
      - len
      - require-error
      - suite-dont-use-pkg
      - suite-extra-assert-call
      - suite-thelper

run:
  # timeout for analysis, e.g. 30s, 5m, default is 1m
  timeout: 10m

  # which dirs to skip: issues from them won't be reported;
  # can use regexp here: generated.*, regexp is applied on full path;
  # default value is empty list, but default dirs are skipped independently
  # from this option's value (see skip-dirs-use-default).
  # "/" will be replaced by current OS file path separator to properly work
  # on Windows.
  skip-dirs:
    - assets
    - docs
    - etc

  # which files to skip: they will be analyzed, but issues from them
  # won't be reported. Default value is empty list, but there is
  # no need to include all autogenerated files, we confidently recognize
  # autogenerated files. If it's not please let us know.
  # "/" will be replaced by current OS file path separator to properly work
  # on Windows.
  skip-files:
    - plugins/parsers/influx/machine.go*

issues:
  # Maximum issues count per one linter. Set to 0 to disable. Default is 50.
  max-issues-per-linter: 0

  # Maximum count of issues with the same text. Set to 0 to disable. Default is 3.
  max-same-issues: 0

  # List of regexps of issue texts to exclude.
  #
  # But independently of this option we use default exclude patterns,
  # it can be disabled by `exclude-use-default: false`.
  # To list all excluded by default patterns execute `golangci-lint run --help`
  #
  # Default: https://golangci-lint.run/usage/false-positives/#default-exclusions
  exclude:
    # revive:var-naming
    - don't use an underscore in package name
    # EXC0001 errcheck: Almost all programs ignore errors on these functions and in most cases it's ok
    - Error return value of .((os\.)?std(out|err)\..*|.*Close.*|.*Flush|.*Disconnect|.*Clear|os\.Remove(All)?|.*print(f|ln)?|os\.(Un)?Setenv). is not checked
    # EXC0013 revive: Annoying issue about not having a comment. The rare codebase has such comments
    - package comment should be of the form "(.+)...
    # EXC0015 revive: Annoying issue about not having a comment. The rare codebase has such comments
    - should have a package comment

  # Excluding configuration per-path, per-linter, per-text and per-source
  exclude-rules:
    - path: plugins/parsers/influx
      linters:
        - govet

    - path: cmd/telegraf/(main|printer|cmd_plugins).go
      text: "Error return value of `outputBuffer.Write` is not checked" #errcheck

    - path: _test\.go
      text: "Potential hardcoded credentials" #gosec:G101

    - path: _test\.go
      text: "Use of weak random number generator" #gosec:G404

  # Independently of option `exclude` we use default exclude patterns,
  # it can be disabled by this option.
  # To list all excluded by default patterns execute `golangci-lint run --help`.
  # Default: true.
  exclude-use-default: false

# output configuration options
output:
  # Format: colored-line-number|line-number|json|tab|checkstyle|code-climate|junit-xml|github-actions
  #
  # Multiple can be specified by separating them by comma, output can be provided
  # for each of them by separating format name and path by colon symbol.
  # Output path can be either `stdout`, `stderr` or path to the file to write to.
  # Example: "checkstyle:report.json,colored-line-number"
  #
  # Default: colored-line-number
  format: tab
  # Make issues output unique by line.
  # Default: true
  uniq-by-line: false
  # Sort results by: filepath, line and column.
  sort-results: true<|MERGE_RESOLUTION|>--- conflicted
+++ resolved
@@ -118,23 +118,17 @@
       - weakCond
       # performance
       - equalFold
-<<<<<<< HEAD
       - indexAlloc
-=======
-      - hugeParam      
->>>>>>> e48b72f9
+      - hugeParam
       - preferDecodeRune
       - preferFprint
       - preferStringWriter
-<<<<<<< HEAD
       - preferWriteByte
       - rangeExprCopy
+      - rangeValCopy
       - sliceClear
-=======
-      - rangeValCopy      
->>>>>>> e48b72f9
       - stringXbytes
-      
+
     # Settings passed to gocritic.
     # The settings key is the name of a supported gocritic checker.
     # The list of supported checkers can be find in https://go-critic.github.io/overview.
