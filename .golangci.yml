--- conflicted
+++ resolved
@@ -117,18 +117,15 @@
       - unnecessaryDefer
       - weakCond
       # performance
-<<<<<<< HEAD
+      - equalFold
       - indexAlloc
+      - preferDecodeRune
+      - preferFprint
+      - preferStringWriter
       - preferWriteByte
       - rangeExprCopy
       - sliceClear
-=======
-      - equalFold
-      - preferDecodeRune
-      - preferFprint      
-      - preferStringWriter
       - stringXbytes
->>>>>>> 4ad8f6b8
   gosec:
     # To select a subset of rules to run.
     # Available rules: https://github.com/securego/gosec#available-rules
