linters:
  disable-all: true
  enable:
    - asasalint
    - asciicheck
    - bidichk
    - bodyclose
    - depguard
    - dogsled
    - errcheck
    - errname
    - errorlint
    - exportloopref
    - gocheckcompilerdirectives
    - gocritic
    - goprintffuncname
    - gosec
    - gosimple
    - govet
    - ineffassign
    - interfacebloat
    - lll
    - makezero
    - nakedret
    - nilerr
    - nolintlint
    - perfsprint
    - prealloc
    - predeclared
    - revive
    - sqlclosecheck
    - staticcheck
    - tenv
    - testifylint
    - tparallel
    - typecheck
    - unconvert
    - unparam
    - unused

linters-settings:
  depguard:
    rules:
      # Name of a rule.
      main:
        # Packages that are not allowed where the value is a suggestion.
        deny:
          - pkg: log
            desc: 'Use injected telegraf.Logger instead'
        # List of file globs that will match this list of settings to compare against.
        # Default: $all
        files:
          - "!**/agent/**"
          - "!**/cmd/**"
          - "!**/config/**"
          - "!**/filter/**"
          - "!**/internal/**"
          - "!**/logger/**"
          - "!**/metric/**"
          - "!**/models/**"
          - "!**/plugins/serializers/**"
          - "!**/scripts/**"
          - "!**/selfstat/**"
          - "!**/testutil/**"
          - "!**/tools/**"
          - "!**/*_test.go"
  errcheck:
    # List of functions to exclude from checking, where each entry is a single function to exclude.
    # See https://github.com/kisielk/errcheck#excluding-functions for details.
    exclude-functions:
      - "(*hash/maphash.Hash).Write"
      - "(*hash/maphash.Hash).WriteByte"
      - "(*hash/maphash.Hash).WriteString"
  gocritic:
    # Which checks should be enabled; can't be combined with 'disabled-checks'.
    # See https://go-critic.github.io/overview#checks-overview.
    # To check which checks are enabled run `GL_DEBUG=gocritic golangci-lint run`.
    # By default, list of stable checks is used.
    enabled-checks:
      # diagnostic
      - argOrder
      - badCall
      - badCond
      - badLock
      - badRegexp
      - badSorting
      - builtinShadowDecl
      - caseOrder
      - codegenComment
      - commentedOutCode
      - deferInLoop
      - dupArg
      - deprecatedComment
      - dupBranchBody
      - dupCase
      - dupSubExpr
      - dynamicFmtString
      - emptyDecl
      - evalOrder
      - exitAfterDefer
      - externalErrorReassign
      - filepathJoin
      - flagName
      - mapKey
      - nilValReturn
      - offBy1
      - regexpPattern
      - sloppyTestFuncName
      - sloppyReassign
      - sloppyTypeAssert
      - sortSlice
      - sprintfQuotedString
      - sqlQuery
      - syncMapLoadAndDelete
      - truncateCmp
      - uncheckedInlineErr
      - unnecessaryDefer
      - weakCond
      # performance
<<<<<<< HEAD
      - preferDecodeRune
      - preferFprint
=======
      - equalFold
      - preferStringWriter
      - stringXbytes
>>>>>>> 3786cf2d
  gosec:
    # To select a subset of rules to run.
    # Available rules: https://github.com/securego/gosec#available-rules
    # Default: [] - means include all rules
    includes:
      - G101
      - G102
      - G103
      - G106
      - G107
      - G108
      - G109
      - G110
      - G111
      - G112
      - G114
      - G201
      - G202
      - G203
      - G301
      - G302
      - G303
      - G305
      - G306
      - G401
      - G403
      - G404
      - G501
      - G502
      - G503
      - G505
      - G601
      # G104, G105, G113, G204, G304, G307, G402, G504 were not enabled intentionally
    # To specify the configuration of rules.
    config:
      # Maximum allowed permissions mode for os.OpenFile and os.Chmod
      # Default: "0600"
      G302: "0640"
      # Maximum allowed permissions mode for os.WriteFile and ioutil.WriteFile
      # Default: "0600"
      G306: "0640"
  govet:
    settings:
      ## Check the logging function like it would be a printf
      printf:
        funcs:
          - (github.com/influxdata/telegraf.Logger).Debugf
          - (github.com/influxdata/telegraf.Logger).Infof
          - (github.com/influxdata/telegraf.Logger).Warnf
          - (github.com/influxdata/telegraf.Logger).Errorf
          - (github.com/influxdata/telegraf.Logger).Debug
          - (github.com/influxdata/telegraf.Logger).Info
          - (github.com/influxdata/telegraf.Logger).Warn
          - (github.com/influxdata/telegraf.Logger).Error
  lll:
    # Max line length, lines longer will be reported.
    # '\t' is counted as 1 character by default, and can be changed with the tab-width option.
    # Default: 120.
    line-length: 160
    # Tab width in spaces.
    # Default: 1
    tab-width: 4
  nolintlint:
    # Enable to require an explanation of nonzero length after each nolint directive.
    # Default: false
    require-explanation: true
    # Enable to require nolint directives to mention the specific linter being suppressed.
    # Default: false
    require-specific: true
  prealloc:
    # Report pre-allocation suggestions only on simple loops that have no returns/breaks/continues/gotos in them.
    # Default: true
    simple: false
  revive:
    rules:
      - name: argument-limit
        arguments: [ 6 ]
      - name: atomic
      - name: bare-return
      - name: blank-imports
      - name: bool-literal-in-expr
      - name: call-to-gc
      - name: confusing-naming
      - name: confusing-results
      - name: constant-logical-expr
      - name: context-as-argument
      - name: context-keys-type
      - name: deep-exit
      - name: defer
      - name: dot-imports
      - name: duplicated-imports
      - name: early-return
      - name: empty-block
      - name: empty-lines
      - name: error-naming
      - name: error-return
      - name: error-strings
      - name: errorf
      - name: function-result-limit
        arguments: [ 3 ]
      - name: identical-branches
      - name: if-return
      - name: import-shadowing
      - name: increment-decrement
      - name: indent-error-flow
      - name: modifies-parameter
      - name: modifies-value-receiver
      - name: package-comments
      - name: range
      - name: range-val-address
      - name: range-val-in-closure
      - name: receiver-naming
      - name: redefines-builtin-id
      - name: string-of-int
      - name: struct-tag
      - name: superfluous-else
      - name: time-naming
      - name: unconditional-recursion
      - name: unexported-naming
      - name: unnecessary-stmt
      - name: unreachable-code
      - name: unused-parameter
      - name: var-declaration
      - name: var-naming
      - name: waitgroup-by-value
  nakedret:
    # make an issue if func has more lines of code than this setting and it has naked returns; default is 30
    max-func-lines: 1
  tenv:
    # The option `all` will run against whole test files (`_test.go`) regardless of method/function signatures.
    # Otherwise, only methods that take `*testing.T`, `*testing.B`, and `testing.TB` as arguments are checked.
    # Default: false
    all: true
  testifylint:
    # Enable specific checkers.
    # https://github.com/Antonboom/testifylint#checkers
    # Default: ["bool-compare", "compares", "empty", "error-is-as", "error-nil", "expected-actual", "float-compare", "len", "require-error", "suite-dont-use-pkg", "suite-extra-assert-call"]
    enable:
      - bool-compare
      - compares
      - empty
      - error-is-as
      - error-nil
      - expected-actual
      - len
      - require-error
      - suite-dont-use-pkg
      - suite-extra-assert-call
      - suite-thelper

run:
  # timeout for analysis, e.g. 30s, 5m, default is 1m
  timeout: 10m

  # which dirs to skip: issues from them won't be reported;
  # can use regexp here: generated.*, regexp is applied on full path;
  # default value is empty list, but default dirs are skipped independently
  # from this option's value (see skip-dirs-use-default).
  # "/" will be replaced by current OS file path separator to properly work
  # on Windows.
  skip-dirs:
    - assets
    - docs
    - etc

  # which files to skip: they will be analyzed, but issues from them
  # won't be reported. Default value is empty list, but there is
  # no need to include all autogenerated files, we confidently recognize
  # autogenerated files. If it's not please let us know.
  # "/" will be replaced by current OS file path separator to properly work
  # on Windows.
  skip-files:
    - plugins/parsers/influx/machine.go*

issues:
  # Maximum issues count per one linter. Set to 0 to disable. Default is 50.
  max-issues-per-linter: 0

  # Maximum count of issues with the same text. Set to 0 to disable. Default is 3.
  max-same-issues: 0

  # List of regexps of issue texts to exclude.
  #
  # But independently of this option we use default exclude patterns,
  # it can be disabled by `exclude-use-default: false`.
  # To list all excluded by default patterns execute `golangci-lint run --help`
  #
  # Default: https://golangci-lint.run/usage/false-positives/#default-exclusions
  exclude:
    # revive:var-naming
    - don't use an underscore in package name
    # EXC0001 errcheck: Almost all programs ignore errors on these functions and in most cases it's ok
    - Error return value of .((os\.)?std(out|err)\..*|.*Close.*|.*Flush|.*Disconnect|.*Clear|os\.Remove(All)?|.*print(f|ln)?|os\.(Un)?Setenv). is not checked
    # EXC0013 revive: Annoying issue about not having a comment. The rare codebase has such comments
    - package comment should be of the form "(.+)...
    # EXC0015 revive: Annoying issue about not having a comment. The rare codebase has such comments
    - should have a package comment

  # Excluding configuration per-path, per-linter, per-text and per-source
  exclude-rules:
    - path: plugins/parsers/influx
      linters:
        - govet

    - path: cmd/telegraf/(main|printer|cmd_plugins).go
      text: "Error return value of `outputBuffer.Write` is not checked" #errcheck

    - path: _test\.go
      text: "Potential hardcoded credentials" #gosec:G101

    - path: _test\.go
      text: "Use of weak random number generator" #gosec:G404

  # Independently of option `exclude` we use default exclude patterns,
  # it can be disabled by this option.
  # To list all excluded by default patterns execute `golangci-lint run --help`.
  # Default: true.
  exclude-use-default: false

# output configuration options
output:
  # Format: colored-line-number|line-number|json|tab|checkstyle|code-climate|junit-xml|github-actions
  #
  # Multiple can be specified by separating them by comma, output can be provided
  # for each of them by separating format name and path by colon symbol.
  # Output path can be either `stdout`, `stderr` or path to the file to write to.
  # Example: "checkstyle:report.json,colored-line-number"
  #
  # Default: colored-line-number
  format: tab
  # Make issues output unique by line.
  # Default: true
  uniq-by-line: false
  # Sort results by: filepath, line and column.
  sort-results: true<|MERGE_RESOLUTION|>--- conflicted
+++ resolved
@@ -117,14 +117,11 @@
       - unnecessaryDefer
       - weakCond
       # performance
-<<<<<<< HEAD
+      - equalFold
       - preferDecodeRune
-      - preferFprint
-=======
-      - equalFold
+      - preferFprint      
       - preferStringWriter
       - stringXbytes
->>>>>>> 3786cf2d
   gosec:
     # To select a subset of rules to run.
     # Available rules: https://github.com/securego/gosec#available-rules
