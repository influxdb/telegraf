linters:
  disable-all: true
  enable:
    - asasalint
    - asciicheck
    - bidichk
    - bodyclose
    - depguard
    - dogsled
    - errcheck
    - errname
    - errorlint
    - exportloopref
    - gocheckcompilerdirectives
    - gocritic
    - goprintffuncname
    - gosec
    - gosimple
    - govet
    - ineffassign
    - interfacebloat
    - lll
    - makezero
    - nakedret
    - nilerr
    - nolintlint
    - perfsprint
    - prealloc
    - predeclared
    - revive
    - sqlclosecheck
    - staticcheck
    - tenv
    - testifylint
    - tparallel
    - typecheck
    - unconvert
    - unparam
    - unused

linters-settings:
  depguard:
    rules:
      # Name of a rule.
      main:
        # Packages that are not allowed where the value is a suggestion.
        deny:
          - pkg: log
            desc: 'Use injected telegraf.Logger instead'
        # List of file globs that will match this list of settings to compare against.
        # Default: $all
        files:
          - "!**/agent/**"
          - "!**/cmd/**"
          - "!**/config/**"
          - "!**/filter/**"
          - "!**/internal/**"
          - "!**/logger/**"
          - "!**/metric/**"
          - "!**/models/**"
          - "!**/plugins/serializers/**"
          - "!**/scripts/**"
          - "!**/selfstat/**"
          - "!**/testutil/**"
          - "!**/tools/**"
          - "!**/*_test.go"
  errcheck:
    # List of functions to exclude from checking, where each entry is a single function to exclude.
    # See https://github.com/kisielk/errcheck#excluding-functions for details.
    exclude-functions:
      - "(*hash/maphash.Hash).Write"
      - "(*hash/maphash.Hash).WriteByte"
      - "(*hash/maphash.Hash).WriteString"
  gocritic:
    # Which checks should be enabled; can't be combined with 'disabled-checks'.
    # See https://go-critic.github.io/overview#checks-overview.
    # To check which checks are enabled run `GL_DEBUG=gocritic golangci-lint run`.
    # By default, list of stable checks is used.
    enabled-checks:
      # diagnostic
      - argOrder
      - badCall
      - badCond
      - badLock
      - badRegexp
      - badSorting
      - builtinShadowDecl
      - caseOrder
      - codegenComment
      - commentedOutCode
      - deferInLoop
      - dupArg
      - deprecatedComment
      - dupBranchBody
      - dupCase
      - dupSubExpr
      - dynamicFmtString
      - emptyDecl
      - evalOrder
      - exitAfterDefer
      - externalErrorReassign
      - filepathJoin
      - flagName
      - mapKey
      - nilValReturn
      - offBy1
      - regexpPattern
      - sloppyTestFuncName
      - sloppyReassign
      - sloppyTypeAssert
      - sortSlice
      - sprintfQuotedString
      - sqlQuery
      - syncMapLoadAndDelete
      - truncateCmp
      - uncheckedInlineErr
      - unnecessaryDefer
      - weakCond
      # performance
      - appendCombine
      - equalFold
<<<<<<< HEAD
=======
      - indexAlloc
>>>>>>> 08747905
      - hugeParam
      - preferDecodeRune
      - preferFprint
      - preferStringWriter
<<<<<<< HEAD
      - rangeValCopy
=======
      - preferWriteByte
      - rangeExprCopy
      - rangeValCopy
      - sliceClear
>>>>>>> 08747905
      - stringXbytes

    # Settings passed to gocritic.
    # The settings key is the name of a supported gocritic checker.
    # The list of supported checkers can be find in https://go-critic.github.io/overview.
    settings:
      hugeParam:
        # Size in bytes that makes the warning trigger.
        # Default: 80
        sizeThreshold: 512
      rangeValCopy:
        # Size in bytes that makes the warning trigger.
        # Default: 128
        sizeThreshold: 512

  gosec:
    # To select a subset of rules to run.
    # Available rules: https://github.com/securego/gosec#available-rules
    # Default: [] - means include all rules
    includes:
      - G101
      - G102
      - G103
      - G106
      - G107
      - G108
      - G109
      - G110
      - G111
      - G112
      - G114
      - G201
      - G202
      - G203
      - G301
      - G302
      - G303
      - G305
      - G306
      - G401
      - G403
      - G404
      - G501
      - G502
      - G503
      - G505
      - G601
      # G104, G105, G113, G204, G304, G307, G402, G504 were not enabled intentionally
    # To specify the configuration of rules.
    config:
      # Maximum allowed permissions mode for os.OpenFile and os.Chmod
      # Default: "0600"
      G302: "0640"
      # Maximum allowed permissions mode for os.WriteFile and ioutil.WriteFile
      # Default: "0600"
      G306: "0640"
  govet:
    settings:
      ## Check the logging function like it would be a printf
      printf:
        funcs:
          - (github.com/influxdata/telegraf.Logger).Debugf
          - (github.com/influxdata/telegraf.Logger).Infof
          - (github.com/influxdata/telegraf.Logger).Warnf
          - (github.com/influxdata/telegraf.Logger).Errorf
          - (github.com/influxdata/telegraf.Logger).Debug
          - (github.com/influxdata/telegraf.Logger).Info
          - (github.com/influxdata/telegraf.Logger).Warn
          - (github.com/influxdata/telegraf.Logger).Error
  lll:
    # Max line length, lines longer will be reported.
    # '\t' is counted as 1 character by default, and can be changed with the tab-width option.
    # Default: 120.
    line-length: 160
    # Tab width in spaces.
    # Default: 1
    tab-width: 4
  nolintlint:
    # Enable to require an explanation of nonzero length after each nolint directive.
    # Default: false
    require-explanation: true
    # Enable to require nolint directives to mention the specific linter being suppressed.
    # Default: false
    require-specific: true
  prealloc:
    # Report pre-allocation suggestions only on simple loops that have no returns/breaks/continues/gotos in them.
    # Default: true
    simple: false
  revive:
    rules:
      - name: argument-limit
        arguments: [ 6 ]
      - name: atomic
      - name: bare-return
      - name: blank-imports
      - name: bool-literal-in-expr
      - name: call-to-gc
      - name: confusing-naming
      - name: confusing-results
      - name: constant-logical-expr
      - name: context-as-argument
      - name: context-keys-type
      - name: deep-exit
      - name: defer
      - name: dot-imports
      - name: duplicated-imports
      - name: early-return
      - name: empty-block
      - name: empty-lines
      - name: error-naming
      - name: error-return
      - name: error-strings
      - name: errorf
      - name: function-result-limit
        arguments: [ 3 ]
      - name: identical-branches
      - name: if-return
      - name: import-shadowing
      - name: increment-decrement
      - name: indent-error-flow
      - name: modifies-parameter
      - name: modifies-value-receiver
      - name: package-comments
      - name: range
      - name: range-val-address
      - name: range-val-in-closure
      - name: receiver-naming
      - name: redefines-builtin-id
      - name: string-of-int
      - name: struct-tag
      - name: superfluous-else
      - name: time-naming
      - name: unconditional-recursion
      - name: unexported-naming
      - name: unnecessary-stmt
      - name: unreachable-code
      - name: unused-parameter
      - name: var-declaration
      - name: var-naming
      - name: waitgroup-by-value
  nakedret:
    # make an issue if func has more lines of code than this setting and it has naked returns; default is 30
    max-func-lines: 1
  tenv:
    # The option `all` will run against whole test files (`_test.go`) regardless of method/function signatures.
    # Otherwise, only methods that take `*testing.T`, `*testing.B`, and `testing.TB` as arguments are checked.
    # Default: false
    all: true
  testifylint:
    # Enable specific checkers.
    # https://github.com/Antonboom/testifylint#checkers
    # Default: ["bool-compare", "compares", "empty", "error-is-as", "error-nil", "expected-actual", "float-compare", "len", "require-error", "suite-dont-use-pkg", "suite-extra-assert-call"]
    enable:
      - bool-compare
      - compares
      - empty
      - error-is-as
      - error-nil
      - expected-actual
      - len
      - require-error
      - suite-dont-use-pkg
      - suite-extra-assert-call
      - suite-thelper

run:
  # timeout for analysis, e.g. 30s, 5m, default is 1m
  timeout: 10m

  # which dirs to skip: issues from them won't be reported;
  # can use regexp here: generated.*, regexp is applied on full path;
  # default value is empty list, but default dirs are skipped independently
  # from this option's value (see skip-dirs-use-default).
  # "/" will be replaced by current OS file path separator to properly work
  # on Windows.
  skip-dirs:
    - assets
    - docs
    - etc

  # which files to skip: they will be analyzed, but issues from them
  # won't be reported. Default value is empty list, but there is
  # no need to include all autogenerated files, we confidently recognize
  # autogenerated files. If it's not please let us know.
  # "/" will be replaced by current OS file path separator to properly work
  # on Windows.
  skip-files:
    - plugins/parsers/influx/machine.go*

issues:
  # Maximum issues count per one linter. Set to 0 to disable. Default is 50.
  max-issues-per-linter: 0

  # Maximum count of issues with the same text. Set to 0 to disable. Default is 3.
  max-same-issues: 0

  # List of regexps of issue texts to exclude.
  #
  # But independently of this option we use default exclude patterns,
  # it can be disabled by `exclude-use-default: false`.
  # To list all excluded by default patterns execute `golangci-lint run --help`
  #
  # Default: https://golangci-lint.run/usage/false-positives/#default-exclusions
  exclude:
    # revive:var-naming
    - don't use an underscore in package name
    # EXC0001 errcheck: Almost all programs ignore errors on these functions and in most cases it's ok
    - Error return value of .((os\.)?std(out|err)\..*|.*Close.*|.*Flush|.*Disconnect|.*Clear|os\.Remove(All)?|.*print(f|ln)?|os\.(Un)?Setenv). is not checked
    # EXC0013 revive: Annoying issue about not having a comment. The rare codebase has such comments
    - package comment should be of the form "(.+)...
    # EXC0015 revive: Annoying issue about not having a comment. The rare codebase has such comments
    - should have a package comment

  # Excluding configuration per-path, per-linter, per-text and per-source
  exclude-rules:
    - path: plugins/parsers/influx
      linters:
        - govet

    - path: cmd/telegraf/(main|printer|cmd_plugins).go
      text: "Error return value of `outputBuffer.Write` is not checked" #errcheck

    - path: _test\.go
      text: "Potential hardcoded credentials" #gosec:G101

    - path: _test\.go
      text: "Use of weak random number generator" #gosec:G404

  # Independently of option `exclude` we use default exclude patterns,
  # it can be disabled by this option.
  # To list all excluded by default patterns execute `golangci-lint run --help`.
  # Default: true.
  exclude-use-default: false

# output configuration options
output:
  # Format: colored-line-number|line-number|json|tab|checkstyle|code-climate|junit-xml|github-actions
  #
  # Multiple can be specified by separating them by comma, output can be provided
  # for each of them by separating format name and path by colon symbol.
  # Output path can be either `stdout`, `stderr` or path to the file to write to.
  # Example: "checkstyle:report.json,colored-line-number"
  #
  # Default: colored-line-number
  format: tab
  # Make issues output unique by line.
  # Default: true
  uniq-by-line: false
  # Sort results by: filepath, line and column.
  sort-results: true<|MERGE_RESOLUTION|>--- conflicted
+++ resolved
@@ -119,22 +119,15 @@
       # performance
       - appendCombine
       - equalFold
-<<<<<<< HEAD
-=======
       - indexAlloc
->>>>>>> 08747905
       - hugeParam
       - preferDecodeRune
       - preferFprint
       - preferStringWriter
-<<<<<<< HEAD
-      - rangeValCopy
-=======
       - preferWriteByte
       - rangeExprCopy
       - rangeValCopy
       - sliceClear
->>>>>>> 08747905
       - stringXbytes
 
     # Settings passed to gocritic.
