package sumologic

import (
<<<<<<< HEAD
	"bytes"
=======
	"bufio"
>>>>>>> ca7252c6
	"compress/gzip"
	"fmt"
	"io"
	"io/ioutil"
	"net/http"
	"net/http/httptest"
	"net/url"
	"sync/atomic"
	"testing"
	"time"

	"github.com/stretchr/testify/assert"
	"github.com/stretchr/testify/require"

	"github.com/influxdata/telegraf"
	"github.com/influxdata/telegraf/config"
	"github.com/influxdata/telegraf/internal"
	"github.com/influxdata/telegraf/metric"
	"github.com/influxdata/telegraf/plugins/serializers/carbon2"
	"github.com/influxdata/telegraf/plugins/serializers/graphite"
	"github.com/influxdata/telegraf/plugins/serializers/prometheus"
)

func getMetric(t *testing.T) telegraf.Metric {
	m, err := metric.New(
		"cpu",
		map[string]string{},
		map[string]interface{}{
			"value": 42.0,
		},
		time.Unix(0, 0),
	)
	require.NoError(t, err)
	return m
}

func getMetrics(t *testing.T, count int) []telegraf.Metric {
	var metrics = make([]telegraf.Metric, count)

	for i := 0; i < count; i++ {
		m, err := metric.New(
			fmt.Sprintf("cpu-%d", i),
			map[string]string{
				"ec2_instance": "aws-129038123",
				"image":        "aws-ami-1234567890",
			},
			map[string]interface{}{
				"idle":   5876876,
				"steal":  5876876,
				"system": 5876876,
				"user":   5876876,
				"temp":   70.0,
			},
			time.Unix(0, 0),
		)
		require.NoError(t, err)
		metrics[i] = m
	}
	return metrics
}

func TestInvalidMethod(t *testing.T) {
	plugin := &SumoLogic{
		URL:    "",
		Method: http.MethodGet,
	}

	err := plugin.Connect()
	require.Error(t, err)
}

func TestMethod(t *testing.T) {
	ts := httptest.NewServer(http.NotFoundHandler())
	defer ts.Close()

	u, err := url.Parse(fmt.Sprintf("http://%s", ts.Listener.Addr().String()))
	require.NoError(t, err)

	tests := []struct {
		name           string
		plugin         func() *SumoLogic
		expectedMethod string
		connectError   bool
	}{
		{
			name: "default method is POST",
			plugin: func() *SumoLogic {
				s := Default()
				s.URL = u.String()
				return s
			},
			expectedMethod: http.MethodPost,
		},
		{
			name: "put is okay",
			plugin: func() *SumoLogic {
				s := Default()
				s.URL = u.String()
				s.Method = http.MethodPut
				return s
			},
			expectedMethod: http.MethodPut,
		},
		{
			name: "get is invalid",
			plugin: func() *SumoLogic {
				s := Default()
				s.URL = u.String()
				s.Method = http.MethodGet
				return s
			},
			connectError: true,
		},
		{
			name: "method is case insensitive",
			plugin: func() *SumoLogic {
				s := Default()
				s.URL = u.String()
				s.Method = "poST"
				return s
			},
			expectedMethod: http.MethodPost,
		},
	}

	for _, tt := range tests {
		t.Run(tt.name, func(t *testing.T) {
			ts.Config.Handler = http.HandlerFunc(func(w http.ResponseWriter, r *http.Request) {
				require.Equal(t, tt.expectedMethod, r.Method)
				w.WriteHeader(http.StatusOK)
			})

			serializer, err := carbon2.NewSerializer(string(carbon2.Carbon2FormatFieldSeparate))
			require.NoError(t, err)

			plugin := tt.plugin()
			plugin.SetSerializer(serializer)
			err = plugin.Connect()
			if tt.connectError {
				require.Error(t, err)
				return
			}
			require.NoError(t, err)

			err = plugin.Write([]telegraf.Metric{getMetric(t)})
			require.NoError(t, err)
		})
	}
}

func TestStatusCode(t *testing.T) {
	ts := httptest.NewServer(http.NotFoundHandler())
	defer ts.Close()

	u, err := url.Parse(fmt.Sprintf("http://%s", ts.Listener.Addr().String()))
	require.NoError(t, err)

	pluginFn := func() *SumoLogic {
		s := Default()
		s.URL = u.String()
		return s
	}

	tests := []struct {
		name       string
		plugin     *SumoLogic
		statusCode int
		errFunc    func(t *testing.T, err error)
	}{
		{
			name:       "success",
			plugin:     pluginFn(),
			statusCode: http.StatusOK,
			errFunc: func(t *testing.T, err error) {
				require.NoError(t, err)
			},
		},
		{
			name:       "1xx status is an error",
			plugin:     pluginFn(),
			statusCode: http.StatusSwitchingProtocols,
			errFunc: func(t *testing.T, err error) {
				require.Error(t, err)
			},
		},
		{
			name:       "3xx status is an error",
			plugin:     pluginFn(),
			statusCode: http.StatusMultipleChoices,
			errFunc: func(t *testing.T, err error) {
				require.Error(t, err)
			},
		},
		{
			name:       "4xx status is an error",
			plugin:     pluginFn(),
			statusCode: http.StatusBadRequest,
			errFunc: func(t *testing.T, err error) {
				require.Error(t, err)
			},
		},
	}

	for _, tt := range tests {
		t.Run(tt.name, func(t *testing.T) {
			ts.Config.Handler = http.HandlerFunc(func(w http.ResponseWriter, r *http.Request) {
				w.WriteHeader(tt.statusCode)
			})

			serializer, err := carbon2.NewSerializer(string(carbon2.Carbon2FormatFieldSeparate))
			require.NoError(t, err)

			tt.plugin.SetSerializer(serializer)
			err = tt.plugin.Connect()
			require.NoError(t, err)

			err = tt.plugin.Write([]telegraf.Metric{getMetric(t)})
			tt.errFunc(t, err)
		})
	}
}

func TestContentType(t *testing.T) {
	tests := []struct {
		name         string
		plugin       func() *SumoLogic
		expectedBody []byte
	}{
		{
			name: "carbon2 (data format = field separate) is supported",
			plugin: func() *SumoLogic {
				s := Default()
				s.headers = map[string]string{
					contentTypeHeader: carbon2ContentType,
				}
				sr, err := carbon2.NewSerializer(string(carbon2.Carbon2FormatFieldSeparate))
				require.NoError(t, err)
				s.SetSerializer(sr)
				return s
			},
			expectedBody: []byte("metric=cpu field=value  42 0\n"),
		},
		{
			name: "carbon2 (data format unset) is supported and falls back to include field in metric name",
			plugin: func() *SumoLogic {
				s := Default()
				s.headers = map[string]string{
					contentTypeHeader: carbon2ContentType,
				}
				sr, err := carbon2.NewSerializer(string(carbon2.Carbon2FormatFieldEmpty))
				require.NoError(t, err)
				s.SetSerializer(sr)
				return s
			},
			expectedBody: []byte("metric=cpu_value  42 0\n"),
		},
		{
			name: "carbon2 (data format = metric includes field) is supported",
			plugin: func() *SumoLogic {
				s := Default()
				s.headers = map[string]string{
					contentTypeHeader: carbon2ContentType,
				}
				sr, err := carbon2.NewSerializer(string(carbon2.Carbon2FormatMetricIncludesField))
				require.NoError(t, err)
				s.SetSerializer(sr)
				return s
			},
			expectedBody: []byte("metric=cpu_value  42 0\n"),
		},
		{
			name: "graphite is supported",
			plugin: func() *SumoLogic {
				s := Default()
				s.headers = map[string]string{
					contentTypeHeader: graphiteContentType,
				}
				s.SetSerializer(&graphite.GraphiteSerializer{})
				return s
			},
		},
		{
			name: "prometheus is supported",
			plugin: func() *SumoLogic {
				s := Default()
				s.headers = map[string]string{
					contentTypeHeader: prometheusContentType,
				}
				s.SetSerializer(&prometheus.Serializer{})
				return s
			},
		},
	}

	for _, tt := range tests {
		t.Run(tt.name, func(t *testing.T) {
			var body bytes.Buffer
			ts := httptest.NewServer(http.HandlerFunc(func(w http.ResponseWriter, r *http.Request) {
				gz, err := gzip.NewReader(r.Body)
				require.NoError(t, err)
				io.Copy(&body, gz)
				w.WriteHeader(http.StatusOK)
			}))
			defer ts.Close()

			u, err := url.Parse(fmt.Sprintf("http://%s", ts.Listener.Addr().String()))
			require.NoError(t, err)

			plugin := tt.plugin()
			plugin.URL = u.String()

			require.NoError(t, plugin.Connect())

			err = plugin.Write([]telegraf.Metric{getMetric(t)})
			require.NoError(t, err)

			if tt.expectedBody != nil {
				require.Equal(t, string(tt.expectedBody), body.String())
			}
		})
	}
}

func TestContentEncodingGzip(t *testing.T) {
	ts := httptest.NewServer(http.NotFoundHandler())
	defer ts.Close()

	u, err := url.Parse(fmt.Sprintf("http://%s", ts.Listener.Addr().String()))
	require.NoError(t, err)

	tests := []struct {
		name   string
		plugin func() *SumoLogic
	}{
		{
			name: "default content_encoding=gzip works",
			plugin: func() *SumoLogic {
				s := Default()
				s.URL = u.String()
				return s
			},
		},
	}

	for _, tt := range tests {
		t.Run(tt.name, func(t *testing.T) {
			ts.Config.Handler = http.HandlerFunc(func(w http.ResponseWriter, r *http.Request) {
				require.Equal(t, "gzip", r.Header.Get("Content-Encoding"))

				body, err := gzip.NewReader(r.Body)
				require.NoError(t, err)

				payload, err := ioutil.ReadAll(body)
				require.NoError(t, err)

				assert.Equal(t, string(payload), "metric=cpu field=value  42 0\n")

				w.WriteHeader(http.StatusNoContent)
			})

			serializer, err := carbon2.NewSerializer(string(carbon2.Carbon2FormatFieldSeparate))
			require.NoError(t, err)

			plugin := tt.plugin()

			plugin.SetSerializer(serializer)
			err = plugin.Connect()
			require.NoError(t, err)

			err = plugin.Write([]telegraf.Metric{getMetric(t)})
			require.NoError(t, err)
		})
	}
}

type TestHandlerFunc func(t *testing.T, w http.ResponseWriter, r *http.Request)

func TestDefaultUserAgent(t *testing.T) {
	ts := httptest.NewServer(http.NotFoundHandler())
	defer ts.Close()

	u, err := url.Parse(fmt.Sprintf("http://%s", ts.Listener.Addr().String()))
	require.NoError(t, err)

	t.Run("default-user-agent", func(t *testing.T) {
		ts.Config.Handler = http.HandlerFunc(func(w http.ResponseWriter, r *http.Request) {
			require.Equal(t, internal.ProductToken(), r.Header.Get("User-Agent"))
			w.WriteHeader(http.StatusOK)
		})

		plugin := &SumoLogic{
			URL:               u.String(),
			Method:            defaultMethod,
			MaxRequstBodySize: Default().MaxRequstBodySize,
		}

		serializer, err := carbon2.NewSerializer(string(carbon2.Carbon2FormatFieldSeparate))
		require.NoError(t, err)

		plugin.SetSerializer(serializer)
		err = plugin.Connect()
		require.NoError(t, err)

		err = plugin.Write([]telegraf.Metric{getMetric(t)})
		require.NoError(t, err)
	})
}

func TestTOMLConfig(t *testing.T) {
	testcases := []struct {
		name          string
		configBytes   []byte
		expectedError bool
	}{
		{
			name: "carbon2 content type is supported",
			configBytes: []byte(`
[[outputs.sumologic]]
  url = "https://localhost:3000"
  data_format = "carbon2"
            `),
			expectedError: false,
		},
		{
			name: "graphite content type is supported",
			configBytes: []byte(`
[[outputs.sumologic]]
  url = "https://localhost:3000"
  data_format = "graphite"
            `),
			expectedError: false,
		},
		{
			name: "prometheus content type is supported",
			configBytes: []byte(`
[[outputs.sumologic]]
  url = "https://localhost:3000"
  data_format = "prometheus"
            `),
			expectedError: false,
		},
		{
			name: "setting extra headers is not possible",
			configBytes: []byte(`
[[outputs.sumologic]]
  url = "https://localhost:3000"
  data_format = "carbon2"
  [outputs.sumologic.headers]
    X-Sumo-Name = "dummy"       
    X-Sumo-Host = "dummy"
    X-Sumo-Category  = "dummy"
    X-Sumo-Dimensions = "dummy"
            `),
			expectedError: true,
		},
		{
			name: "full example from sample config is correct",
			configBytes: []byte(`
[[outputs.sumologic]]
  url = "https://localhost:3000"
  data_format = "carbon2"
  timeout = "5s"
  method = "POST"
  source_name = "name"
  source_host = "hosta"
  source_category = "category"
  dimensions = "dimensions"
            `),
			expectedError: false,
		},
		{
			name: "unknown key - sumo_metadata - in config fails",
			configBytes: []byte(`
[[outputs.sumologic]]
  url = "https://localhost:3000"
  data_format = "carbon2"
  timeout = "5s"
  method = "POST"
  source_name = "name"
  sumo_metadata = "metadata"
            `),
			expectedError: true,
		},
	}
	for _, tt := range testcases {
		t.Run(tt.name, func(t *testing.T) {
			c := config.NewConfig()

			if tt.expectedError {
				require.Error(t, c.LoadConfigData(tt.configBytes))
			} else {
				require.NoError(t, c.LoadConfigData(tt.configBytes))
			}
		})
	}
}

func TestMaxRequestBodySize(t *testing.T) {
	ts := httptest.NewServer(http.NotFoundHandler())
	defer ts.Close()

	u, err := url.Parse(fmt.Sprintf("http://%s", ts.Listener.Addr().String()))
	require.NoError(t, err)

	const count = 100

	testcases := []struct {
		name                     string
		plugin                   func() *SumoLogic
		metrics                  []telegraf.Metric
		expectedError            bool
		expectedRequestCount     int32
		expectedMetricLinesCount int32
	}{
		{
			name: "default max request body size is 1MB and doesn't split small enough metric slices",
			plugin: func() *SumoLogic {
				s := Default()
				s.URL = u.String()
				return s
			},
			metrics:                  []telegraf.Metric{getMetric(t)},
			expectedError:            false,
			expectedRequestCount:     1,
			expectedMetricLinesCount: 1,
		},
		{
			name: "default max request body size is 1MB and doesn't split small even medium sized metrics",
			plugin: func() *SumoLogic {
				s := Default()
				s.URL = u.String()
				return s
			},
			metrics:                  getMetrics(t, count),
			expectedError:            false,
			expectedRequestCount:     1,
			expectedMetricLinesCount: 500, // count (100) metrics, 5 lines per each (steal, idle, system, user, temp) = 500
		},
		{
			name: "when short by at least 1B the request is split",
			plugin: func() *SumoLogic {
				s := Default()
				s.URL = u.String()
				// getMetrics returns metrics that serialized (using carbon2),
				// uncompressed size is 43750B
				s.MaxRequstBodySize = 43_749
				return s
			},
			metrics:                  getMetrics(t, count),
			expectedError:            false,
			expectedRequestCount:     2,
			expectedMetricLinesCount: 500, // count (100) metrics, 5 lines per each (steal, idle, system, user, temp) = 500
		},
		{
			name: "max request body size properly splits requests - max 10_000",
			plugin: func() *SumoLogic {
				s := Default()
				s.URL = u.String()
				s.MaxRequstBodySize = 10_000
				return s
			},
			metrics:                  getMetrics(t, count),
			expectedError:            false,
			expectedRequestCount:     5,
			expectedMetricLinesCount: 500, // count (100) metrics, 5 lines per each (steal, idle, system, user, temp) = 500
		},
		{
			name: "max request body size properly splits requests - max 5_000",
			plugin: func() *SumoLogic {
				s := Default()
				s.URL = u.String()
				s.MaxRequstBodySize = 5_000
				return s
			},
			metrics:                  getMetrics(t, count),
			expectedError:            false,
			expectedRequestCount:     10,
			expectedMetricLinesCount: 500, // count (100) metrics, 5 lines per each (steal, idle, system, user, temp) = 500
		},
		{
			name: "max request body size properly splits requests - max 2_500",
			plugin: func() *SumoLogic {
				s := Default()
				s.URL = u.String()
				s.MaxRequstBodySize = 2_500
				return s
			},
			metrics:                  getMetrics(t, count),
			expectedError:            false,
			expectedRequestCount:     20,
			expectedMetricLinesCount: 500, // count (100) metrics, 5 lines per each (steal, idle, system, user, temp) = 500
		},
		{
			name: "max request body size properly splits requests - max 1_000",
			plugin: func() *SumoLogic {
				s := Default()
				s.URL = u.String()
				s.MaxRequstBodySize = 1_000
				return s
			},
			metrics:                  getMetrics(t, count),
			expectedError:            false,
			expectedRequestCount:     50,
			expectedMetricLinesCount: 500, // count (100) metrics, 5 lines per each (steal, idle, system, user, temp) = 500
		},
		{
			name: "max request body size properly splits requests - max 500",
			plugin: func() *SumoLogic {
				s := Default()
				s.URL = u.String()
				s.MaxRequstBodySize = 500
				return s
			},
			metrics:                  getMetrics(t, count),
			expectedError:            false,
			expectedRequestCount:     100,
			expectedMetricLinesCount: 500, // count (100) metrics, 5 lines per each (steal, idle, system, user, temp) = 500
		},
		{
			name: "max request body size properly splits requests - max 300",
			plugin: func() *SumoLogic {
				s := Default()
				s.URL = u.String()
				s.MaxRequstBodySize = 300
				return s
			},
			metrics:                  getMetrics(t, count),
			expectedError:            false,
			expectedRequestCount:     100,
			expectedMetricLinesCount: 500, // count (100) metrics, 5 lines per each (steal, idle, system, user, temp) = 500
		},
	}

	for _, tt := range testcases {
		t.Run(tt.name, func(t *testing.T) {
			var (
				requestCount int32
				linesCount   int32
			)
			ts.Config.Handler = http.HandlerFunc(func(w http.ResponseWriter, r *http.Request) {
				atomic.AddInt32(&requestCount, 1)

				if tt.expectedMetricLinesCount != 0 {
					atomic.AddInt32(&linesCount, int32(countLines(t, r.Body)))
				}

				w.WriteHeader(http.StatusOK)
			})

			serializer, err := carbon2.NewSerializer(string(carbon2.Carbon2FormatFieldSeparate))
			require.NoError(t, err)

			plugin := tt.plugin()
			plugin.SetSerializer(serializer)

			err = plugin.Connect()
			require.NoError(t, err)

			err = plugin.Write(tt.metrics)
			if tt.expectedError {
				require.Error(t, err)
			} else {
				require.NoError(t, err)
				require.Equal(t, tt.expectedRequestCount, atomic.LoadInt32(&requestCount))
				require.Equal(t, tt.expectedMetricLinesCount, atomic.LoadInt32(&linesCount))
			}
		})
	}
}

func TestTryingToSendEmptyMetricsDoesntFail(t *testing.T) {
	ts := httptest.NewServer(http.NotFoundHandler())
	defer ts.Close()

	u, err := url.Parse(fmt.Sprintf("http://%s", ts.Listener.Addr().String()))
	require.NoError(t, err)

	metrics := make([]telegraf.Metric, 0)
	plugin := Default()
	plugin.URL = u.String()

	serializer, err := carbon2.NewSerializer(carbon2.Carbon2FormatFieldSeparate)
	require.NoError(t, err)
	plugin.SetSerializer(serializer)

	err = plugin.Connect()
	require.NoError(t, err)

	err = plugin.Write(metrics)
	require.NoError(t, err)
}

func countLines(t *testing.T, body io.Reader) int {
	// All requests coming from Sumo Logic output plugin are gzipped.
	gz, err := gzip.NewReader(body)
	require.NoError(t, err)

	var linesCount int
	for s := bufio.NewScanner(gz); s.Scan(); {
		linesCount++
	}

	return linesCount
}<|MERGE_RESOLUTION|>--- conflicted
+++ resolved
@@ -1,11 +1,8 @@
 package sumologic
 
 import (
-<<<<<<< HEAD
+	"bufio"
 	"bytes"
-=======
-	"bufio"
->>>>>>> ca7252c6
 	"compress/gzip"
 	"fmt"
 	"io"
@@ -687,7 +684,7 @@
 	plugin := Default()
 	plugin.URL = u.String()
 
-	serializer, err := carbon2.NewSerializer(carbon2.Carbon2FormatFieldSeparate)
+	serializer, err := carbon2.NewSerializer(string(carbon2.Carbon2FormatFieldSeparate))
 	require.NoError(t, err)
 	plugin.SetSerializer(serializer)
 
