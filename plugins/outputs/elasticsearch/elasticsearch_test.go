--- conflicted
+++ resolved
@@ -223,7 +223,13 @@
 		},
 		{
 			time.Date(2014, 12, 01, 23, 30, 00, 00, time.UTC),
-<<<<<<< HEAD
+			map[string]string{"tag1": "value1", "tag2": "value2"},
+			[]string{},
+			"indexname-%Y-%V",
+			"indexname-2014-49",
+		},
+		{
+			time.Date(2014, 12, 01, 23, 30, 00, 00, time.UTC),
 			map[string]string{"tag1": "value1", "tag2": "value2"},
 			[]string{"tag1"},
 			"indexname-%s-%y-%m",
@@ -242,10 +248,6 @@
 			[]string{"tag1", "tag2", "tag3"},
 			"indexname-%s-%s-%s-%y-%m",
 			"indexname-value1-value2-none-14-12",
-=======
-			"indexname-%Y-%V",
-			"indexname-2014-49",
->>>>>>> 54b0b9e7
 		},
 	}
 	for _, test := range tests {
