# Elasticsearch Output Plugin

This plugin writes to [Elasticsearch](https://www.elastic.co) via HTTP using Elastic (<http://olivere.github.io/elastic/).>

It supports Elasticsearch releases from 5.x up to 7.x.
OpenSearch is also supported but as it has its own versioning schema it needs to be enabled by setting the configuration value `opensearch = true`.

## Elasticsearch indexes and templates

### Indexes per time-frame

This plugin can manage indexes per time-frame, as commonly done in other tools with Elasticsearch.

The timestamp of the metric collected will be used to decide the index destination.

For more information about this usage on Elasticsearch, check [the docs](https://www.elastic.co/guide/en/elasticsearch/guide/master/time-based.html#index-per-timeframe).

### Template management

Index templates are used in Elasticsearch to define settings and mappings for the indexes and how the fields should be analyzed.
For more information on how this works, see [the docs](https://www.elastic.co/guide/en/elasticsearch/reference/current/indices-templates.html).

This plugin can create a working template for use with telegraf metrics. It uses Elasticsearch dynamic templates feature to set proper types for the tags and metrics fields.
If the template specified already exists, it will not overwrite unless you configure this plugin to do so. Thus you can customize this template after its creation if necessary.

Example of an index template created by telegraf on Elasticsearch 5.x:

```json
{
  "order": 0,
  "template": "telegraf-*",
  "settings": {
    "index": {
      "mapping": {
        "total_fields": {
          "limit": "5000"
        }
      },
      "auto_expand_replicas" : "0-1",
      "codec" : "best_compression",
      "refresh_interval": "10s"
    }
  },
  "mappings": {
    "_default_": {
      "dynamic_templates": [
        {
          "tags": {
            "path_match": "tag.*",
            "mapping": {
              "ignore_above": 512,
              "type": "keyword"
            },
            "match_mapping_type": "string"
          }
        },
        {
          "metrics_long": {
            "mapping": {
              "index": false,
              "type": "float"
            },
            "match_mapping_type": "long"
          }
        },
        {
          "metrics_double": {
            "mapping": {
              "index": false,
              "type": "float"
            },
            "match_mapping_type": "double"
          }
        },
        {
          "text_fields": {
            "mapping": {
              "norms": false
            },
            "match": "*"
          }
        }
      ],
      "_all": {
        "enabled": false
      },
      "properties": {
        "@timestamp": {
          "type": "date"
        },
        "measurement_name": {
          "type": "keyword"
        }
      }
    }
  },
  "aliases": {}
}
```

### Example events

This plugin will format the events in the following way:

```json
{
  "@timestamp": "2017-01-01T00:00:00+00:00",
  "measurement_name": "cpu",
  "cpu": {
    "usage_guest": 0,
    "usage_guest_nice": 0,
    "usage_idle": 71.85413456197966,
    "usage_iowait": 0.256805341656516,
    "usage_irq": 0,
    "usage_nice": 0,
    "usage_softirq": 0.2054442732579466,
    "usage_steal": 0,
    "usage_system": 15.04879301548127,
    "usage_user": 12.634822807288275
  },
  "tag": {
    "cpu": "cpu-total",
    "host": "elastichost",
    "dc": "datacenter1"
  }
}
```

```json
{
  "@timestamp": "2017-01-01T00:00:00+00:00",
  "measurement_name": "system",
  "system": {
    "load1": 0.78,
    "load15": 0.8,
    "load5": 0.8,
    "n_cpus": 2,
    "n_users": 2
  },
  "tag": {
    "host": "elastichost",
    "dc": "datacenter1"
  }
}
```

## Configuration

```toml
[[outputs.elasticsearch]]
  ## The full HTTP endpoint URL for your Elasticsearch instance
  ## Multiple urls can be specified as part of the same cluster,
  ## this means that only ONE of the urls will be written to each interval.
  urls = [ "http://node1.es.example.com:9200" ] # required.
  ## Elasticsearch client timeout, defaults to "5s" if not set.
  timeout = "5s"
  ## Set to true to ask Elasticsearch a list of all cluster nodes,
  ## thus it is not necessary to list all nodes in the urls config option
  enable_sniffer = false
  ## Set the interval to check if the Elasticsearch nodes are available
  ## Setting to "0s" will disable the health check (not recommended in production)
  health_check_interval = "10s"
  ## HTTP basic authentication details.
  # username = "telegraf"
  # password = "mypassword"
<<<<<<< HEAD
  ## Optional enable support for OpenSearch
  # opensearch = true
=======
  ## HTTP bearer token authentication details
  # auth_bearer_token = "eyJhbGciOiJIUzI1NiIsInR5cCI6IkpXVCJ9"
>>>>>>> 3b980ee0

  ## Index Config
  ## The target index for metrics (Elasticsearch will create if it not exists).
  ## You can use the date specifiers below to create indexes per time frame.
  ## The metric timestamp will be used to decide the destination index name
  # %Y - year (2016)
  # %y - last two digits of year (00..99)
  # %m - month (01..12)
  # %d - day of month (e.g., 01)
  # %H - hour (00..23)
  # %V - week of the year (ISO week) (01..53)
  ## Additionally, you can specify a tag name using the notation {{tag_name}}
  ## which will be used as part of the index name. If the tag does not exist,
  ## the default tag value will be used.
  # index_name = "telegraf-{{host}}-%Y.%m.%d"
  # default_tag_value = "none"
  index_name = "telegraf-%Y.%m.%d" # required.

  ## Optional TLS Config
  # tls_ca = "/etc/telegraf/ca.pem"
  # tls_cert = "/etc/telegraf/cert.pem"
  # tls_key = "/etc/telegraf/key.pem"
  ## Use TLS but skip chain & host verification
  # insecure_skip_verify = false

  ## Template Config
  ## Set to true if you want telegraf to manage its index template.
  ## If enabled it will create a recommended index template for telegraf indexes
  manage_template = true
  ## The template name used for telegraf indexes
  template_name = "telegraf"
  ## Set to true if you want telegraf to overwrite an existing template
  overwrite_template = false
  ## If set to true a unique ID hash will be sent as sha256(concat(timestamp,measurement,series-hash)) string
  ## it will enable data resend and update metric points avoiding duplicated metrics with diferent id's
  force_document_id = false

  ## Specifies the handling of NaN and Inf values.
  ## This option can have the following values:
  ##    none    -- do not modify field-values (default); will produce an error if NaNs or infs are encountered
  ##    drop    -- drop fields containing NaNs or infs
  ##    replace -- replace with the value in "float_replacement_value" (default: 0.0)
  ##               NaNs and inf will be replaced with the given number, -inf with the negative of that number
  # float_handling = "none"
  # float_replacement_value = 0.0
```

### Permissions

If you are using authentication within your Elasticsearch cluster, you need
to create a account and create a role with at least the manage role in the
Cluster Privileges category. Otherwise, your account will not be able to
connect to your Elasticsearch cluster and send logs to your cluster. After
that, you need to add "create_indice" and "write" permission to your specific
index pattern.

### Required parameters

* `urls`: A list containing the full HTTP URL of one or more nodes from your Elasticsearch instance.
* `index_name`: The target index for metrics. You can use the date specifiers below to create indexes per time frame.

```   %Y - year (2017)
  %y - last two digits of year (00..99)
  %m - month (01..12)
  %d - day of month (e.g., 01)
  %H - hour (00..23)
  %V - week of the year (ISO week) (01..53)
```

Additionally, you can specify dynamic index names by using tags with the notation ```{{tag_name}}```. This will store the metrics with different tag values in different indices. If the tag does not exist in a particular metric, the `default_tag_value` will be used instead.

### Optional parameters

* `timeout`: Elasticsearch client timeout, defaults to "5s" if not set.
* `enable_sniffer`: Set to true to ask Elasticsearch a list of all cluster nodes, thus it is not necessary to list all nodes in the urls config option.
* `health_check_interval`: Set the interval to check if the nodes are available, in seconds. Setting to 0 will disable the health check (not recommended in production).
* `username`: The username for HTTP basic authentication details (eg. when using Shield).
* `password`: The password for HTTP basic authentication details (eg. when using Shield).
* `manage_template`: Set to true if you want telegraf to manage its index template. If enabled it will create a recommended index template for telegraf indexes.
* `template_name`: The template name used for telegraf indexes.
* `overwrite_template`: Set to true if you want telegraf to overwrite an existing template.
* `force_document_id`: Set to true will compute a unique hash from as sha256(concat(timestamp,measurement,series-hash)),enables resend or update data withoud ES duplicated documents.
* `float_handling`: Specifies how to handle `NaN` and infinite field values. `"none"` (default) will do nothing, `"drop"` will drop the field and `replace` will replace the field value by the number in `float_replacement_value`
* `float_replacement_value`: Value (defaulting to `0.0`) to replace `NaN`s and `inf`s if `float_handling` is set to `replace`. Negative `inf` will be replaced by the negative value in this number to respect the sign of the field's original value.
* `opensearch`: Set to true if you want to connect to OpenSearch instances.

## Known issues

Integer values collected that are bigger than 2^63 and smaller than 1e21 (or in this exact same window of their negative counterparts) are encoded by golang JSON encoder in decimal format and that is not fully supported by Elasticsearch dynamic field mapping. This causes the metrics with such values to be dropped in case a field mapping has not been created yet on the telegraf index. If that's the case you will see an exception on Elasticsearch side like this:

```{"error":{"root_cause":[{"type":"mapper_parsing_exception","reason":"failed to parse"}],"type":"mapper_parsing_exception","reason":"failed to parse","caused_by":{"type":"illegal_state_exception","reason":"No matching token for number_type [BIG_INTEGER]"}},"status":400}```

The correct field mapping will be created on the telegraf index as soon as a supported JSON value is received by Elasticsearch, and subsequent insertions will work because the field mapping will already exist.

This issue is caused by the way Elasticsearch tries to detect integer fields, and by how golang encodes numbers in JSON. There is no clear workaround for this at the moment.<|MERGE_RESOLUTION|>--- conflicted
+++ resolved
@@ -163,13 +163,10 @@
   ## HTTP basic authentication details.
   # username = "telegraf"
   # password = "mypassword"
-<<<<<<< HEAD
   ## Optional enable support for OpenSearch
   # opensearch = true
-=======
   ## HTTP bearer token authentication details
   # auth_bearer_token = "eyJhbGciOiJIUzI1NiIsInR5cCI6IkpXVCJ9"
->>>>>>> 3b980ee0
 
   ## Index Config
   ## The target index for metrics (Elasticsearch will create if it not exists).
