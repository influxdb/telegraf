--- conflicted
+++ resolved
@@ -3,7 +3,6 @@
 import (
 	"bytes"
 	"context"
-	"crypto/sha256"
 	"fmt"
 	"math"
 	"net/http"
@@ -13,13 +12,9 @@
 	"text/template"
 	"time"
 
-<<<<<<< HEAD
-	"gopkg.in/olivere/elastic.v5"
-=======
 	"crypto/sha256"
 
 	"github.com/olivere/elastic"
->>>>>>> 3b980ee0
 
 	"github.com/influxdata/telegraf"
 	"github.com/influxdata/telegraf/config"
@@ -71,13 +66,10 @@
   ## HTTP basic authentication details
   # username = "telegraf"
   # password = "mypassword"
-<<<<<<< HEAD
+  ## HTTP bearer token authentication details
+  # auth_bearer_token = "eyJhbGciOiJIUzI1NiIsInR5cCI6IkpXVCJ9"
   ## Optional enable support for OpenSearch
   # opensearch = true
-=======
-  ## HTTP bearer token authentication details
-  # auth_bearer_token = "eyJhbGciOiJIUzI1NiIsInR5cCI6IkpXVCJ9"
->>>>>>> 3b980ee0
 
   ## Index Config
   ## The target index for metrics (Elasticsearch will create if it not exists).
@@ -268,12 +260,14 @@
 	}
 
 	client, err := elastic.NewClient(clientOptions...)
+
 	if err != nil {
 		return err
 	}
 
 	// check for ES version on first node
 	esVersion, err := client.ElasticsearchVersion(a.URLs[0])
+
 	if err != nil {
 		return fmt.Errorf("elasticsearch version check failed: %s", err)
 	}
