# AMQP Output Plugin

This plugin writes to a AMQP 0-9-1 Exchange, a promenent implementation of this protocol being [RabbitMQ](https://www.rabbitmq.com/).

Metrics are written to a topic exchange using tag, defined in configuration file as RoutingTag, as a routing key.

If RoutingTag is empty, then empty routing key will be used.
Metrics are grouped in batches by RoutingTag.

This plugin doesn't bind exchange to a queue, so it should be done by consumer.

For an introduction to AMQP see:
- https://www.rabbitmq.com/tutorials/amqp-concepts.html
- https://www.rabbitmq.com/getstarted.html

### Configuration:

```
# Configuration for the AMQP server to send metrics to
[[outputs.amqp]]
  ## AMQP url
  url = "amqp://localhost:5672/influxdb"
  ## AMQP exchange
  exchange = "telegraf"
  ## Auth method. PLAIN and EXTERNAL are supported
  ## Using EXTERNAL requires enabling the rabbitmq_auth_mechanism_ssl plugin as
  ## described here: https://www.rabbitmq.com/plugins.html
  # auth_method = "PLAIN"
  ## Telegraf tag to use as a routing key
<<<<<<< HEAD
  ##  ie, if this tag exists, it's value will be used as the routing key
=======
  ##  ie, if this tag exists, its value will be used as the routing key
>>>>>>> 613de8a8
  routing_tag = "host"

  ## InfluxDB retention policy
  # retention_policy = "default"
  ## InfluxDB database
  # database = "telegraf"

<<<<<<< HEAD
=======
  ## Write timeout, formatted as a string.  If not provided, will default
  ## to 5s. 0s means no timeout (not recommended).
  # timeout = "5s"

>>>>>>> 613de8a8
  ## Optional SSL Config
  # ssl_ca = "/etc/telegraf/ca.pem"
  # ssl_cert = "/etc/telegraf/cert.pem"
  # ssl_key = "/etc/telegraf/key.pem"
  ## Use SSL but skip chain & host verification
  # insecure_skip_verify = false

  ## Data format to output.
<<<<<<< HEAD
  ## Each data format has it's own unique set of configuration options, read
=======
  ## Each data format has its own unique set of configuration options, read
>>>>>>> 613de8a8
  ## more about them here:
  ## https://github.com/influxdata/telegraf/blob/master/docs/DATA_FORMATS_OUTPUT.md
  data_format = "influx"
```<|MERGE_RESOLUTION|>--- conflicted
+++ resolved
@@ -27,11 +27,8 @@
   ## described here: https://www.rabbitmq.com/plugins.html
   # auth_method = "PLAIN"
   ## Telegraf tag to use as a routing key
-<<<<<<< HEAD
   ##  ie, if this tag exists, it's value will be used as the routing key
-=======
   ##  ie, if this tag exists, its value will be used as the routing key
->>>>>>> 613de8a8
   routing_tag = "host"
 
   ## InfluxDB retention policy
@@ -39,13 +36,10 @@
   ## InfluxDB database
   # database = "telegraf"
 
-<<<<<<< HEAD
-=======
   ## Write timeout, formatted as a string.  If not provided, will default
   ## to 5s. 0s means no timeout (not recommended).
   # timeout = "5s"
 
->>>>>>> 613de8a8
   ## Optional SSL Config
   # ssl_ca = "/etc/telegraf/ca.pem"
   # ssl_cert = "/etc/telegraf/cert.pem"
@@ -54,11 +48,8 @@
   # insecure_skip_verify = false
 
   ## Data format to output.
-<<<<<<< HEAD
   ## Each data format has it's own unique set of configuration options, read
-=======
   ## Each data format has its own unique set of configuration options, read
->>>>>>> 613de8a8
   ## more about them here:
   ## https://github.com/influxdata/telegraf/blob/master/docs/DATA_FORMATS_OUTPUT.md
   data_format = "influx"
