//go:generate ../../../tools/readme_config_includer/generator
package amqp

import (
	"bytes"
	_ "embed"
	"strings"
	"time"

	amqp "github.com/rabbitmq/amqp091-go"

	"github.com/influxdata/telegraf"
	"github.com/influxdata/telegraf/config"
	"github.com/influxdata/telegraf/internal"
	"github.com/influxdata/telegraf/plugins/common/tls"
	"github.com/influxdata/telegraf/plugins/outputs"
	"github.com/influxdata/telegraf/plugins/serializers"
)

// DO NOT REMOVE THE NEXT TWO LINES! This is required to embed the sampleConfig data.
//go:embed sample.conf
var sampleConfig string

const (
	DefaultURL             = "amqp://localhost:5672/influxdb"
	DefaultAuthMethod      = "PLAIN"
	DefaultExchangeType    = "topic"
	DefaultRetentionPolicy = "default"
	DefaultDatabase        = "telegraf"
)

type externalAuth struct{}

func (a *externalAuth) Mechanism() string {
	return "EXTERNAL"
}

func (a *externalAuth) Response() string {
	return "\000"
}

type AMQP struct {
	URL                string            `toml:"url" deprecated:"1.7.0;use 'brokers' instead"`
	Brokers            []string          `toml:"brokers"`
	Exchange           string            `toml:"exchange"`
	ExchangeType       string            `toml:"exchange_type"`
	ExchangePassive    bool              `toml:"exchange_passive"`
	ExchangeDurability string            `toml:"exchange_durability"`
	ExchangeArguments  map[string]string `toml:"exchange_arguments"`
	Username           string            `toml:"username"`
	Password           string            `toml:"password"`
	MaxMessages        int               `toml:"max_messages"`
	AuthMethod         string            `toml:"auth_method"`
	RoutingTag         string            `toml:"routing_tag"`
	RoutingKey         string            `toml:"routing_key"`
	DeliveryMode       string            `toml:"delivery_mode"`
	Database           string            `toml:"database" deprecated:"1.7.0;use 'headers' instead"`
	RetentionPolicy    string            `toml:"retention_policy" deprecated:"1.7.0;use 'headers' instead"`
	Precision          string            `toml:"precision" deprecated:"1.2.0;option is ignored"`
	Headers            map[string]string `toml:"headers"`
	Timeout            config.Duration   `toml:"timeout"`
	UseBatchFormat     bool              `toml:"use_batch_format"`
	ContentEncoding    string            `toml:"content_encoding"`
	Log                telegraf.Logger   `toml:"-"`
	tls.ClientConfig

	serializer   serializers.Serializer
	connect      func(*ClientConfig) (Client, error)
	client       Client
	config       *ClientConfig
	sentMessages int
	encoder      internal.ContentEncoder
}

type Client interface {
	Publish(key string, body []byte) error
	Close() error
}

func (*AMQP) SampleConfig() string {
	return sampleConfig
}

func (q *AMQP) SetSerializer(serializer serializers.Serializer) {
	q.serializer = serializer
}

func (q *AMQP) Connect() error {
	if q.config == nil {
		clientConfig, err := q.makeClientConfig()
		if err != nil {
			return err
		}
		q.config = clientConfig
	}

	var err error
	q.encoder, err = internal.NewContentEncoder(q.ContentEncoding)
	if err != nil {
		return err
	}

	q.client, err = q.connect(q.config)
	if err != nil {
		return err
	}

	return nil
}

func (q *AMQP) Close() error {
	if q.client != nil {
		return q.client.Close()
	}
	return nil
}

func (q *AMQP) routingKey(metric telegraf.Metric) string {
	if q.RoutingTag != "" {
		key, ok := metric.GetTag(q.RoutingTag)
		if ok {
			return key
		}
	}
	return q.RoutingKey
}

func (q *AMQP) Write(metrics []telegraf.Metric) error {
	batches := make(map[string][]telegraf.Metric)
	if q.ExchangeType == "header" {
		// Since the routing_key is ignored for this exchange type send as a
		// single batch.
		batches[""] = metrics
	} else {
		for _, metric := range metrics {
			routingKey := q.routingKey(metric)
			if _, ok := batches[routingKey]; !ok {
				batches[routingKey] = make([]telegraf.Metric, 0)
			}

			batches[routingKey] = append(batches[routingKey], metric)
		}
	}

	first := true
	for key, metrics := range batches {
		body, err := q.serialize(metrics)
		if err != nil {
			return err
		}

		body, err = q.encoder.Encode(body)
		if err != nil {
			return err
		}

		err = q.publish(key, body)
		if err != nil {
			// If this is the first attempt to publish and the connection is
			// closed, try to reconnect and retry once.
			//nolint: revive // Simplifying if-else with early return will reduce clarity
			if aerr, ok := err.(*amqp.Error); first && ok && aerr == amqp.ErrClosed {
				q.client = nil
				err := q.publish(key, body)
				if err != nil {
					return err
				}
			} else if q.client != nil {
				if err := q.client.Close(); err != nil {
					q.Log.Errorf("Closing connection failed: %v", err)
				}
				q.client = nil
				return err
			}
		}
		first = false
	}

	if q.sentMessages >= q.MaxMessages && q.MaxMessages > 0 {
		q.Log.Debug("Sent MaxMessages; closing connection")
		if err := q.client.Close(); err != nil {
			q.Log.Errorf("Closing connection failed: %v", err)
		}
		q.client = nil
	}

	return nil
}

func (q *AMQP) publish(key string, body []byte) error {
	if q.client == nil {
		client, err := q.connect(q.config)
		if err != nil {
			return err
		}
		q.sentMessages = 0
		q.client = client
	}

	err := q.client.Publish(key, body)
	if err != nil {
		return err
	}
	q.sentMessages++
	return nil
}

func (q *AMQP) serialize(metrics []telegraf.Metric) ([]byte, error) {
	if q.UseBatchFormat {
		return q.serializer.SerializeBatch(metrics)
	}

	var buf bytes.Buffer
	for _, metric := range metrics {
		octets, err := q.serializer.Serialize(metric)
		if err != nil {
			q.Log.Debugf("Could not serialize metric: %v", err)
			continue
		}
		_, err = buf.Write(octets)
		if err != nil {
			return nil, err
		}
	}
	body := buf.Bytes()
	return body, nil
}

func (q *AMQP) makeClientConfig() (*ClientConfig, error) {
	clientConfig := &ClientConfig{
		exchange:        q.Exchange,
		exchangeType:    q.ExchangeType,
		exchangePassive: q.ExchangePassive,
		encoding:        q.ContentEncoding,
		timeout:         time.Duration(q.Timeout),
		log:             q.Log,
	}

	switch q.ExchangeDurability {
	case "transient":
		clientConfig.exchangeDurable = false
	default:
		clientConfig.exchangeDurable = true
	}

	clientConfig.brokers = q.Brokers
	if len(clientConfig.brokers) == 0 {
		clientConfig.brokers = []string{q.URL}
	}

	switch q.DeliveryMode {
	case "transient":
		clientConfig.deliveryMode = amqp.Transient
	case "persistent":
		clientConfig.deliveryMode = amqp.Persistent
	default:
		clientConfig.deliveryMode = amqp.Transient
	}

	if len(q.Headers) > 0 {
		clientConfig.headers = make(amqp.Table, len(q.Headers))
		for k, v := range q.Headers {
			clientConfig.headers[k] = v
		}
	} else {
		// Copy deprecated fields into message header
		clientConfig.headers = amqp.Table{
			"database":         q.Database,
			"retention_policy": q.RetentionPolicy,
		}
	}

	if len(q.ExchangeArguments) > 0 {
		clientConfig.exchangeArguments = make(amqp.Table, len(q.ExchangeArguments))
		for k, v := range q.ExchangeArguments {
			clientConfig.exchangeArguments[k] = v
		}
	}

	tlsConfig, err := q.ClientConfig.TLSConfig()
	if err != nil {
		return nil, err
	}
	clientConfig.tlsConfig = tlsConfig

	var auth []amqp.Authentication
	if strings.ToUpper(q.AuthMethod) == "EXTERNAL" {
		auth = []amqp.Authentication{&externalAuth{}}
	} else if q.Username != "" || q.Password != "" {
		auth = []amqp.Authentication{
			&amqp.PlainAuth{
				Username: q.Username,
				Password: q.Password,
			},
		}
	}
	clientConfig.auth = auth

	return clientConfig, nil
}

func connect(clientConfig *ClientConfig) (Client, error) {
<<<<<<< HEAD
	return Connect(clientConfig)
=======
	return newClient(clientConfig)
>>>>>>> 939a9ddb
}

func init() {
	outputs.Add("amqp", func() telegraf.Output {
		return &AMQP{
			URL:             DefaultURL,
			ExchangeType:    DefaultExchangeType,
			AuthMethod:      DefaultAuthMethod,
			Database:        DefaultDatabase,
			RetentionPolicy: DefaultRetentionPolicy,
			Timeout:         config.Duration(time.Second * 5),
			connect:         connect,
		}
	})
}<|MERGE_RESOLUTION|>--- conflicted
+++ resolved
@@ -300,11 +300,7 @@
 }
 
 func connect(clientConfig *ClientConfig) (Client, error) {
-<<<<<<< HEAD
-	return Connect(clientConfig)
-=======
 	return newClient(clientConfig)
->>>>>>> 939a9ddb
 }
 
 func init() {
