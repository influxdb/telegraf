--- conflicted
+++ resolved
@@ -96,8 +96,6 @@
   string_as_label = true
 `
 
-<<<<<<< HEAD
-=======
 func (p *PrometheusClient) basicAuth(h http.Handler) http.Handler {
 	return http.HandlerFunc(func(w http.ResponseWriter, r *http.Request) {
 		if p.BasicUsername != "" && p.BasicPassword != "" {
@@ -116,7 +114,6 @@
 	})
 }
 
->>>>>>> df80fa60
 func (p *PrometheusClient) Start() error {
 	defaultCollectors := map[string]bool{
 		"gocollector": true,
@@ -149,22 +146,14 @@
 	}
 
 	mux := http.NewServeMux()
-<<<<<<< HEAD
-	mux.Handle(p.Path, promhttp.HandlerFor(
-		registry, promhttp.HandlerOpts{ErrorHandling: promhttp.ContinueOnError}))
-=======
 	mux.Handle(p.Path, p.basicAuth(promhttp.HandlerFor(
 		registry, promhttp.HandlerOpts{ErrorHandling: promhttp.ContinueOnError})))
->>>>>>> df80fa60
 
 	p.server = &http.Server{
 		Addr:    p.Listen,
 		Handler: mux,
 	}
 
-<<<<<<< HEAD
-	go p.server.ListenAndServe()
-=======
 	go func() {
 		var err error
 		if p.TLSCert != "" && p.TLSKey != "" {
@@ -178,7 +167,6 @@
 		}
 	}()
 
->>>>>>> df80fa60
 	return nil
 }
 
