# Amazon CloudWatch Logs Output Plugin

This plugin will send logs to Amazon CloudWatch.

## Amazon Authentication

This plugin uses a credential chain for Authentication with the CloudWatch Logs
API endpoint. In the following order the plugin will attempt to authenticate.

<<<<<<< HEAD
1. Web identity provider credentials via STS if `role_arn` and `web_identity_token_file` are specified
1. Assumed credentials via STS if `role_arn` attribute is specified (source credentials are evaluated from subsequent rules). The `endpoint_url` attribute is used only for Cloudwatch Logs service. When fetching credentials, STS global endpoint will be used.
=======
1. Web identity provider credentials via STS if `role_arn` and
   `web_identity_token_file` are specified
1. Assumed credentials via STS if `role_arn` attribute is specified (source
   credentials are evaluated from subsequent rules)
>>>>>>> d06559a4
1. Explicit credentials from `access_key`, `secret_key`, and `token` attributes
1. Shared profile from `profile` attribute
1. [Environment Variables][1]
1. [Shared Credentials][2]
1. [EC2 Instance Profile][3]

The IAM user needs the following permissions (see this [reference][4] for more):

- `logs:DescribeLogGroups` - required for check if configured log group exist
- `logs:DescribeLogStreams` - required to view all log streams associated with a
  log group.
- `logs:CreateLogStream` - required to create a new log stream in a log group.)
- `logs:PutLogEvents` - required to upload a batch of log events into log
  stream.

[1]: https://github.com/aws/aws-sdk-go/wiki/configuring-sdk#environment-variables
[2]: https://github.com/aws/aws-sdk-go/wiki/configuring-sdk#shared-credentials-file
[3]: http://docs.aws.amazon.com/AWSEC2/latest/UserGuide/iam-roles-for-amazon-ec2.html
[4]: https://docs.aws.amazon.com/AmazonCloudWatch/latest/logs/permissions-reference-cwl.html

## Configuration

```toml @sample.conf
# Configuration for AWS CloudWatchLogs output.
[[outputs.cloudwatch_logs]]
  ## The region is the Amazon region that you wish to connect to.
  ## Examples include but are not limited to:
  ## - us-west-1
  ## - us-west-2
  ## - us-east-1
  ## - ap-southeast-1
  ## - ap-southeast-2
  ## ...
  region = "us-east-1"

  ## Amazon Credentials
  ## Credentials are loaded in the following order
  ## 1) Web identity provider credentials via STS if role_arn and web_identity_token_file are specified
  ## 2) Assumed credentials via STS if role_arn is specified
  ## 3) explicit credentials from 'access_key' and 'secret_key'
  ## 4) shared profile from 'profile'
  ## 5) environment variables
  ## 6) shared credentials file
  ## 7) EC2 Instance Profile
  #access_key = ""
  #secret_key = ""
  #token = ""
  #role_arn = ""
  #web_identity_token_file = ""
  #role_session_name = ""
  #profile = ""
  #shared_credential_file = ""

  ## Endpoint to make request against, the correct endpoint is automatically
  ## determined and this option should only be set if you wish to override the
  ## default.
  ##   ex: endpoint_url = "http://localhost:8000"
  # endpoint_url = ""

  ## Cloud watch log group. Must be created in AWS cloudwatch logs upfront!
  ## For example, you can specify the name of the k8s cluster here to group logs from all cluster in oine place
  log_group = "my-group-name"

  ## Log stream in log group
  ## Either log group name or reference to metric attribute, from which it can be parsed:
  ## tag:<TAG_NAME> or field:<FIELD_NAME>. If log stream is not exist, it will be created.
  ## Since AWS is not automatically delete logs streams with expired logs entries (i.e. empty log stream)
  ## you need to put in place appropriate house-keeping (https://forums.aws.amazon.com/thread.jspa?threadID=178855)
  log_stream = "tag:location"

  ## Source of log data - metric name
  ## specify the name of the metric, from which the log data should be retrieved.
  ## I.e., if you  are using docker_log plugin to stream logs from container, then
  ## specify log_data_metric_name  = "docker_log"
  log_data_metric_name  = "docker_log"

  ## Specify from which metric attribute the log data should be retrieved:
  ## tag:<TAG_NAME> or field:<FIELD_NAME>.
  ## I.e., if you  are using docker_log plugin to stream logs from container, then
  ## specify log_data_source  = "field:message"
  log_data_source  = "field:message"
```<|MERGE_RESOLUTION|>--- conflicted
+++ resolved
@@ -7,15 +7,9 @@
 This plugin uses a credential chain for Authentication with the CloudWatch Logs
 API endpoint. In the following order the plugin will attempt to authenticate.
 
-<<<<<<< HEAD
 1. Web identity provider credentials via STS if `role_arn` and `web_identity_token_file` are specified
-1. Assumed credentials via STS if `role_arn` attribute is specified (source credentials are evaluated from subsequent rules). The `endpoint_url` attribute is used only for Cloudwatch Logs service. When fetching credentials, STS global endpoint will be used.
-=======
-1. Web identity provider credentials via STS if `role_arn` and
-   `web_identity_token_file` are specified
-1. Assumed credentials via STS if `role_arn` attribute is specified (source
-   credentials are evaluated from subsequent rules)
->>>>>>> d06559a4
+1. Assumed credentials via STS if `role_arn` attribute is specified (source credentials are evaluated from subsequent rules).
+The `endpoint_url` attribute is used only for Cloudwatch Logs service. When fetching credentials, STS global endpoint will be used.
 1. Explicit credentials from `access_key`, `secret_key`, and `token` attributes
 1. Shared profile from `profile` attribute
 1. [Environment Variables][1]
