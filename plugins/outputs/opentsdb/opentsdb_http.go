package opentsdb

import (
	"bytes"
	"compress/gzip"
	"encoding/json"
	"fmt"
	"io"
<<<<<<< HEAD
	"log"
=======
>>>>>>> 939a9ddb
	"net/http"
	"net/http/httputil"
	"net/url"

	"github.com/influxdata/telegraf"
)

type HTTPMetric struct {
	Metric    string            `json:"metric"`
	Timestamp int64             `json:"timestamp"`
	Value     interface{}       `json:"value"`
	Tags      map[string]string `json:"tags"`
}

type openTSDBHttp struct {
	Host      string
	Port      int
	Scheme    string
	User      *url.Userinfo
	BatchSize int
	Path      string
	Debug     bool

	log telegraf.Logger

	metricCounter int
	body          requestBody
}

type requestBody struct {
	b bytes.Buffer
	g *gzip.Writer

	dbgB bytes.Buffer

	w   io.Writer
	enc *json.Encoder

	empty bool
}

func (r *requestBody) reset(debug bool) {
	r.b.Reset()
	r.dbgB.Reset()

	if r.g == nil {
		r.g = gzip.NewWriter(&r.b)
	} else {
		r.g.Reset(&r.b)
	}

	if debug {
		r.w = io.MultiWriter(r.g, &r.dbgB)
	} else {
		r.w = r.g
	}

	r.enc = json.NewEncoder(r.w)

	_, _ = io.WriteString(r.w, "[")

	r.empty = true
}

func (r *requestBody) addMetric(metric *HTTPMetric) error {
	if !r.empty {
		if _, err := io.WriteString(r.w, ","); err != nil {
			return err
		}
	}

	if err := r.enc.Encode(metric); err != nil {
		return fmt.Errorf("metric serialization error %w", err)
	}

	r.empty = false

	return nil
}

func (r *requestBody) close() error {
	if _, err := io.WriteString(r.w, "]"); err != nil {
		return err
	}

	if err := r.g.Close(); err != nil {
		return fmt.Errorf("error when closing gzip writer: %w", err)
	}

	return nil
}

func (o *openTSDBHttp) sendDataPoint(metric *HTTPMetric) error {
	if o.metricCounter == 0 {
		o.body.reset(o.Debug)
	}

	if err := o.body.addMetric(metric); err != nil {
		return err
	}

	o.metricCounter++
	if o.metricCounter == o.BatchSize {
		if err := o.flush(); err != nil {
			return err
		}

		o.metricCounter = 0
	}

	return nil
}

func (o *openTSDBHttp) flush() error {
	if o.metricCounter == 0 {
		return nil
	}

	if err := o.body.close(); err != nil {
		return err
	}

	u := url.URL{
		Scheme: o.Scheme,
		User:   o.User,
		Host:   fmt.Sprintf("%s:%d", o.Host, o.Port),
		Path:   o.Path,
	}

	if o.Debug {
		u.RawQuery = "details"
	}

	req, err := http.NewRequest("POST", u.String(), &o.body.b)
	if err != nil {
		return fmt.Errorf("error when building request: %w", err)
	}
	req.Header.Set("Content-Type", "application/json")
	req.Header.Set("Content-Encoding", "gzip")

	if o.Debug {
		dump, err := httputil.DumpRequestOut(req, false)
		if err != nil {
			return fmt.Errorf("error when dumping request: %w", err)
		}

		fmt.Printf("Sending metrics:\n%s", dump)
		fmt.Printf("Body:\n%s\n\n", o.body.dbgB.String())
	}

	resp, err := http.DefaultClient.Do(req)
	if err != nil {
		return fmt.Errorf("error when sending metrics: %w", err)
	}
	defer resp.Body.Close()

	if o.Debug {
		dump, err := httputil.DumpResponse(resp, true)
		if err != nil {
			return fmt.Errorf("error when dumping response: %w", err)
		}

		fmt.Printf("Received response\n%s\n\n", dump)
	} else {
		// Important so http client reuse connection for next request if need be.
		_, _ = io.Copy(io.Discard, resp.Body)
	}

	if resp.StatusCode < 200 || resp.StatusCode > 299 {
		if resp.StatusCode < 400 || resp.StatusCode > 499 {
			return fmt.Errorf("error sending metrics (status %d)", resp.StatusCode)
		}
		o.log.Errorf("Received %d status code. Dropping metrics to avoid overflowing buffer.", resp.StatusCode)
	}

	return nil
}<|MERGE_RESOLUTION|>--- conflicted
+++ resolved
@@ -6,10 +6,6 @@
 	"encoding/json"
 	"fmt"
 	"io"
-<<<<<<< HEAD
-	"log"
-=======
->>>>>>> 939a9ddb
 	"net/http"
 	"net/http/httputil"
 	"net/url"
