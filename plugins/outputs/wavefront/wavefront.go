package wavefront

import (
	"bytes"
	"fmt"
	"log"
	"net"
	"regexp"
	"strconv"
	"strings"

	"github.com/influxdata/telegraf"
	"github.com/influxdata/telegraf/plugins/outputs"
)

type Wavefront struct {
	Prefix          string
	Host            string
	Port            int
	SimpleFields    bool
	MetricSeparator string
	ConvertPaths    bool
	ConvertBool     bool
	UseRegex        bool
	SourceOverride  []string
	StringToNumber  map[string][]map[string]float64
}

// catch many of the invalid chars that could appear in a metric or tag name
var sanitizedChars = strings.NewReplacer(
	"!", "-", "@", "-", "#", "-", "$", "-", "%", "-", "^", "-", "&", "-",
	"*", "-", "(", "-", ")", "-", "+", "-", "`", "-", "'", "-", "\"", "-",
	"[", "-", "]", "-", "{", "-", "}", "-", ":", "-", ";", "-", "<", "-",
	">", "-", ",", "-", "?", "-", "/", "-", "\\", "-", "|", "-", " ", "-",
	"=", "-",
)

// instead of Replacer which may miss some special characters we can use a regex pattern, but this is significantly slower than Replacer
var sanitizedRegex = regexp.MustCompile("[^a-zA-Z\\d_.-]")

var tagValueReplacer = strings.NewReplacer("\"", "\\\"", "*", "-")

var pathReplacer = strings.NewReplacer("_", "_")

var sampleConfig = `
  ## DNS name of the wavefront proxy server
  host = "wavefront.example.com"

  ## Port that the Wavefront proxy server listens on
  port = 2878

  ## prefix for metrics keys
  #prefix = "my.specific.prefix."

  ## whether to use "value" for name of simple fields
  #simple_fields = false

  ## character to use between metric and field name.  defaults to . (dot)
  #metric_separator = "."

  ## Convert metric name paths to use metricSeperator character
  ## When true (default) will convert all _ (underscore) chartacters in final metric name
  #convert_paths = true

  ## Use Regex to sanitize metric and tag names from invalid characters
  ## Regex is more thorough, but significantly slower
  #use_regex = false

  ## point tags to use as the source name for Wavefront (if none found, host will be used)
  #source_override = ["hostname", "snmp_host", "node_host"]

  ## whether to convert boolean values to numeric values, with false -> 0.0 and true -> 1.0.  default true
  #convert_bool = true

  ## Define a mapping, namespaced by metric prefix, from string values to numeric values
  ## The example below maps "green" -> 1.0, "yellow" -> 0.5, "red" -> 0.0 for
  ## any metrics beginning with "elasticsearch"
  #[[outputs.wavefront.string_to_number.elasticsearch]]
  #  green = 1.0
  #  yellow = 0.5
  #  red = 0.0
`

type MetricPoint struct {
	Metric    string
	Value     float64
	Timestamp int64
	Source    string
	Tags      map[string]string
}

func (w *Wavefront) Connect() error {
	if w.ConvertPaths && w.MetricSeparator == "_" {
		w.ConvertPaths = false
	}
	if w.ConvertPaths {
		pathReplacer = strings.NewReplacer("_", w.MetricSeparator)
	}

	// Test Connection to Wavefront proxy Server
	uri := fmt.Sprintf("%s:%d", w.Host, w.Port)
	_, err := net.ResolveTCPAddr("tcp", uri)
	if err != nil {
		return fmt.Errorf("Wavefront: TCP address cannot be resolved %s", err.Error())
	}
	connection, err := net.Dial("tcp", uri)
	if err != nil {
		return fmt.Errorf("Wavefront: TCP connect fail %s", err.Error())
	}
	defer connection.Close()
	return nil
}

func (w *Wavefront) Write(metrics []telegraf.Metric) error {

	// Send Data to Wavefront proxy Server
	uri := fmt.Sprintf("%s:%d", w.Host, w.Port)
	connection, err := net.Dial("tcp", uri)
	if err != nil {
		return fmt.Errorf("Wavefront: TCP connect fail %s", err.Error())
	}
	defer connection.Close()

	for _, m := range metrics {
		for _, metricPoint := range buildMetrics(m, w) {
			metricLine := formatMetricPoint(metricPoint, w)
			log.Printf("D! Output [wavefront] %s", metricLine)
			_, err := connection.Write([]byte(metricLine))
			if err != nil {
				return fmt.Errorf("Wavefront: TCP writing error %s", err.Error())
			}
		}
	}

	return nil
}

func buildMetrics(m telegraf.Metric, w *Wavefront) []*MetricPoint {
	ret := []*MetricPoint{}

	for fieldName, value := range m.Fields() {
		var name string
		if !w.SimpleFields && fieldName == "value" {
			name = fmt.Sprintf("%s%s", w.Prefix, m.Name())
		} else {
			name = fmt.Sprintf("%s%s%s%s", w.Prefix, m.Name(), w.MetricSeparator, fieldName)
		}

		if w.UseRegex {
			name = sanitizedRegex.ReplaceAllLiteralString(name, "-")
		} else {
			name = sanitizedChars.Replace(name)
		}

		if w.ConvertPaths {
			name = pathReplacer.Replace(name)
		}

		metric := &MetricPoint{
			Metric:    name,
			Timestamp: m.UnixNano() / 1000000000,
		}

		metricValue, buildError := buildValue(value, metric.Metric, w)
		if buildError != nil {
			log.Printf("D! Output [wavefront] %s\n", buildError.Error())
			continue
		}
		metric.Value = metricValue

		source, tags := buildTags(m.Tags(), w)
		metric.Source = source
		metric.Tags = tags

		ret = append(ret, metric)
	}
	return ret
}

func buildTags(mTags map[string]string, w *Wavefront) (string, map[string]string) {
	var source string
	sourceTagFound := false

	for _, s := range w.SourceOverride {
		for k, v := range mTags {
			if k == s {
				source = v
				mTags["telegraf_host"] = mTags["host"]
				sourceTagFound = true
				delete(mTags, k)
				break
			}
		}
		if sourceTagFound {
			break
		}
	}

	if !sourceTagFound {
		source = mTags["host"]
	}
	delete(mTags, "host")

	return tagValueReplacer.Replace(source), mTags
}

func buildValue(v interface{}, name string, w *Wavefront) (float64, error) {
	switch p := v.(type) {
	case bool:
		if w.ConvertBool {
			if p {
				return 1, nil
			} else {
				return 0, nil
			}
		}
	case int64:
		return float64(v.(int64)), nil
	case uint64:
		return float64(v.(uint64)), nil
	case float64:
		return v.(float64), nil
	case string:
		for prefix, mappings := range w.StringToNumber {
			if strings.HasPrefix(name, prefix) {
				for _, mapping := range mappings {
					val, hasVal := mapping[string(p)]
					if hasVal {
						return val, nil
					}
				}
			}
		}
		return 0, fmt.Errorf("unexpected type: %T, with value: %v, for: %s", v, v, name)
	default:
		return 0, fmt.Errorf("unexpected type: %T, with value: %v, for: %s", v, v, name)
	}

	return 0, fmt.Errorf("unexpected type: %T, with value: %v, for: %s", v, v, name)
}

func formatMetricPoint(metricPoint *MetricPoint, w *Wavefront) string {
	buffer := bytes.NewBufferString("")
	buffer.WriteString(metricPoint.Metric)
	buffer.WriteString(" ")
	buffer.WriteString(strconv.FormatFloat(metricPoint.Value, 'f', 6, 64))
	buffer.WriteString(" ")
	buffer.WriteString(strconv.FormatInt(metricPoint.Timestamp, 10))
	buffer.WriteString(" source=\"")
	buffer.WriteString(metricPoint.Source)
	buffer.WriteString("\"")

	for k, v := range metricPoint.Tags {
		buffer.WriteString(" ")
		if w.UseRegex {
			buffer.WriteString(sanitizedRegex.ReplaceAllLiteralString(k, "-"))
		} else {
			buffer.WriteString(sanitizedChars.Replace(k))
		}
		buffer.WriteString("=\"")
		buffer.WriteString(tagValueReplacer.Replace(v))
		buffer.WriteString("\"")
	}
<<<<<<< HEAD
	buffer.WriteString("\n")
=======

	buffer.WriteString("\n")

>>>>>>> a1796989
	return buffer.String()
}

func (w *Wavefront) SampleConfig() string {
	return sampleConfig
}

func (w *Wavefront) Description() string {
	return "Configuration for Wavefront server to send metrics to"
}

func (w *Wavefront) Close() error {
	return nil
}

func init() {
	outputs.Add("wavefront", func() telegraf.Output {
		return &Wavefront{
			MetricSeparator: ".",
			ConvertPaths:    true,
			ConvertBool:     true,
		}
	})
}<|MERGE_RESOLUTION|>--- conflicted
+++ resolved
@@ -261,13 +261,7 @@
 		buffer.WriteString(tagValueReplacer.Replace(v))
 		buffer.WriteString("\"")
 	}
-<<<<<<< HEAD
 	buffer.WriteString("\n")
-=======
-
-	buffer.WriteString("\n")
-
->>>>>>> a1796989
 	return buffer.String()
 }
 
