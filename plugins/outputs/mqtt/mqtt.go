--- conflicted
+++ resolved
@@ -57,10 +57,7 @@
 	QoS         int    `toml:"qos"`
 	ClientID    string `toml:"client_id"`
 	tls.ClientConfig
-<<<<<<< HEAD
-	BatchMessage bool   `toml:"batch"`
-=======
->>>>>>> 851efc9c
+  BatchMessage bool   `toml:"batch"`
 
 	client paho.Client
 	opts   *paho.ClientOptions
