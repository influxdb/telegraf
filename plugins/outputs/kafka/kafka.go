//go:generate ../../../tools/readme_config_includer/generator
package kafka

import (
	_ "embed"
	"fmt"
	"strings"
	"time"

	"github.com/Shopify/sarama"
	"github.com/gofrs/uuid"

	"github.com/influxdata/telegraf"
	"github.com/influxdata/telegraf/plugins/common/kafka"
	"github.com/influxdata/telegraf/plugins/common/proxy"
	"github.com/influxdata/telegraf/plugins/outputs"
	"github.com/influxdata/telegraf/plugins/serializers"
)

// DO NOT REMOVE THE NEXT TWO LINES! This is required to embed the sampleConfig data.
//go:embed sample.conf
var sampleConfig string

var ValidTopicSuffixMethods = []string{
	"",
	"measurement",
	"tags",
}

var zeroTime = time.Unix(0, 0)

type Kafka struct {
	Brokers         []string    `toml:"brokers"`
	Topic           string      `toml:"topic"`
	TopicTag        string      `toml:"topic_tag"`
	ExcludeTopicTag bool        `toml:"exclude_topic_tag"`
	TopicSuffix     TopicSuffix `toml:"topic_suffix"`
	RoutingTag      string      `toml:"routing_tag"`
	RoutingKey      string      `toml:"routing_key"`

	proxy.Socks5ProxyConfig

	// Legacy TLS config options
	// TLS client certificate
	Certificate string
	// TLS client key
	Key string
	// TLS certificate authority
	CA string

	kafka.WriteConfig

	Log telegraf.Logger `toml:"-"`

	saramaConfig *sarama.Config
	producerFunc func(addrs []string, config *sarama.Config) (sarama.SyncProducer, error)
	producer     sarama.SyncProducer

	serializer serializers.Serializer
}

type TopicSuffix struct {
	Method    string   `toml:"method"`
	Keys      []string `toml:"keys"`
	Separator string   `toml:"separator"`
}

// DebugLogger logs messages from sarama at the debug level.
type DebugLogger struct {
	Log telegraf.Logger
}

func (l *DebugLogger) Print(v ...interface{}) {
	args := make([]interface{}, 0, len(v)+1)
<<<<<<< HEAD
	args = append(append(args, "D! [sarama] "), v...)
	log.Print(args...)
=======
	args = append(append(args, "[sarama] "), v...)
	l.Log.Debug(args...)
>>>>>>> 939a9ddb
}

func (l *DebugLogger) Printf(format string, v ...interface{}) {
	l.Log.Debugf("[sarama] "+format, v...)
}

func (l *DebugLogger) Println(v ...interface{}) {
	l.Print(v)
}

func ValidateTopicSuffixMethod(method string) error {
	for _, validMethod := range ValidTopicSuffixMethods {
		if method == validMethod {
			return nil
		}
	}
	return fmt.Errorf("unknown topic suffix method provided: %s", method)
}

func (*Kafka) SampleConfig() string {
	return sampleConfig
}

func (k *Kafka) GetTopicName(metric telegraf.Metric) (telegraf.Metric, string) {
	topic := k.Topic
	if k.TopicTag != "" {
		if t, ok := metric.GetTag(k.TopicTag); ok {
			topic = t

			// If excluding the topic tag, a copy is required to avoid modifying
			// the metric buffer.
			if k.ExcludeTopicTag {
				metric = metric.Copy()
				metric.Accept()
				metric.RemoveTag(k.TopicTag)
			}
		}
	}

	var topicName string
	switch k.TopicSuffix.Method {
	case "measurement":
		topicName = topic + k.TopicSuffix.Separator + metric.Name()
	case "tags":
		var topicNameComponents []string
		topicNameComponents = append(topicNameComponents, topic)
		for _, tag := range k.TopicSuffix.Keys {
			tagValue := metric.Tags()[tag]
			if tagValue != "" {
				topicNameComponents = append(topicNameComponents, tagValue)
			}
		}
		topicName = strings.Join(topicNameComponents, k.TopicSuffix.Separator)
	default:
		topicName = topic
	}
	return metric, topicName
}

func (k *Kafka) SetSerializer(serializer serializers.Serializer) {
	k.serializer = serializer
}

func (k *Kafka) Init() error {
<<<<<<< HEAD
=======
	sarama.Logger = &DebugLogger{Log: k.Log}

>>>>>>> 939a9ddb
	err := ValidateTopicSuffixMethod(k.TopicSuffix.Method)
	if err != nil {
		return err
	}
	config := sarama.NewConfig()

	if err := k.SetConfig(config); err != nil {
		return err
	}

	k.saramaConfig = config

	// Legacy support ssl config
	if k.Certificate != "" {
		k.TLSCert = k.Certificate
		k.TLSCA = k.CA
		k.TLSKey = k.Key
	}

	if k.Socks5ProxyEnabled {
		config.Net.Proxy.Enable = true

		dialer, err := k.Socks5ProxyConfig.GetDialer()
		if err != nil {
			return fmt.Errorf("connecting to proxy server failed: %s", err)
		}
		config.Net.Proxy.Dialer = dialer
	}

	return nil
}

func (k *Kafka) Connect() error {
	producer, err := k.producerFunc(k.Brokers, k.saramaConfig)
	if err != nil {
		return err
	}
	k.producer = producer
	return nil
}

func (k *Kafka) Close() error {
	return k.producer.Close()
}

func (k *Kafka) routingKey(metric telegraf.Metric) (string, error) {
	if k.RoutingTag != "" {
		key, ok := metric.GetTag(k.RoutingTag)
		if ok {
			return key, nil
		}
	}

	if k.RoutingKey == "random" {
		u, err := uuid.NewV4()
		if err != nil {
			return "", err
		}
		return u.String(), nil
	}

	return k.RoutingKey, nil
}

func (k *Kafka) Write(metrics []telegraf.Metric) error {
	msgs := make([]*sarama.ProducerMessage, 0, len(metrics))
	for _, metric := range metrics {
		metric, topic := k.GetTopicName(metric)

		buf, err := k.serializer.Serialize(metric)
		if err != nil {
			k.Log.Debugf("Could not serialize metric: %v", err)
			continue
		}

		m := &sarama.ProducerMessage{
			Topic: topic,
			Value: sarama.ByteEncoder(buf),
		}

		// Negative timestamps are not allowed by the Kafka protocol.
		if !metric.Time().Before(zeroTime) {
			m.Timestamp = metric.Time()
		}

		key, err := k.routingKey(metric)
		if err != nil {
			return fmt.Errorf("could not generate routing key: %v", err)
		}

		if key != "" {
			m.Key = sarama.StringEncoder(key)
		}
		msgs = append(msgs, m)
	}

	err := k.producer.SendMessages(msgs)
	if err != nil {
		// We could have many errors, return only the first encountered.
		if errs, ok := err.(sarama.ProducerErrors); ok {
			for _, prodErr := range errs {
				if prodErr.Err == sarama.ErrMessageSizeTooLarge {
					k.Log.Error("Message too large, consider increasing `max_message_bytes`; dropping batch")
					return nil
				}
				if prodErr.Err == sarama.ErrInvalidTimestamp {
					k.Log.Error("The timestamp of the message is out of acceptable range, consider increasing broker `message.timestamp.difference.max.ms`; dropping batch")
					return nil
				}
				return prodErr //nolint:staticcheck // Return first error encountered
			}
		}
		return err
	}

	return nil
}

func init() {
	outputs.Add("kafka", func() telegraf.Output {
		return &Kafka{
			WriteConfig: kafka.WriteConfig{
				MaxRetry:     3,
				RequiredAcks: -1,
			},
			producerFunc: sarama.NewSyncProducer,
		}
	})
}<|MERGE_RESOLUTION|>--- conflicted
+++ resolved
@@ -72,13 +72,8 @@
 
 func (l *DebugLogger) Print(v ...interface{}) {
 	args := make([]interface{}, 0, len(v)+1)
-<<<<<<< HEAD
-	args = append(append(args, "D! [sarama] "), v...)
-	log.Print(args...)
-=======
 	args = append(append(args, "[sarama] "), v...)
 	l.Log.Debug(args...)
->>>>>>> 939a9ddb
 }
 
 func (l *DebugLogger) Printf(format string, v ...interface{}) {
@@ -143,11 +138,8 @@
 }
 
 func (k *Kafka) Init() error {
-<<<<<<< HEAD
-=======
 	sarama.Logger = &DebugLogger{Log: k.Log}
 
->>>>>>> 939a9ddb
 	err := ValidateTopicSuffixMethod(k.TopicSuffix.Method)
 	if err != nil {
 		return err
