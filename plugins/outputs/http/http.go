package http

import (
	"bufio"
	"bytes"
	"context"
	"crypto/sha256"
	"fmt"
	"io"
	"net/http"
	"strings"
	"time"

	awsV2 "github.com/aws/aws-sdk-go-v2/aws"
	v4 "github.com/aws/aws-sdk-go-v2/aws/signer/v4"
<<<<<<< HEAD
=======
	jwtGo "github.com/golang-jwt/jwt/v4"
>>>>>>> 7f4ad536
	"github.com/influxdata/telegraf"
	internalaws "github.com/influxdata/telegraf/config/aws"
	"github.com/influxdata/telegraf/internal"
	httpconfig "github.com/influxdata/telegraf/plugins/common/http"
	"github.com/influxdata/telegraf/plugins/outputs"
	"github.com/influxdata/telegraf/plugins/serializers"
)

const (
	maxErrMsgLen = 1024
	defaultURL   = "http://127.0.0.1:8080/telegraf"
)

<<<<<<< HEAD
=======
var sampleConfig = `
  ## URL is the address to send metrics to
  url = "http://127.0.0.1:8080/telegraf"

  ## Timeout for HTTP message
  # timeout = "5s"

  ## HTTP method, one of: "POST" or "PUT"
  # method = "POST"

  ## HTTP Basic Auth credentials
  # username = "username"
  # password = "pa$$word"

  ## OAuth2 Client Credentials Grant
  # client_id = "clientid"
  # client_secret = "secret"
  # token_url = "https://indentityprovider/oauth2/v1/token"
  # scopes = ["urn:opc:idm:__myscopes__"]

  # OAuth2 Authorization Code Grant
  # credentials_file = "/etc/telegraf/keyfile.json"

  ## Optional TLS Config
  # tls_ca = "/etc/telegraf/ca.pem"
  # tls_cert = "/etc/telegraf/cert.pem"
  # tls_key = "/etc/telegraf/key.pem"
  ## Use TLS but skip chain & host verification
  # insecure_skip_verify = false

  ## Optional Cookie authentication
  # cookie_auth_url = "https://localhost/authMe"
  # cookie_auth_method = "POST"
  # cookie_auth_username = "username"
  # cookie_auth_password = "pa$$word"
  # cookie_auth_headers = '{"Content-Type": "application/json", "X-MY-HEADER":"hello"}'
  # cookie_auth_body = '{"username": "user", "password": "pa$$word", "authenticate": "me"}'
  ## cookie_auth_renewal not set or set to "0" will auth once and never renew the cookie
  # cookie_auth_renewal = "5m"

  ## Data format to output.
  ## Each data format has it's own unique set of configuration options, read
  ## more about them here:
  ## https://github.com/influxdata/telegraf/blob/master/docs/DATA_FORMATS_OUTPUT.md
  # data_format = "influx"

  ## Use batch serialization format (default) instead of line based format.
  ## Batch format is more efficient and should be used unless line based
  ## format is really needed.
  # use_batch_format = true

  ## HTTP Content-Encoding for write request body, can be set to "gzip" to
  ## compress body or "identity" to apply no encoding.
  # content_encoding = "identity"

  ## Additional HTTP headers
  # [outputs.http.headers]
  #   # Should be set manually to "application/json" for json data_format
  #   Content-Type = "text/plain; charset=utf-8"

  ## Idle (keep-alive) connection timeout.
  ## Maximum amount of time before idle connection is closed.
  ## Zero means no limit.
  # idle_conn_timeout = 0

  ## Amazon Region
  #region = "us-east-1"

  ## Amazon Credentials
  ## Credentials are loaded in the following order
  ## 1) Web identity provider credentials via STS if role_arn and web_identity_token_file are specified
  ## 2) Assumed credentials via STS if role_arn is specified
  ## 3) explicit credentials from 'access_key' and 'secret_key'
  ## 4) shared profile from 'profile'
  ## 5) environment variables
  ## 6) shared credentials file
  ## 7) EC2 Instance Profile
  #access_key = ""
  #secret_key = ""
  #token = ""
  #role_arn = ""
  #web_identity_token_file = ""
  #role_session_name = ""
  #profile = ""
  #shared_credential_file = ""
`

>>>>>>> 7f4ad536
const (
	defaultContentType    = "text/plain; charset=utf-8"
	defaultMethod         = http.MethodPost
	defaultUseBatchFormat = true
	key                   = contextKey("url")
)

type contextKey string

type HTTP struct {
	URL                     string            `toml:"url"`
	Method                  string            `toml:"method"`
	Username                string            `toml:"username"`
	Password                string            `toml:"password"`
	Headers                 map[string]string `toml:"headers"`
	ContentEncoding         string            `toml:"content_encoding"`
	UseBatchFormat          bool              `toml:"use_batch_format"`
	AwsService              string            `toml:"aws_service"`
	NonRetryableStatusCodes []int             `toml:"non_retryable_statuscodes"`
	httpconfig.HTTPClientConfig
	Log telegraf.Logger `toml:"-"`

	client     *http.Client
	serializer serializers.Serializer

	awsCfg *awsV2.Config
	internalaws.CredentialConfig
}

func (h *HTTP) SetSerializer(serializer serializers.Serializer) {
	h.serializer = serializer
}

func (h *HTTP) Connect() error {
	if h.AwsService != "" {
		cfg, err := h.CredentialConfig.Credentials()
		if err == nil {
			h.awsCfg = &cfg
		}
	}

	if h.Method == "" {
		h.Method = http.MethodPost
	}
	h.Method = strings.ToUpper(h.Method)
	if h.Method != http.MethodPost && h.Method != http.MethodPut {
		return fmt.Errorf("invalid method [%s] %s", h.URL, h.Method)
	}

	ctx := context.WithValue(context.Background(), key, h.TokenURL)

	client, err := h.HTTPClientConfig.CreateClient(ctx, h.Log)
	if err != nil {
		return err
	}

	h.client = client

	return nil
}

func (h *HTTP) Close() error {
	return nil
}

func (h *HTTP) Write(metrics []telegraf.Metric) error {
	var reqBody []byte

	if h.UseBatchFormat {
		var err error
		reqBody, err = h.serializer.SerializeBatch(metrics)
		if err != nil {
			return err
		}

		return h.writeMetric(reqBody)
	}

	for _, metric := range metrics {
		var err error
		reqBody, err = h.serializer.Serialize(metric)
		if err != nil {
			return err
		}

		if err := h.writeMetric(reqBody); err != nil {
			return err
		}
	}
	return nil
}

func (h *HTTP) writeMetric(reqBody []byte) error {
	var reqBodyBuffer io.Reader = bytes.NewBuffer(reqBody)

	var err error
	if h.ContentEncoding == "gzip" {
		rc, err := internal.CompressWithGzip(reqBodyBuffer)
		if err != nil {
			return err
		}
		defer rc.Close()
		reqBodyBuffer = rc
	}

	var payloadHash *string
	if h.awsCfg != nil {
		// We need a local copy of the full buffer, the signature scheme requires a sha256 of the request body.
		buf := new(bytes.Buffer)
		_, err = io.Copy(buf, reqBodyBuffer)
		if err != nil {
			return err
		}

		sum := sha256.Sum256(buf.Bytes())
		reqBodyBuffer = buf

		// sha256 is hex encoded
		hash := fmt.Sprintf("%x", sum)
		payloadHash = &hash
	}

	req, err := http.NewRequest(h.Method, h.URL, reqBodyBuffer)
	if err != nil {
		return err
	}

	if h.awsCfg != nil {
		signer := v4.NewSigner()
		ctx := context.Background()

		credentials, err := h.awsCfg.Credentials.Retrieve(ctx)
		if err != nil {
			return err
		}

		err = signer.SignHTTP(ctx, credentials, req, *payloadHash, h.AwsService, h.Region, time.Now().UTC())
		if err != nil {
			return err
		}
	}

	if h.Username != "" || h.Password != "" {
		req.SetBasicAuth(h.Username, h.Password)
	}

	// Authorization Code Grant
	if h.CredentialsFile != "" {
		claims := jwtGo.RegisteredClaims{}
		_, err := jwtGo.ParseWithClaims(h.HTTPClientConfig.AccessToken, &claims, func(token *jwtGo.Token) (interface{}, error) {
			return nil, nil
		})
		if err != nil {
			return err
		}

		// Request new token if expired
		if !claims.VerifyExpiresAt(time.Now(), true) {
			// token is expired
			ctx := context.Background()
			ctx, cancel := context.WithTimeout(ctx, time.Duration(h.Timeout))
			defer cancel()

			err = h.OAuth2Config.GetAccessToken(ctx, h.URL)
			if err != nil {
				return err
			}
		}

		bearerToken := "Bearer " + h.HTTPClientConfig.AccessToken
		req.Header.Set("Authorization", bearerToken)
		req.Header.Set("User-Agent", internal.ProductToken())
		req.Header.Set("Accept", "application/json")
	}

	req.Header.Set("User-Agent", internal.ProductToken())
	req.Header.Set("Content-Type", defaultContentType)
	if h.ContentEncoding == "gzip" {
		req.Header.Set("Content-Encoding", "gzip")
	}
	for k, v := range h.Headers {
		if strings.ToLower(k) == "host" {
			req.Host = v
		}
		req.Header.Set(k, v)
	}

	resp, err := h.client.Do(req)
	if err != nil {
		return err
	}
	defer resp.Body.Close()

	if resp.StatusCode < 200 || resp.StatusCode >= 300 {
		for _, nonRetryableStatusCode := range h.NonRetryableStatusCodes {
			if resp.StatusCode == nonRetryableStatusCode {
				h.Log.Errorf("Received non-retryable status %v. Metrics are lost.", resp.StatusCode)
				return nil
			}
		}

		errorLine := ""
		scanner := bufio.NewScanner(io.LimitReader(resp.Body, maxErrMsgLen))
		if scanner.Scan() {
			errorLine = scanner.Text()
		}

		return fmt.Errorf("when writing to [%s] received status code: %d. body: %s", h.URL, resp.StatusCode, errorLine)
	}

	_, err = io.ReadAll(resp.Body)
	if err != nil {
		return fmt.Errorf("when writing to [%s] received error: %v", h.URL, err)
	}

	return nil
}

func init() {
	outputs.Add("http", func() telegraf.Output {
		return &HTTP{
			Method:         defaultMethod,
			URL:            defaultURL,
			UseBatchFormat: defaultUseBatchFormat,
		}
	})
}<|MERGE_RESOLUTION|>--- conflicted
+++ resolved
@@ -13,10 +13,7 @@
 
 	awsV2 "github.com/aws/aws-sdk-go-v2/aws"
 	v4 "github.com/aws/aws-sdk-go-v2/aws/signer/v4"
-<<<<<<< HEAD
-=======
 	jwtGo "github.com/golang-jwt/jwt/v4"
->>>>>>> 7f4ad536
 	"github.com/influxdata/telegraf"
 	internalaws "github.com/influxdata/telegraf/config/aws"
 	"github.com/influxdata/telegraf/internal"
@@ -30,8 +27,6 @@
 	defaultURL   = "http://127.0.0.1:8080/telegraf"
 )
 
-<<<<<<< HEAD
-=======
 var sampleConfig = `
   ## URL is the address to send metrics to
   url = "http://127.0.0.1:8080/telegraf"
@@ -119,7 +114,6 @@
   #shared_credential_file = ""
 `
 
->>>>>>> 7f4ad536
 const (
 	defaultContentType    = "text/plain; charset=utf-8"
 	defaultMethod         = http.MethodPost
