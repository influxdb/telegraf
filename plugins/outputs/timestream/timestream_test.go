--- conflicted
+++ resolved
@@ -1,1708 +1,860 @@
-<<<<<<< HEAD
-package timestream
-
-import (
-	"context"
-	"fmt"
-	"reflect"
-	"sort"
-	"strconv"
-	"strings"
-	"testing"
-	"time"
-
-	"github.com/aws/aws-sdk-go-v2/aws"
-	"github.com/aws/aws-sdk-go-v2/service/timestreamwrite"
-	"github.com/aws/aws-sdk-go-v2/service/timestreamwrite/types"
-	"github.com/stretchr/testify/require"
-
-	"github.com/influxdata/telegraf"
-	internalaws "github.com/influxdata/telegraf/config/aws"
-	"github.com/influxdata/telegraf/testutil"
-)
-
-const tsDbName = "testDb"
-
-const testSingleTableName = "SingleTableName"
-const testSingleTableDim = "namespace"
-
-var time1 = time.Date(2009, time.November, 10, 22, 0, 0, 0, time.UTC)
-
-const time1Epoch = "1257890400"
-const timeUnit = types.TimeUnitSeconds
-
-var time2 = time.Date(2009, time.November, 10, 23, 0, 0, 0, time.UTC)
-
-const time2Epoch = "1257894000"
-
-const metricName1 = "metricName1"
-const metricName2 = "metricName2"
-
-type mockTimestreamClient struct{}
-
-func (m *mockTimestreamClient) CreateTable(context.Context, *timestreamwrite.CreateTableInput, ...func(*timestreamwrite.Options)) (*timestreamwrite.CreateTableOutput, error) {
-	return nil, nil
-}
-func (m *mockTimestreamClient) WriteRecords(context.Context, *timestreamwrite.WriteRecordsInput, ...func(*timestreamwrite.Options)) (*timestreamwrite.WriteRecordsOutput, error) {
-	return nil, nil
-}
-func (m *mockTimestreamClient) DescribeDatabase(context.Context, *timestreamwrite.DescribeDatabaseInput, ...func(*timestreamwrite.Options)) (*timestreamwrite.DescribeDatabaseOutput, error) {
-	return nil, fmt.Errorf("hello from DescribeDatabase")
-}
-
-func TestConnectValidatesConfigParameters(t *testing.T) {
-	WriteFactory = func(credentialConfig *internalaws.CredentialConfig) (WriteClient, error) {
-		return &mockTimestreamClient{}, nil
-	}
-	// checking base arguments
-	noDatabaseName := Timestream{Log: testutil.Logger{}}
-	require.Contains(t, noDatabaseName.Connect().Error(), "DatabaseName")
-
-	noMappingMode := Timestream{
-		DatabaseName: tsDbName,
-		Log:          testutil.Logger{},
-	}
-	require.Contains(t, noMappingMode.Connect().Error(), "MappingMode")
-
-	incorrectMappingMode := Timestream{
-		DatabaseName: tsDbName,
-		MappingMode:  "foo",
-		Log:          testutil.Logger{},
-	}
-	require.Contains(t, incorrectMappingMode.Connect().Error(), "single-table")
-
-	// multi-table arguments
-	validMappingModeMultiTable := Timestream{
-		DatabaseName: tsDbName,
-		MappingMode:  MappingModeMultiTable,
-		Log:          testutil.Logger{},
-	}
-	require.Nil(t, validMappingModeMultiTable.Connect())
-
-	singleTableNameWithMultiTable := Timestream{
-		DatabaseName:    tsDbName,
-		MappingMode:     MappingModeMultiTable,
-		SingleTableName: testSingleTableName,
-		Log:             testutil.Logger{},
-	}
-	require.Contains(t, singleTableNameWithMultiTable.Connect().Error(), "SingleTableName")
-
-	singleTableDimensionWithMultiTable := Timestream{
-		DatabaseName: tsDbName,
-		MappingMode:  MappingModeMultiTable,
-		SingleTableDimensionNameForTelegrafMeasurementName: testSingleTableDim,
-		Log: testutil.Logger{},
-	}
-	require.Contains(t, singleTableDimensionWithMultiTable.Connect().Error(),
-		"SingleTableDimensionNameForTelegrafMeasurementName")
-
-	// single-table arguments
-	noTableNameMappingModeSingleTable := Timestream{
-		DatabaseName: tsDbName,
-		MappingMode:  MappingModeSingleTable,
-		Log:          testutil.Logger{},
-	}
-	require.Contains(t, noTableNameMappingModeSingleTable.Connect().Error(), "SingleTableName")
-
-	noDimensionNameMappingModeSingleTable := Timestream{
-		DatabaseName:    tsDbName,
-		MappingMode:     MappingModeSingleTable,
-		SingleTableName: testSingleTableName,
-		Log:             testutil.Logger{},
-	}
-	require.Contains(t, noDimensionNameMappingModeSingleTable.Connect().Error(),
-		"SingleTableDimensionNameForTelegrafMeasurementName")
-
-	validConfigurationMappingModeSingleTable := Timestream{
-		DatabaseName:    tsDbName,
-		MappingMode:     MappingModeSingleTable,
-		SingleTableName: testSingleTableName,
-		SingleTableDimensionNameForTelegrafMeasurementName: testSingleTableDim,
-		Log: testutil.Logger{},
-	}
-	require.Nil(t, validConfigurationMappingModeSingleTable.Connect())
-
-	// create table arguments
-	createTableNoMagneticRetention := Timestream{
-		DatabaseName:           tsDbName,
-		MappingMode:            MappingModeMultiTable,
-		CreateTableIfNotExists: true,
-		Log:                    testutil.Logger{},
-	}
-	require.Contains(t, createTableNoMagneticRetention.Connect().Error(),
-		"CreateTableMagneticStoreRetentionPeriodInDays")
-
-	createTableNoMemoryRetention := Timestream{
-		DatabaseName:           tsDbName,
-		MappingMode:            MappingModeMultiTable,
-		CreateTableIfNotExists: true,
-		CreateTableMagneticStoreRetentionPeriodInDays: 3,
-		Log: testutil.Logger{},
-	}
-	require.Contains(t, createTableNoMemoryRetention.Connect().Error(),
-		"CreateTableMemoryStoreRetentionPeriodInHours")
-
-	createTableValid := Timestream{
-		DatabaseName:           tsDbName,
-		MappingMode:            MappingModeMultiTable,
-		CreateTableIfNotExists: true,
-		CreateTableMagneticStoreRetentionPeriodInDays: 3,
-		CreateTableMemoryStoreRetentionPeriodInHours:  3,
-		Log: testutil.Logger{},
-	}
-	require.Nil(t, createTableValid.Connect())
-
-	// describe table on start arguments
-	describeTableInvoked := Timestream{
-		DatabaseName:            tsDbName,
-		MappingMode:             MappingModeMultiTable,
-		DescribeDatabaseOnStart: true,
-		Log:                     testutil.Logger{},
-	}
-	require.Contains(t, describeTableInvoked.Connect().Error(), "hello from DescribeDatabase")
-}
-
-type mockTimestreamErrorClient struct {
-	ErrorToReturnOnWriteRecords error
-}
-
-func (m *mockTimestreamErrorClient) CreateTable(context.Context, *timestreamwrite.CreateTableInput, ...func(*timestreamwrite.Options)) (*timestreamwrite.CreateTableOutput, error) {
-	return nil, nil
-}
-func (m *mockTimestreamErrorClient) WriteRecords(context.Context, *timestreamwrite.WriteRecordsInput, ...func(*timestreamwrite.Options)) (*timestreamwrite.WriteRecordsOutput, error) {
-	return nil, m.ErrorToReturnOnWriteRecords
-}
-func (m *mockTimestreamErrorClient) DescribeDatabase(context.Context, *timestreamwrite.DescribeDatabaseInput, ...func(*timestreamwrite.Options)) (*timestreamwrite.DescribeDatabaseOutput, error) {
-	return nil, nil
-}
-
-func TestThrottlingErrorIsReturnedToTelegraf(t *testing.T) {
-	WriteFactory = func(credentialConfig *internalaws.CredentialConfig) (WriteClient, error) {
-		return &mockTimestreamErrorClient{
-			ErrorToReturnOnWriteRecords: &types.ThrottlingException{Message: aws.String("Throttling Test")},
-		}, nil
-	}
-
-	plugin := Timestream{
-		MappingMode:  MappingModeMultiTable,
-		DatabaseName: tsDbName,
-		Log:          testutil.Logger{},
-	}
-	require.NoError(t, plugin.Connect())
-	input := testutil.MustMetric(
-		metricName1,
-		map[string]string{"tag1": "value1"},
-		map[string]interface{}{"value": float64(1)},
-		time1,
-	)
-
-	err := plugin.Write([]telegraf.Metric{input})
-
-	require.NotNil(t, err, "Expected an error to be returned to Telegraf, "+
-		"so that the write will be retried by Telegraf later.")
-}
-
-func TestRejectedRecordsErrorResultsInMetricsBeingSkipped(t *testing.T) {
-	WriteFactory = func(credentialConfig *internalaws.CredentialConfig) (WriteClient, error) {
-		return &mockTimestreamErrorClient{
-			ErrorToReturnOnWriteRecords: &types.RejectedRecordsException{Message: aws.String("RejectedRecords Test")},
-		}, nil
-	}
-
-	plugin := Timestream{
-		MappingMode:  MappingModeMultiTable,
-		DatabaseName: tsDbName,
-		Log:          testutil.Logger{},
-	}
-	require.NoError(t, plugin.Connect())
-	input := testutil.MustMetric(
-		metricName1,
-		map[string]string{"tag1": "value1"},
-		map[string]interface{}{"value": float64(1)},
-		time1,
-	)
-
-	err := plugin.Write([]telegraf.Metric{input})
-
-	require.Nil(t, err, "Expected to silently swallow the RejectedRecordsException, "+
-		"as retrying this error doesn't make sense.")
-}
-
-func TestTransformMetricsSkipEmptyMetric(t *testing.T) {
-	input1 := testutil.MustMetric(
-		metricName1,
-		map[string]string{"tag1": "value1"},
-		map[string]interface{}{}, //no fields here
-		time1,
-	)
-	input2 := testutil.MustMetric(
-		metricName1,
-		map[string]string{"tag2": "value2"},
-		map[string]interface{}{
-			"value": float64(10),
-		},
-		time1,
-	)
-	input3 := testutil.MustMetric(
-		metricName1,
-		map[string]string{}, //record with no dimensions should appear in the results
-		map[string]interface{}{
-			"value": float64(20),
-		},
-		time1,
-	)
-
-	records := buildRecords([]SimpleInput{
-		{
-			t:             time1Epoch,
-			tableName:     metricName1,
-			dimensions:    map[string]string{"tag2": "value2", testSingleTableDim: metricName1},
-			measureValues: map[string]string{"value": "10"},
-		},
-
-		{
-			t:             time1Epoch,
-			tableName:     metricName1,
-			dimensions:    map[string]string{testSingleTableDim: metricName1},
-			measureValues: map[string]string{"value": "20"},
-		},
-	})
-
-	expectedResultSingleTable := &timestreamwrite.WriteRecordsInput{
-		DatabaseName:     aws.String(tsDbName),
-		TableName:        aws.String(testSingleTableName),
-		Records:          records,
-		CommonAttributes: &types.Record{},
-	}
-
-	comparisonTest(t, MappingModeSingleTable,
-		[]telegraf.Metric{input1, input2, input3},
-		[]*timestreamwrite.WriteRecordsInput{expectedResultSingleTable})
-
-	recordsMulti := buildRecords([]SimpleInput{
-		{
-			t:             time1Epoch,
-			tableName:     metricName1,
-			dimensions:    map[string]string{"tag2": "value2"},
-			measureValues: map[string]string{"value": "10"},
-		},
-		{
-			t:             time1Epoch,
-			tableName:     metricName1,
-			dimensions:    map[string]string{},
-			measureValues: map[string]string{"value": "20"},
-		},
-	})
-
-	expectedResultMultiTable := &timestreamwrite.WriteRecordsInput{
-		DatabaseName:     aws.String(tsDbName),
-		TableName:        aws.String(metricName1),
-		Records:          recordsMulti,
-		CommonAttributes: &types.Record{},
-	}
-
-	comparisonTest(t, MappingModeMultiTable,
-		[]telegraf.Metric{input1, input2, input3},
-		[]*timestreamwrite.WriteRecordsInput{expectedResultMultiTable})
-}
-
-func TestTransformMetricsRequestsAboveLimitAreSplit(t *testing.T) {
-	const maxRecordsInWriteRecordsCall = 100
-
-	var inputs []telegraf.Metric
-	for i := 1; i <= maxRecordsInWriteRecordsCall+1; i++ {
-		fieldName := "value_supported" + strconv.Itoa(i)
-		inputs = append(inputs, testutil.MustMetric(
-			metricName1,
-			map[string]string{"tag1": "value1"},
-			map[string]interface{}{
-				fieldName: float64(10),
-			},
-			time1,
-		))
-	}
-
-	resultFields := make(map[string]string)
-	for i := 1; i <= maxRecordsInWriteRecordsCall; i++ {
-		fieldName := "value_supported" + strconv.Itoa(i)
-		resultFields[fieldName] = "10"
-	}
-
-	expectedResult1SingleTable := buildExpectedInput(SimpleInput{
-		t:             time1Epoch,
-		tableName:     testSingleTableName,
-		dimensions:    map[string]string{"tag1": "value1", testSingleTableDim: metricName1},
-		measureValues: resultFields,
-	})
-	expectedResult2SingleTable := buildExpectedInput(SimpleInput{
-		t:             time1Epoch,
-		tableName:     testSingleTableName,
-		dimensions:    map[string]string{"tag1": "value1", testSingleTableDim: metricName1},
-		measureValues: map[string]string{"value_supported" + strconv.Itoa(maxRecordsInWriteRecordsCall+1): "10"},
-	})
-	comparisonTest(t, MappingModeSingleTable,
-		inputs,
-		[]*timestreamwrite.WriteRecordsInput{expectedResult1SingleTable, expectedResult2SingleTable})
-
-	expectedResult1MultiTable := buildExpectedInput(SimpleInput{
-		t:             time1Epoch,
-		tableName:     metricName1,
-		dimensions:    map[string]string{"tag1": "value1"},
-		measureValues: resultFields,
-	})
-	expectedResult2MultiTable := buildExpectedInput(SimpleInput{
-		t:             time1Epoch,
-		tableName:     metricName1,
-		dimensions:    map[string]string{"tag1": "value1"},
-		measureValues: map[string]string{"value_supported" + strconv.Itoa(maxRecordsInWriteRecordsCall+1): "10"},
-	})
-	comparisonTest(t, MappingModeMultiTable,
-		inputs,
-		[]*timestreamwrite.WriteRecordsInput{expectedResult1MultiTable, expectedResult2MultiTable})
-}
-
-func TestTransformMetricsDifferentDimensionsSameTimestampsAreWrittenSeparate(t *testing.T) {
-
-	input1 := testutil.MustMetric(
-		metricName1,
-		map[string]string{"tag1": "value1"},
-		map[string]interface{}{
-			"value_supported1": float64(10), "value_supported2": float64(20),
-		},
-		time1,
-	)
-
-	input2 := testutil.MustMetric(
-		metricName2,
-		map[string]string{"tag2": "value2"},
-		map[string]interface{}{
-			"value_supported3": float64(30),
-		},
-		time1,
-	)
-
-	recordsSingle := buildRecords([]SimpleInput{
-		{
-			t:             time1Epoch,
-			tableName:     testSingleTableName,
-			dimensions:    map[string]string{"tag1": "value1", testSingleTableDim: metricName1},
-			measureValues: map[string]string{"value_supported1": "10", "value_supported2": "20"},
-		},
-		{
-			t:             time1Epoch,
-			tableName:     testSingleTableName,
-			dimensions:    map[string]string{"tag2": "value2", testSingleTableDim: metricName2},
-			measureValues: map[string]string{"value_supported3": "30"},
-		},
-	})
-
-	expectedResultSingleTable := &timestreamwrite.WriteRecordsInput{
-		DatabaseName:     aws.String(tsDbName),
-		TableName:        aws.String(testSingleTableName),
-		Records:          recordsSingle,
-		CommonAttributes: &types.Record{},
-	}
-
-	comparisonTest(t, MappingModeSingleTable,
-		[]telegraf.Metric{input1, input2},
-		[]*timestreamwrite.WriteRecordsInput{expectedResultSingleTable})
-
-	expectedResult1MultiTable := buildExpectedInput(SimpleInput{
-		t:             time1Epoch,
-		tableName:     metricName1,
-		dimensions:    map[string]string{"tag1": "value1"},
-		measureValues: map[string]string{"value_supported1": "10", "value_supported2": "20"},
-	})
-
-	expectedResult2MultiTable := buildExpectedInput(SimpleInput{
-		t:             time1Epoch,
-		tableName:     metricName2,
-		dimensions:    map[string]string{"tag2": "value2"},
-		measureValues: map[string]string{"value_supported3": "30"},
-	})
-
-	comparisonTest(t, MappingModeMultiTable,
-		[]telegraf.Metric{input1, input2},
-		[]*timestreamwrite.WriteRecordsInput{expectedResult1MultiTable, expectedResult2MultiTable})
-}
-
-func TestTransformMetricsSameDimensionsDifferentDimensionValuesAreWrittenSeparate(t *testing.T) {
-	input1 := testutil.MustMetric(
-		metricName1,
-		map[string]string{"tag1": "value1"},
-		map[string]interface{}{
-			"value_supported1": float64(10),
-		},
-		time1,
-	)
-	input2 := testutil.MustMetric(
-		metricName2,
-		map[string]string{"tag1": "value2"},
-		map[string]interface{}{
-			"value_supported1": float64(20),
-		},
-		time1,
-	)
-
-	recordsSingle := buildRecords([]SimpleInput{
-		{
-			t:             time1Epoch,
-			tableName:     testSingleTableName,
-			dimensions:    map[string]string{"tag1": "value1", testSingleTableDim: metricName1},
-			measureValues: map[string]string{"value_supported1": "10"},
-		},
-		{
-			t:             time1Epoch,
-			tableName:     testSingleTableName,
-			dimensions:    map[string]string{"tag1": "value2", testSingleTableDim: metricName2},
-			measureValues: map[string]string{"value_supported1": "20"},
-		},
-	})
-
-	expectedResultSingleTable := &timestreamwrite.WriteRecordsInput{
-		DatabaseName:     aws.String(tsDbName),
-		TableName:        aws.String(testSingleTableName),
-		Records:          recordsSingle,
-		CommonAttributes: &types.Record{},
-	}
-
-	comparisonTest(t, MappingModeSingleTable,
-		[]telegraf.Metric{input1, input2},
-		[]*timestreamwrite.WriteRecordsInput{expectedResultSingleTable})
-
-	expectedResult1MultiTable := buildExpectedInput(SimpleInput{
-		t:             time1Epoch,
-		tableName:     metricName1,
-		dimensions:    map[string]string{"tag1": "value1"},
-		measureValues: map[string]string{"value_supported1": "10"},
-	})
-	expectedResult2MultiTable := buildExpectedInput(SimpleInput{
-		t:             time1Epoch,
-		tableName:     metricName2,
-		dimensions:    map[string]string{"tag1": "value2"},
-		measureValues: map[string]string{"value_supported1": "20"},
-	})
-
-	comparisonTest(t, MappingModeMultiTable,
-		[]telegraf.Metric{input1, input2},
-		[]*timestreamwrite.WriteRecordsInput{expectedResult1MultiTable, expectedResult2MultiTable})
-}
-
-func TestTransformMetricsSameDimensionsDifferentTimestampsAreWrittenSeparate(t *testing.T) {
-	input1 := testutil.MustMetric(
-		metricName1,
-		map[string]string{"tag1": "value1"},
-		map[string]interface{}{
-			"value_supported1": float64(10), "value_supported2": float64(20),
-		},
-		time1,
-	)
-	input2 := testutil.MustMetric(
-		metricName1,
-		map[string]string{"tag1": "value1"},
-		map[string]interface{}{
-			"value_supported3": float64(30),
-		},
-		time2,
-	)
-
-	recordsSingle := buildRecords([]SimpleInput{
-		{
-			t:             time1Epoch,
-			tableName:     testSingleTableName,
-			dimensions:    map[string]string{"tag1": "value1", testSingleTableDim: metricName1},
-			measureValues: map[string]string{"value_supported1": "10", "value_supported2": "20"},
-		},
-		{
-			t:             time2Epoch,
-			tableName:     testSingleTableName,
-			dimensions:    map[string]string{"tag1": "value1", testSingleTableDim: metricName1},
-			measureValues: map[string]string{"value_supported3": "30"},
-		},
-	})
-
-	expectedResultSingleTable := &timestreamwrite.WriteRecordsInput{
-		DatabaseName:     aws.String(tsDbName),
-		TableName:        aws.String(testSingleTableName),
-		Records:          recordsSingle,
-		CommonAttributes: &types.Record{},
-	}
-
-	comparisonTest(t, MappingModeSingleTable,
-		[]telegraf.Metric{input1, input2},
-		[]*timestreamwrite.WriteRecordsInput{expectedResultSingleTable})
-
-	recordsMultiTable := buildRecords([]SimpleInput{
-		{
-			t:             time1Epoch,
-			tableName:     metricName1,
-			dimensions:    map[string]string{"tag1": "value1"},
-			measureValues: map[string]string{"value_supported1": "10", "value_supported2": "20"},
-		},
-		{
-			t:             time2Epoch,
-			tableName:     metricName1,
-			dimensions:    map[string]string{"tag1": "value1"},
-			measureValues: map[string]string{"value_supported3": "30"},
-		},
-	})
-
-	expectedResultMultiTable := &timestreamwrite.WriteRecordsInput{
-		DatabaseName:     aws.String(tsDbName),
-		TableName:        aws.String(metricName1),
-		Records:          recordsMultiTable,
-		CommonAttributes: &types.Record{},
-	}
-
-	comparisonTest(t, MappingModeMultiTable,
-		[]telegraf.Metric{input1, input2},
-		[]*timestreamwrite.WriteRecordsInput{expectedResultMultiTable})
-}
-
-func TestTransformMetricsSameDimensionsSameTimestampsAreWrittenTogether(t *testing.T) {
-	input1 := testutil.MustMetric(
-		metricName1,
-		map[string]string{"tag1": "value1"},
-		map[string]interface{}{
-			"value_supported1": float64(10), "value_supported2": float64(20),
-		},
-		time1,
-	)
-	input2 := testutil.MustMetric(
-		metricName1,
-		map[string]string{"tag1": "value1"},
-		map[string]interface{}{
-			"value_supported3": float64(30),
-		},
-		time1,
-	)
-
-	expectedResultSingleTable := buildExpectedInput(SimpleInput{
-		t:             time1Epoch,
-		tableName:     testSingleTableName,
-		dimensions:    map[string]string{"tag1": "value1", testSingleTableDim: metricName1},
-		measureValues: map[string]string{"value_supported1": "10", "value_supported2": "20", "value_supported3": "30"},
-	})
-
-	comparisonTest(t, MappingModeSingleTable,
-		[]telegraf.Metric{input1, input2},
-		[]*timestreamwrite.WriteRecordsInput{expectedResultSingleTable})
-
-	expectedResultMultiTable := buildExpectedInput(SimpleInput{
-		t:             time1Epoch,
-		tableName:     metricName1,
-		dimensions:    map[string]string{"tag1": "value1"},
-		measureValues: map[string]string{"value_supported1": "10", "value_supported2": "20", "value_supported3": "30"},
-	})
-
-	comparisonTest(t, MappingModeMultiTable,
-		[]telegraf.Metric{input1, input2},
-		[]*timestreamwrite.WriteRecordsInput{expectedResultMultiTable})
-}
-
-func TestTransformMetricsDifferentMetricsAreWrittenToDifferentTablesInMultiTableMapping(t *testing.T) {
-	input1 := testutil.MustMetric(
-		metricName1,
-		map[string]string{"tag1": "value1"},
-		map[string]interface{}{
-			"value_supported1": float64(10), "value_supported2": float64(20),
-		},
-		time1,
-	)
-	input2 := testutil.MustMetric(
-		metricName2,
-		map[string]string{"tag1": "value1"},
-		map[string]interface{}{
-			"value_supported3": float64(30),
-		},
-		time1,
-	)
-
-	recordsSingle := buildRecords([]SimpleInput{
-		{
-			t:             time1Epoch,
-			tableName:     testSingleTableName,
-			dimensions:    map[string]string{"tag1": "value1", testSingleTableDim: metricName1},
-			measureValues: map[string]string{"value_supported1": "10", "value_supported2": "20"},
-		},
-		{
-			t:             time1Epoch,
-			tableName:     testSingleTableName,
-			dimensions:    map[string]string{"tag1": "value1", testSingleTableDim: metricName2},
-			measureValues: map[string]string{"value_supported3": "30"},
-		},
-	})
-
-	expectedResultSingleTable := &timestreamwrite.WriteRecordsInput{
-		DatabaseName:     aws.String(tsDbName),
-		TableName:        aws.String(testSingleTableName),
-		Records:          recordsSingle,
-		CommonAttributes: &types.Record{},
-	}
-
-	comparisonTest(t, MappingModeSingleTable,
-		[]telegraf.Metric{input1, input2},
-		[]*timestreamwrite.WriteRecordsInput{expectedResultSingleTable})
-
-	expectedResult1MultiTable := buildExpectedInput(SimpleInput{
-		t:             time1Epoch,
-		tableName:     metricName1,
-		dimensions:    map[string]string{"tag1": "value1"},
-		measureValues: map[string]string{"value_supported1": "10", "value_supported2": "20"},
-	})
-	expectedResult2MultiTable := buildExpectedInput(SimpleInput{
-		t:             time1Epoch,
-		tableName:     metricName2,
-		dimensions:    map[string]string{"tag1": "value1"},
-		measureValues: map[string]string{"value_supported3": "30"},
-	})
-
-	comparisonTest(t, MappingModeMultiTable,
-		[]telegraf.Metric{input1, input2},
-		[]*timestreamwrite.WriteRecordsInput{expectedResult1MultiTable, expectedResult2MultiTable})
-}
-
-func TestTransformMetricsUnsupportedFieldsAreSkipped(t *testing.T) {
-	metricWithUnsupportedField := testutil.MustMetric(
-		metricName1,
-		map[string]string{"tag1": "value1"},
-		map[string]interface{}{
-			"value_supported1": float64(10), "value_unsupported": time.Now(),
-		},
-		time1,
-	)
-	expectedResultSingleTable := buildExpectedInput(SimpleInput{
-		t:             time1Epoch,
-		tableName:     testSingleTableName,
-		dimensions:    map[string]string{"tag1": "value1", testSingleTableDim: metricName1},
-		measureValues: map[string]string{"value_supported1": "10"},
-	})
-
-	comparisonTest(t, MappingModeSingleTable,
-		[]telegraf.Metric{metricWithUnsupportedField},
-		[]*timestreamwrite.WriteRecordsInput{expectedResultSingleTable})
-
-	expectedResultMultiTable := buildExpectedInput(SimpleInput{
-		t:             time1Epoch,
-		tableName:     metricName1,
-		dimensions:    map[string]string{"tag1": "value1"},
-		measureValues: map[string]string{"value_supported1": "10"},
-	})
-
-	comparisonTest(t, MappingModeMultiTable,
-		[]telegraf.Metric{metricWithUnsupportedField},
-		[]*timestreamwrite.WriteRecordsInput{expectedResultMultiTable})
-}
-
-func comparisonTest(t *testing.T,
-	mappingMode string,
-	telegrafMetrics []telegraf.Metric,
-	timestreamRecords []*timestreamwrite.WriteRecordsInput,
-) {
-	var plugin Timestream
-	switch mappingMode {
-	case MappingModeSingleTable:
-		plugin = Timestream{
-			MappingMode:  mappingMode,
-			DatabaseName: tsDbName,
-
-			SingleTableName: testSingleTableName,
-			SingleTableDimensionNameForTelegrafMeasurementName: testSingleTableDim,
-			Log: testutil.Logger{},
-		}
-	case MappingModeMultiTable:
-		plugin = Timestream{
-			MappingMode:  mappingMode,
-			DatabaseName: tsDbName,
-			Log:          testutil.Logger{},
-		}
-	}
-
-	comparison(t, plugin, mappingMode, telegrafMetrics, timestreamRecords)
-}
-
-func comparison(t *testing.T,
-	plugin Timestream,
-	mappingMode string,
-	telegrafMetrics []telegraf.Metric,
-	timestreamRecords []*timestreamwrite.WriteRecordsInput) {
-	result := plugin.TransformMetrics(telegrafMetrics)
-
-	require.Equal(t, len(timestreamRecords), len(result), "The number of transformed records was expected to be different")
-	for _, tsRecord := range timestreamRecords {
-		require.True(t, arrayContains(result, tsRecord), "Expected that the list of requests to Timestream: \n%s\n\n "+
-			"will contain request: \n%s\n\nUsed MappingMode: %s", result, tsRecord, mappingMode)
-	}
-}
-
-func arrayContains(
-	array []*timestreamwrite.WriteRecordsInput,
-	element *timestreamwrite.WriteRecordsInput,
-) bool {
-	sortWriteInputForComparison(*element)
-
-	for _, a := range array {
-		sortWriteInputForComparison(*a)
-
-		if reflect.DeepEqual(a, element) {
-			return true
-		}
-	}
-	return false
-}
-
-func sortWriteInputForComparison(element timestreamwrite.WriteRecordsInput) {
-	// sort the records by MeasureName, as they are kept in an array, but the order of records doesn't matter
-	sort.Slice(element.Records, func(i, j int) bool {
-		return strings.Compare(*element.Records[i].MeasureName, *element.Records[j].MeasureName) < 0
-	})
-	// sort the dimensions in CommonAttributes
-	if element.CommonAttributes != nil {
-		sort.Slice(element.CommonAttributes.Dimensions, func(i, j int) bool {
-			return strings.Compare(*element.CommonAttributes.Dimensions[i].Name,
-				*element.CommonAttributes.Dimensions[j].Name) < 0
-		})
-	}
-	// sort the dimensions in Records
-	for _, r := range element.Records {
-		sort.Slice(r.Dimensions, func(i, j int) bool {
-			return strings.Compare(*r.Dimensions[i].Name, *r.Dimensions[j].Name) < 0
-		})
-	}
-}
-
-type SimpleInput struct {
-	t             string
-	tableName     string
-	dimensions    map[string]string
-	measureValues map[string]string
-}
-
-func buildExpectedInput(i SimpleInput) *timestreamwrite.WriteRecordsInput {
-	var tsDimensions []types.Dimension
-	for k, v := range i.dimensions {
-		tsDimensions = append(tsDimensions, types.Dimension{
-			Name:  aws.String(k),
-			Value: aws.String(v),
-		})
-	}
-
-	var tsRecords []types.Record
-	for k, v := range i.measureValues {
-		tsRecords = append(tsRecords, types.Record{
-			MeasureName:      aws.String(k),
-			MeasureValue:     aws.String(v),
-			MeasureValueType: types.MeasureValueTypeDouble,
-			Dimensions:       tsDimensions,
-			Time:             aws.String(i.t),
-			TimeUnit:         timeUnit,
-		})
-	}
-
-	result := &timestreamwrite.WriteRecordsInput{
-		DatabaseName:     aws.String(tsDbName),
-		TableName:        aws.String(i.tableName),
-		Records:          tsRecords,
-		CommonAttributes: &types.Record{},
-	}
-
-	return result
-}
-
-func buildRecords(inputs []SimpleInput) []types.Record {
-	var tsRecords []types.Record
-
-	for _, inp := range inputs {
-		tsRecords = append(tsRecords, buildRecord(inp)...)
-	}
-
-	return tsRecords
-}
-
-func buildRecord(input SimpleInput) []types.Record {
-	var tsRecords []types.Record
-
-	var tsDimensions []types.Dimension
-
-	for k, v := range input.dimensions {
-		tsDimensions = append(tsDimensions, types.Dimension{
-			Name:  aws.String(k),
-			Value: aws.String(v),
-		})
-	}
-
-	for k, v := range input.measureValues {
-		tsRecords = append(tsRecords, types.Record{
-			MeasureName:      aws.String(k),
-			MeasureValue:     aws.String(v),
-			MeasureValueType: types.MeasureValueTypeDouble,
-			Dimensions:       tsDimensions,
-			Time:             aws.String(input.t),
-			TimeUnit:         timeUnit,
-		})
-	}
-
-	return tsRecords
-}
-=======
-package timestream
-
-import (
-	"context"
-	"fmt"
-	"reflect"
-	"sort"
-	"strconv"
-	"strings"
-	"testing"
-	"time"
-
-	"github.com/aws/aws-sdk-go-v2/aws"
-	"github.com/aws/aws-sdk-go-v2/service/timestreamwrite"
-	"github.com/aws/aws-sdk-go-v2/service/timestreamwrite/types"
-	"github.com/stretchr/testify/require"
-
-	"github.com/influxdata/telegraf"
-	internalaws "github.com/influxdata/telegraf/config/aws"
-	"github.com/influxdata/telegraf/testutil"
-)
-
-const tsDbName = "testDb"
-
-const testSingleTableName = "SingleTableName"
-const testSingleTableDim = "namespace"
-
-var time1 = time.Date(2009, time.November, 10, 22, 0, 0, 0, time.UTC)
-
-const time1Epoch = "1257890400"
-const timeUnit = types.TimeUnitSeconds
-
-var time2 = time.Date(2009, time.November, 10, 23, 0, 0, 0, time.UTC)
-
-const time2Epoch = "1257894000"
-
-const metricName1 = "metricName1"
-const metricName2 = "metricName2"
-
-type mockTimestreamClient struct{}
-
-func (m *mockTimestreamClient) CreateTable(context.Context, *timestreamwrite.CreateTableInput, ...func(*timestreamwrite.Options)) (*timestreamwrite.CreateTableOutput, error) {
-	return nil, nil
-}
-func (m *mockTimestreamClient) WriteRecords(context.Context, *timestreamwrite.WriteRecordsInput, ...func(*timestreamwrite.Options)) (*timestreamwrite.WriteRecordsOutput, error) {
-	return nil, nil
-}
-func (m *mockTimestreamClient) DescribeDatabase(context.Context, *timestreamwrite.DescribeDatabaseInput, ...func(*timestreamwrite.Options)) (*timestreamwrite.DescribeDatabaseOutput, error) {
-	return nil, fmt.Errorf("hello from DescribeDatabase")
-}
-
-func TestConnectValidatesConfigParameters(t *testing.T) {
-	WriteFactory = func(credentialConfig *internalaws.CredentialConfig) (WriteClient, error) {
-		return &mockTimestreamClient{}, nil
-	}
-	// checking base arguments
-	noDatabaseName := Timestream{Log: testutil.Logger{}}
-	require.Contains(t, noDatabaseName.Connect().Error(), "DatabaseName")
-
-	noMappingMode := Timestream{
-		DatabaseName: tsDbName,
-		Log:          testutil.Logger{},
-	}
-	require.Contains(t, noMappingMode.Connect().Error(), "MappingMode")
-
-	incorrectMappingMode := Timestream{
-		DatabaseName: tsDbName,
-		MappingMode:  "foo",
-		Log:          testutil.Logger{},
-	}
-	require.Contains(t, incorrectMappingMode.Connect().Error(), "single-table")
-
-	// multi-table arguments
-	validMappingModeMultiTable := Timestream{
-		DatabaseName: tsDbName,
-		MappingMode:  MappingModeMultiTable,
-		Log:          testutil.Logger{},
-	}
-	require.Nil(t, validMappingModeMultiTable.Connect())
-
-	singleTableNameWithMultiTable := Timestream{
-		DatabaseName:    tsDbName,
-		MappingMode:     MappingModeMultiTable,
-		SingleTableName: testSingleTableName,
-		Log:             testutil.Logger{},
-	}
-	require.Contains(t, singleTableNameWithMultiTable.Connect().Error(), "SingleTableName")
-
-	singleTableDimensionWithMultiTable := Timestream{
-		DatabaseName: tsDbName,
-		MappingMode:  MappingModeMultiTable,
-		SingleTableDimensionNameForTelegrafMeasurementName: testSingleTableDim,
-		Log: testutil.Logger{},
-	}
-	require.Contains(t, singleTableDimensionWithMultiTable.Connect().Error(),
-		"SingleTableDimensionNameForTelegrafMeasurementName")
-
-	// single-table arguments
-	noTableNameMappingModeSingleTable := Timestream{
-		DatabaseName: tsDbName,
-		MappingMode:  MappingModeSingleTable,
-		Log:          testutil.Logger{},
-	}
-	require.Contains(t, noTableNameMappingModeSingleTable.Connect().Error(), "SingleTableName")
-
-	noDimensionNameMappingModeSingleTable := Timestream{
-		DatabaseName:    tsDbName,
-		MappingMode:     MappingModeSingleTable,
-		SingleTableName: testSingleTableName,
-		Log:             testutil.Logger{},
-	}
-	require.Contains(t, noDimensionNameMappingModeSingleTable.Connect().Error(),
-		"SingleTableDimensionNameForTelegrafMeasurementName")
-
-	validConfigurationMappingModeSingleTable := Timestream{
-		DatabaseName:    tsDbName,
-		MappingMode:     MappingModeSingleTable,
-		SingleTableName: testSingleTableName,
-		SingleTableDimensionNameForTelegrafMeasurementName: testSingleTableDim,
-		Log: testutil.Logger{},
-	}
-	require.Nil(t, validConfigurationMappingModeSingleTable.Connect())
-
-	// create table arguments
-	createTableNoMagneticRetention := Timestream{
-		DatabaseName:           tsDbName,
-		MappingMode:            MappingModeMultiTable,
-		CreateTableIfNotExists: true,
-		Log:                    testutil.Logger{},
-	}
-	require.Contains(t, createTableNoMagneticRetention.Connect().Error(),
-		"CreateTableMagneticStoreRetentionPeriodInDays")
-
-	createTableNoMemoryRetention := Timestream{
-		DatabaseName:           tsDbName,
-		MappingMode:            MappingModeMultiTable,
-		CreateTableIfNotExists: true,
-		CreateTableMagneticStoreRetentionPeriodInDays: 3,
-		Log: testutil.Logger{},
-	}
-	require.Contains(t, createTableNoMemoryRetention.Connect().Error(),
-		"CreateTableMemoryStoreRetentionPeriodInHours")
-
-	createTableValid := Timestream{
-		DatabaseName:           tsDbName,
-		MappingMode:            MappingModeMultiTable,
-		CreateTableIfNotExists: true,
-		CreateTableMagneticStoreRetentionPeriodInDays: 3,
-		CreateTableMemoryStoreRetentionPeriodInHours:  3,
-		Log: testutil.Logger{},
-	}
-	require.Nil(t, createTableValid.Connect())
-
-	// describe table on start arguments
-	describeTableInvoked := Timestream{
-		DatabaseName:            tsDbName,
-		MappingMode:             MappingModeMultiTable,
-		DescribeDatabaseOnStart: true,
-		Log:                     testutil.Logger{},
-	}
-	require.Contains(t, describeTableInvoked.Connect().Error(), "hello from DescribeDatabase")
-}
-
-type mockTimestreamErrorClient struct {
-	ErrorToReturnOnWriteRecords error
-}
-
-func (m *mockTimestreamErrorClient) CreateTable(context.Context, *timestreamwrite.CreateTableInput, ...func(*timestreamwrite.Options)) (*timestreamwrite.CreateTableOutput, error) {
-	return nil, nil
-}
-func (m *mockTimestreamErrorClient) WriteRecords(context.Context, *timestreamwrite.WriteRecordsInput, ...func(*timestreamwrite.Options)) (*timestreamwrite.WriteRecordsOutput, error) {
-	return nil, m.ErrorToReturnOnWriteRecords
-}
-func (m *mockTimestreamErrorClient) DescribeDatabase(context.Context, *timestreamwrite.DescribeDatabaseInput, ...func(*timestreamwrite.Options)) (*timestreamwrite.DescribeDatabaseOutput, error) {
-	return nil, nil
-}
-
-func TestThrottlingErrorIsReturnedToTelegraf(t *testing.T) {
-	WriteFactory = func(credentialConfig *internalaws.CredentialConfig) (WriteClient, error) {
-		return &mockTimestreamErrorClient{
-			ErrorToReturnOnWriteRecords: &types.ThrottlingException{Message: aws.String("Throttling Test")},
-		}, nil
-	}
-
-	plugin := Timestream{
-		MappingMode:  MappingModeMultiTable,
-		DatabaseName: tsDbName,
-		Log:          testutil.Logger{},
-	}
-	require.NoError(t, plugin.Connect())
-	input := testutil.MustMetric(
-		metricName1,
-		map[string]string{"tag1": "value1"},
-		map[string]interface{}{"value": float64(1)},
-		time1,
-	)
-
-	err := plugin.Write([]telegraf.Metric{input})
-
-	require.NotNil(t, err, "Expected an error to be returned to Telegraf, "+
-		"so that the write will be retried by Telegraf later.")
-}
-
-func TestRejectedRecordsErrorResultsInMetricsBeingSkipped(t *testing.T) {
-	WriteFactory = func(credentialConfig *internalaws.CredentialConfig) (WriteClient, error) {
-		return &mockTimestreamErrorClient{
-			ErrorToReturnOnWriteRecords: &types.RejectedRecordsException{Message: aws.String("RejectedRecords Test")},
-		}, nil
-	}
-
-	plugin := Timestream{
-		MappingMode:  MappingModeMultiTable,
-		DatabaseName: tsDbName,
-		Log:          testutil.Logger{},
-	}
-	require.NoError(t, plugin.Connect())
-	input := testutil.MustMetric(
-		metricName1,
-		map[string]string{"tag1": "value1"},
-		map[string]interface{}{"value": float64(1)},
-		time1,
-	)
-
-	err := plugin.Write([]telegraf.Metric{input})
-
-	require.Nil(t, err, "Expected to silently swallow the RejectedRecordsException, "+
-		"as retrying this error doesn't make sense.")
-}
-
-func TestTransformMetricsSkipEmptyMetric(t *testing.T) {
-	input1 := testutil.MustMetric(
-		metricName1,
-		map[string]string{"tag1": "value1"},
-		map[string]interface{}{}, //no fields here
-		time1,
-	)
-	input2 := testutil.MustMetric(
-		metricName1,
-		map[string]string{"tag2": "value2"},
-		map[string]interface{}{
-			"value": float64(10),
-		},
-		time1,
-	)
-	input3 := testutil.MustMetric(
-		metricName1,
-		map[string]string{}, //record with no dimensions should appear in the results
-		map[string]interface{}{
-			"value": float64(20),
-		},
-		time1,
-	)
-
-	records := buildRecords([]SimpleInput{
-		{
-			t:             time1Epoch,
-			tableName:     metricName1,
-			dimensions:    map[string]string{"tag2": "value2", testSingleTableDim: metricName1},
-			measureValues: map[string]string{"value": "10"},
-		},
-
-		{
-			t:             time1Epoch,
-			tableName:     metricName1,
-			dimensions:    map[string]string{testSingleTableDim: metricName1},
-			measureValues: map[string]string{"value": "20"},
-		},
-	})
-
-	expectedResultSingleTable := &timestreamwrite.WriteRecordsInput{
-		DatabaseName:     aws.String(tsDbName),
-		TableName:        aws.String(testSingleTableName),
-		Records:          records,
-		CommonAttributes: &types.Record{},
-	}
-
-	comparisonTest(t, MappingModeSingleTable,
-		[]telegraf.Metric{input1, input2, input3},
-		[]*timestreamwrite.WriteRecordsInput{expectedResultSingleTable})
-
-	recordsMulti := buildRecords([]SimpleInput{
-		{
-			t:             time1Epoch,
-			tableName:     metricName1,
-			dimensions:    map[string]string{"tag2": "value2"},
-			measureValues: map[string]string{"value": "10"},
-		},
-		{
-			t:             time1Epoch,
-			tableName:     metricName1,
-			dimensions:    map[string]string{},
-			measureValues: map[string]string{"value": "20"},
-		},
-	})
-
-	expectedResultMultiTable := &timestreamwrite.WriteRecordsInput{
-		DatabaseName:     aws.String(tsDbName),
-		TableName:        aws.String(metricName1),
-		Records:          recordsMulti,
-		CommonAttributes: &types.Record{},
-	}
-
-	comparisonTest(t, MappingModeMultiTable,
-		[]telegraf.Metric{input1, input2, input3},
-		[]*timestreamwrite.WriteRecordsInput{expectedResultMultiTable})
-}
-
-func TestTransformMetricsRequestsAboveLimitAreSplit(t *testing.T) {
-	const maxRecordsInWriteRecordsCall = 100
-
-	var inputs []telegraf.Metric
-	for i := 1; i <= maxRecordsInWriteRecordsCall+1; i++ {
-		fieldName := "value_supported" + strconv.Itoa(i)
-		inputs = append(inputs, testutil.MustMetric(
-			metricName1,
-			map[string]string{"tag1": "value1"},
-			map[string]interface{}{
-				fieldName: float64(10),
-			},
-			time1,
-		))
-	}
-
-	resultFields := make(map[string]string)
-	for i := 1; i <= maxRecordsInWriteRecordsCall; i++ {
-		fieldName := "value_supported" + strconv.Itoa(i)
-		resultFields[fieldName] = "10"
-	}
-
-	expectedResult1SingleTable := buildExpectedInput(SimpleInput{
-		t:             time1Epoch,
-		tableName:     testSingleTableName,
-		dimensions:    map[string]string{"tag1": "value1", testSingleTableDim: metricName1},
-		measureValues: resultFields,
-	})
-	expectedResult2SingleTable := buildExpectedInput(SimpleInput{
-		t:             time1Epoch,
-		tableName:     testSingleTableName,
-		dimensions:    map[string]string{"tag1": "value1", testSingleTableDim: metricName1},
-		measureValues: map[string]string{"value_supported" + strconv.Itoa(maxRecordsInWriteRecordsCall+1): "10"},
-	})
-	comparisonTest(t, MappingModeSingleTable,
-		inputs,
-		[]*timestreamwrite.WriteRecordsInput{expectedResult1SingleTable, expectedResult2SingleTable})
-
-	expectedResult1MultiTable := buildExpectedInput(SimpleInput{
-		t:             time1Epoch,
-		tableName:     metricName1,
-		dimensions:    map[string]string{"tag1": "value1"},
-		measureValues: resultFields,
-	})
-	expectedResult2MultiTable := buildExpectedInput(SimpleInput{
-		t:             time1Epoch,
-		tableName:     metricName1,
-		dimensions:    map[string]string{"tag1": "value1"},
-		measureValues: map[string]string{"value_supported" + strconv.Itoa(maxRecordsInWriteRecordsCall+1): "10"},
-	})
-	comparisonTest(t, MappingModeMultiTable,
-		inputs,
-		[]*timestreamwrite.WriteRecordsInput{expectedResult1MultiTable, expectedResult2MultiTable})
-}
-
-func TestTransformMetricsDifferentDimensionsSameTimestampsAreWrittenSeparate(t *testing.T) {
-	input1 := testutil.MustMetric(
-		metricName1,
-		map[string]string{"tag1": "value1"},
-		map[string]interface{}{
-			"value_supported1": float64(10), "value_supported2": float64(20),
-		},
-		time1,
-	)
-
-	input2 := testutil.MustMetric(
-		metricName2,
-		map[string]string{"tag2": "value2"},
-		map[string]interface{}{
-			"value_supported3": float64(30),
-		},
-		time1,
-	)
-
-	recordsSingle := buildRecords([]SimpleInput{
-		{
-			t:             time1Epoch,
-			tableName:     testSingleTableName,
-			dimensions:    map[string]string{"tag1": "value1", testSingleTableDim: metricName1},
-			measureValues: map[string]string{"value_supported1": "10", "value_supported2": "20"},
-		},
-		{
-			t:             time1Epoch,
-			tableName:     testSingleTableName,
-			dimensions:    map[string]string{"tag2": "value2", testSingleTableDim: metricName2},
-			measureValues: map[string]string{"value_supported3": "30"},
-		},
-	})
-
-	expectedResultSingleTable := &timestreamwrite.WriteRecordsInput{
-		DatabaseName:     aws.String(tsDbName),
-		TableName:        aws.String(testSingleTableName),
-		Records:          recordsSingle,
-		CommonAttributes: &types.Record{},
-	}
-
-	comparisonTest(t, MappingModeSingleTable,
-		[]telegraf.Metric{input1, input2},
-		[]*timestreamwrite.WriteRecordsInput{expectedResultSingleTable})
-
-	expectedResult1MultiTable := buildExpectedInput(SimpleInput{
-		t:             time1Epoch,
-		tableName:     metricName1,
-		dimensions:    map[string]string{"tag1": "value1"},
-		measureValues: map[string]string{"value_supported1": "10", "value_supported2": "20"},
-	})
-
-	expectedResult2MultiTable := buildExpectedInput(SimpleInput{
-		t:             time1Epoch,
-		tableName:     metricName2,
-		dimensions:    map[string]string{"tag2": "value2"},
-		measureValues: map[string]string{"value_supported3": "30"},
-	})
-
-	comparisonTest(t, MappingModeMultiTable,
-		[]telegraf.Metric{input1, input2},
-		[]*timestreamwrite.WriteRecordsInput{expectedResult1MultiTable, expectedResult2MultiTable})
-}
-
-func TestTransformMetricsSameDimensionsDifferentDimensionValuesAreWrittenSeparate(t *testing.T) {
-	input1 := testutil.MustMetric(
-		metricName1,
-		map[string]string{"tag1": "value1"},
-		map[string]interface{}{
-			"value_supported1": float64(10),
-		},
-		time1,
-	)
-	input2 := testutil.MustMetric(
-		metricName2,
-		map[string]string{"tag1": "value2"},
-		map[string]interface{}{
-			"value_supported1": float64(20),
-		},
-		time1,
-	)
-
-	recordsSingle := buildRecords([]SimpleInput{
-		{
-			t:             time1Epoch,
-			tableName:     testSingleTableName,
-			dimensions:    map[string]string{"tag1": "value1", testSingleTableDim: metricName1},
-			measureValues: map[string]string{"value_supported1": "10"},
-		},
-		{
-			t:             time1Epoch,
-			tableName:     testSingleTableName,
-			dimensions:    map[string]string{"tag1": "value2", testSingleTableDim: metricName2},
-			measureValues: map[string]string{"value_supported1": "20"},
-		},
-	})
-
-	expectedResultSingleTable := &timestreamwrite.WriteRecordsInput{
-		DatabaseName:     aws.String(tsDbName),
-		TableName:        aws.String(testSingleTableName),
-		Records:          recordsSingle,
-		CommonAttributes: &types.Record{},
-	}
-
-	comparisonTest(t, MappingModeSingleTable,
-		[]telegraf.Metric{input1, input2},
-		[]*timestreamwrite.WriteRecordsInput{expectedResultSingleTable})
-
-	expectedResult1MultiTable := buildExpectedInput(SimpleInput{
-		t:             time1Epoch,
-		tableName:     metricName1,
-		dimensions:    map[string]string{"tag1": "value1"},
-		measureValues: map[string]string{"value_supported1": "10"},
-	})
-	expectedResult2MultiTable := buildExpectedInput(SimpleInput{
-		t:             time1Epoch,
-		tableName:     metricName2,
-		dimensions:    map[string]string{"tag1": "value2"},
-		measureValues: map[string]string{"value_supported1": "20"},
-	})
-
-	comparisonTest(t, MappingModeMultiTable,
-		[]telegraf.Metric{input1, input2},
-		[]*timestreamwrite.WriteRecordsInput{expectedResult1MultiTable, expectedResult2MultiTable})
-}
-
-func TestTransformMetricsSameDimensionsDifferentTimestampsAreWrittenSeparate(t *testing.T) {
-	input1 := testutil.MustMetric(
-		metricName1,
-		map[string]string{"tag1": "value1"},
-		map[string]interface{}{
-			"value_supported1": float64(10), "value_supported2": float64(20),
-		},
-		time1,
-	)
-	input2 := testutil.MustMetric(
-		metricName1,
-		map[string]string{"tag1": "value1"},
-		map[string]interface{}{
-			"value_supported3": float64(30),
-		},
-		time2,
-	)
-
-	recordsSingle := buildRecords([]SimpleInput{
-		{
-			t:             time1Epoch,
-			tableName:     testSingleTableName,
-			dimensions:    map[string]string{"tag1": "value1", testSingleTableDim: metricName1},
-			measureValues: map[string]string{"value_supported1": "10", "value_supported2": "20"},
-		},
-		{
-			t:             time2Epoch,
-			tableName:     testSingleTableName,
-			dimensions:    map[string]string{"tag1": "value1", testSingleTableDim: metricName1},
-			measureValues: map[string]string{"value_supported3": "30"},
-		},
-	})
-
-	expectedResultSingleTable := &timestreamwrite.WriteRecordsInput{
-		DatabaseName:     aws.String(tsDbName),
-		TableName:        aws.String(testSingleTableName),
-		Records:          recordsSingle,
-		CommonAttributes: &types.Record{},
-	}
-
-	comparisonTest(t, MappingModeSingleTable,
-		[]telegraf.Metric{input1, input2},
-		[]*timestreamwrite.WriteRecordsInput{expectedResultSingleTable})
-
-	recordsMultiTable := buildRecords([]SimpleInput{
-		{
-			t:             time1Epoch,
-			tableName:     metricName1,
-			dimensions:    map[string]string{"tag1": "value1"},
-			measureValues: map[string]string{"value_supported1": "10", "value_supported2": "20"},
-		},
-		{
-			t:             time2Epoch,
-			tableName:     metricName1,
-			dimensions:    map[string]string{"tag1": "value1"},
-			measureValues: map[string]string{"value_supported3": "30"},
-		},
-	})
-
-	expectedResultMultiTable := &timestreamwrite.WriteRecordsInput{
-		DatabaseName:     aws.String(tsDbName),
-		TableName:        aws.String(metricName1),
-		Records:          recordsMultiTable,
-		CommonAttributes: &types.Record{},
-	}
-
-	comparisonTest(t, MappingModeMultiTable,
-		[]telegraf.Metric{input1, input2},
-		[]*timestreamwrite.WriteRecordsInput{expectedResultMultiTable})
-}
-
-func TestTransformMetricsSameDimensionsSameTimestampsAreWrittenTogether(t *testing.T) {
-	input1 := testutil.MustMetric(
-		metricName1,
-		map[string]string{"tag1": "value1"},
-		map[string]interface{}{
-			"value_supported1": float64(10), "value_supported2": float64(20),
-		},
-		time1,
-	)
-	input2 := testutil.MustMetric(
-		metricName1,
-		map[string]string{"tag1": "value1"},
-		map[string]interface{}{
-			"value_supported3": float64(30),
-		},
-		time1,
-	)
-
-	expectedResultSingleTable := buildExpectedInput(SimpleInput{
-		t:             time1Epoch,
-		tableName:     testSingleTableName,
-		dimensions:    map[string]string{"tag1": "value1", testSingleTableDim: metricName1},
-		measureValues: map[string]string{"value_supported1": "10", "value_supported2": "20", "value_supported3": "30"},
-	})
-
-	comparisonTest(t, MappingModeSingleTable,
-		[]telegraf.Metric{input1, input2},
-		[]*timestreamwrite.WriteRecordsInput{expectedResultSingleTable})
-
-	expectedResultMultiTable := buildExpectedInput(SimpleInput{
-		t:             time1Epoch,
-		tableName:     metricName1,
-		dimensions:    map[string]string{"tag1": "value1"},
-		measureValues: map[string]string{"value_supported1": "10", "value_supported2": "20", "value_supported3": "30"},
-	})
-
-	comparisonTest(t, MappingModeMultiTable,
-		[]telegraf.Metric{input1, input2},
-		[]*timestreamwrite.WriteRecordsInput{expectedResultMultiTable})
-}
-
-func TestTransformMetricsDifferentMetricsAreWrittenToDifferentTablesInMultiTableMapping(t *testing.T) {
-	input1 := testutil.MustMetric(
-		metricName1,
-		map[string]string{"tag1": "value1"},
-		map[string]interface{}{
-			"value_supported1": float64(10), "value_supported2": float64(20),
-		},
-		time1,
-	)
-	input2 := testutil.MustMetric(
-		metricName2,
-		map[string]string{"tag1": "value1"},
-		map[string]interface{}{
-			"value_supported3": float64(30),
-		},
-		time1,
-	)
-
-	recordsSingle := buildRecords([]SimpleInput{
-		{
-			t:             time1Epoch,
-			tableName:     testSingleTableName,
-			dimensions:    map[string]string{"tag1": "value1", testSingleTableDim: metricName1},
-			measureValues: map[string]string{"value_supported1": "10", "value_supported2": "20"},
-		},
-		{
-			t:             time1Epoch,
-			tableName:     testSingleTableName,
-			dimensions:    map[string]string{"tag1": "value1", testSingleTableDim: metricName2},
-			measureValues: map[string]string{"value_supported3": "30"},
-		},
-	})
-
-	expectedResultSingleTable := &timestreamwrite.WriteRecordsInput{
-		DatabaseName:     aws.String(tsDbName),
-		TableName:        aws.String(testSingleTableName),
-		Records:          recordsSingle,
-		CommonAttributes: &types.Record{},
-	}
-
-	comparisonTest(t, MappingModeSingleTable,
-		[]telegraf.Metric{input1, input2},
-		[]*timestreamwrite.WriteRecordsInput{expectedResultSingleTable})
-
-	expectedResult1MultiTable := buildExpectedInput(SimpleInput{
-		t:             time1Epoch,
-		tableName:     metricName1,
-		dimensions:    map[string]string{"tag1": "value1"},
-		measureValues: map[string]string{"value_supported1": "10", "value_supported2": "20"},
-	})
-	expectedResult2MultiTable := buildExpectedInput(SimpleInput{
-		t:             time1Epoch,
-		tableName:     metricName2,
-		dimensions:    map[string]string{"tag1": "value1"},
-		measureValues: map[string]string{"value_supported3": "30"},
-	})
-
-	comparisonTest(t, MappingModeMultiTable,
-		[]telegraf.Metric{input1, input2},
-		[]*timestreamwrite.WriteRecordsInput{expectedResult1MultiTable, expectedResult2MultiTable})
-}
-
-func TestTransformMetricsUnsupportedFieldsAreSkipped(t *testing.T) {
-	metricWithUnsupportedField := testutil.MustMetric(
-		metricName1,
-		map[string]string{"tag1": "value1"},
-		map[string]interface{}{
-			"value_supported1": float64(10), "value_unsupported": time.Now(),
-		},
-		time1,
-	)
-	expectedResultSingleTable := buildExpectedInput(SimpleInput{
-		t:             time1Epoch,
-		tableName:     testSingleTableName,
-		dimensions:    map[string]string{"tag1": "value1", testSingleTableDim: metricName1},
-		measureValues: map[string]string{"value_supported1": "10"},
-	})
-
-	comparisonTest(t, MappingModeSingleTable,
-		[]telegraf.Metric{metricWithUnsupportedField},
-		[]*timestreamwrite.WriteRecordsInput{expectedResultSingleTable})
-
-	expectedResultMultiTable := buildExpectedInput(SimpleInput{
-		t:             time1Epoch,
-		tableName:     metricName1,
-		dimensions:    map[string]string{"tag1": "value1"},
-		measureValues: map[string]string{"value_supported1": "10"},
-	})
-
-	comparisonTest(t, MappingModeMultiTable,
-		[]telegraf.Metric{metricWithUnsupportedField},
-		[]*timestreamwrite.WriteRecordsInput{expectedResultMultiTable})
-}
-
-func TestCustomEndpoint(t *testing.T) {
-	customEndpoint := "http://test.custom.endpoint.com"
-	plugin := Timestream{
-		MappingMode:      MappingModeMultiTable,
-		DatabaseName:     tsDbName,
-		Log:              testutil.Logger{},
-		CredentialConfig: internalaws.CredentialConfig{EndpointURL: customEndpoint},
-	}
-
-	// validate config correctness
-	err := plugin.Connect()
-	require.Nil(t, err, "Invalid configuration")
-	// Check customURL is used
-	require.Equal(t, plugin.EndpointURL, customEndpoint)
-}
-
-func comparisonTest(t *testing.T,
-	mappingMode string,
-	telegrafMetrics []telegraf.Metric,
-	timestreamRecords []*timestreamwrite.WriteRecordsInput,
-) {
-	var plugin Timestream
-	switch mappingMode {
-	case MappingModeSingleTable:
-		plugin = Timestream{
-			MappingMode:  mappingMode,
-			DatabaseName: tsDbName,
-
-			SingleTableName: testSingleTableName,
-			SingleTableDimensionNameForTelegrafMeasurementName: testSingleTableDim,
-			Log: testutil.Logger{},
-		}
-	case MappingModeMultiTable:
-		plugin = Timestream{
-			MappingMode:  mappingMode,
-			DatabaseName: tsDbName,
-			Log:          testutil.Logger{},
-		}
-	}
-
-	comparison(t, plugin, mappingMode, telegrafMetrics, timestreamRecords)
-}
-
-func comparison(t *testing.T,
-	plugin Timestream,
-	mappingMode string,
-	telegrafMetrics []telegraf.Metric,
-	timestreamRecords []*timestreamwrite.WriteRecordsInput) {
-	result := plugin.TransformMetrics(telegrafMetrics)
-
-	require.Equal(t, len(timestreamRecords), len(result), "The number of transformed records was expected to be different")
-	for _, tsRecord := range timestreamRecords {
-		require.True(t, arrayContains(result, tsRecord), "Expected that the list of requests to Timestream: \n%s\n\n "+
-			"will contain request: \n%s\n\nUsed MappingMode: %s", result, tsRecord, mappingMode)
-	}
-}
-
-func arrayContains(
-	array []*timestreamwrite.WriteRecordsInput,
-	element *timestreamwrite.WriteRecordsInput,
-) bool {
-	sortWriteInputForComparison(*element)
-
-	for _, a := range array {
-		sortWriteInputForComparison(*a)
-
-		if reflect.DeepEqual(a, element) {
-			return true
-		}
-	}
-	return false
-}
-
-func sortWriteInputForComparison(element timestreamwrite.WriteRecordsInput) {
-	// sort the records by MeasureName, as they are kept in an array, but the order of records doesn't matter
-	sort.Slice(element.Records, func(i, j int) bool {
-		return strings.Compare(*element.Records[i].MeasureName, *element.Records[j].MeasureName) < 0
-	})
-	// sort the dimensions in CommonAttributes
-	if element.CommonAttributes != nil {
-		sort.Slice(element.CommonAttributes.Dimensions, func(i, j int) bool {
-			return strings.Compare(*element.CommonAttributes.Dimensions[i].Name,
-				*element.CommonAttributes.Dimensions[j].Name) < 0
-		})
-	}
-	// sort the dimensions in Records
-	for _, r := range element.Records {
-		sort.Slice(r.Dimensions, func(i, j int) bool {
-			return strings.Compare(*r.Dimensions[i].Name, *r.Dimensions[j].Name) < 0
-		})
-	}
-}
-
-type SimpleInput struct {
-	t             string
-	tableName     string
-	dimensions    map[string]string
-	measureValues map[string]string
-}
-
-func buildExpectedInput(i SimpleInput) *timestreamwrite.WriteRecordsInput {
-	var tsDimensions []types.Dimension
-	for k, v := range i.dimensions {
-		tsDimensions = append(tsDimensions, types.Dimension{
-			Name:  aws.String(k),
-			Value: aws.String(v),
-		})
-	}
-
-	var tsRecords []types.Record
-	for k, v := range i.measureValues {
-		tsRecords = append(tsRecords, types.Record{
-			MeasureName:      aws.String(k),
-			MeasureValue:     aws.String(v),
-			MeasureValueType: types.MeasureValueTypeDouble,
-			Dimensions:       tsDimensions,
-			Time:             aws.String(i.t),
-			TimeUnit:         timeUnit,
-		})
-	}
-
-	result := &timestreamwrite.WriteRecordsInput{
-		DatabaseName:     aws.String(tsDbName),
-		TableName:        aws.String(i.tableName),
-		Records:          tsRecords,
-		CommonAttributes: &types.Record{},
-	}
-
-	return result
-}
-
-func buildRecords(inputs []SimpleInput) []types.Record {
-	var tsRecords []types.Record
-
-	for _, inp := range inputs {
-		tsRecords = append(tsRecords, buildRecord(inp)...)
-	}
-
-	return tsRecords
-}
-
-func buildRecord(input SimpleInput) []types.Record {
-	var tsRecords []types.Record
-
-	var tsDimensions []types.Dimension
-
-	for k, v := range input.dimensions {
-		tsDimensions = append(tsDimensions, types.Dimension{
-			Name:  aws.String(k),
-			Value: aws.String(v),
-		})
-	}
-
-	for k, v := range input.measureValues {
-		tsRecords = append(tsRecords, types.Record{
-			MeasureName:      aws.String(k),
-			MeasureValue:     aws.String(v),
-			MeasureValueType: types.MeasureValueTypeDouble,
-			Dimensions:       tsDimensions,
-			Time:             aws.String(input.t),
-			TimeUnit:         timeUnit,
-		})
-	}
-
-	return tsRecords
-}
->>>>>>> 939a9ddb
+package timestream
+
+import (
+	"context"
+	"fmt"
+	"reflect"
+	"sort"
+	"strconv"
+	"strings"
+	"testing"
+	"time"
+
+	"github.com/aws/aws-sdk-go-v2/aws"
+	"github.com/aws/aws-sdk-go-v2/service/timestreamwrite"
+	"github.com/aws/aws-sdk-go-v2/service/timestreamwrite/types"
+	"github.com/stretchr/testify/require"
+
+	"github.com/influxdata/telegraf"
+	internalaws "github.com/influxdata/telegraf/config/aws"
+	"github.com/influxdata/telegraf/testutil"
+)
+
+const tsDbName = "testDb"
+
+const testSingleTableName = "SingleTableName"
+const testSingleTableDim = "namespace"
+
+var time1 = time.Date(2009, time.November, 10, 22, 0, 0, 0, time.UTC)
+
+const time1Epoch = "1257890400"
+const timeUnit = types.TimeUnitSeconds
+
+var time2 = time.Date(2009, time.November, 10, 23, 0, 0, 0, time.UTC)
+
+const time2Epoch = "1257894000"
+
+const metricName1 = "metricName1"
+const metricName2 = "metricName2"
+
+type mockTimestreamClient struct{}
+
+func (m *mockTimestreamClient) CreateTable(context.Context, *timestreamwrite.CreateTableInput, ...func(*timestreamwrite.Options)) (*timestreamwrite.CreateTableOutput, error) {
+	return nil, nil
+}
+func (m *mockTimestreamClient) WriteRecords(context.Context, *timestreamwrite.WriteRecordsInput, ...func(*timestreamwrite.Options)) (*timestreamwrite.WriteRecordsOutput, error) {
+	return nil, nil
+}
+func (m *mockTimestreamClient) DescribeDatabase(context.Context, *timestreamwrite.DescribeDatabaseInput, ...func(*timestreamwrite.Options)) (*timestreamwrite.DescribeDatabaseOutput, error) {
+	return nil, fmt.Errorf("hello from DescribeDatabase")
+}
+
+func TestConnectValidatesConfigParameters(t *testing.T) {
+	WriteFactory = func(credentialConfig *internalaws.CredentialConfig) (WriteClient, error) {
+		return &mockTimestreamClient{}, nil
+	}
+	// checking base arguments
+	noDatabaseName := Timestream{Log: testutil.Logger{}}
+	require.Contains(t, noDatabaseName.Connect().Error(), "DatabaseName")
+
+	noMappingMode := Timestream{
+		DatabaseName: tsDbName,
+		Log:          testutil.Logger{},
+	}
+	require.Contains(t, noMappingMode.Connect().Error(), "MappingMode")
+
+	incorrectMappingMode := Timestream{
+		DatabaseName: tsDbName,
+		MappingMode:  "foo",
+		Log:          testutil.Logger{},
+	}
+	require.Contains(t, incorrectMappingMode.Connect().Error(), "single-table")
+
+	// multi-table arguments
+	validMappingModeMultiTable := Timestream{
+		DatabaseName: tsDbName,
+		MappingMode:  MappingModeMultiTable,
+		Log:          testutil.Logger{},
+	}
+	require.Nil(t, validMappingModeMultiTable.Connect())
+
+	singleTableNameWithMultiTable := Timestream{
+		DatabaseName:    tsDbName,
+		MappingMode:     MappingModeMultiTable,
+		SingleTableName: testSingleTableName,
+		Log:             testutil.Logger{},
+	}
+	require.Contains(t, singleTableNameWithMultiTable.Connect().Error(), "SingleTableName")
+
+	singleTableDimensionWithMultiTable := Timestream{
+		DatabaseName: tsDbName,
+		MappingMode:  MappingModeMultiTable,
+		SingleTableDimensionNameForTelegrafMeasurementName: testSingleTableDim,
+		Log: testutil.Logger{},
+	}
+	require.Contains(t, singleTableDimensionWithMultiTable.Connect().Error(),
+		"SingleTableDimensionNameForTelegrafMeasurementName")
+
+	// single-table arguments
+	noTableNameMappingModeSingleTable := Timestream{
+		DatabaseName: tsDbName,
+		MappingMode:  MappingModeSingleTable,
+		Log:          testutil.Logger{},
+	}
+	require.Contains(t, noTableNameMappingModeSingleTable.Connect().Error(), "SingleTableName")
+
+	noDimensionNameMappingModeSingleTable := Timestream{
+		DatabaseName:    tsDbName,
+		MappingMode:     MappingModeSingleTable,
+		SingleTableName: testSingleTableName,
+		Log:             testutil.Logger{},
+	}
+	require.Contains(t, noDimensionNameMappingModeSingleTable.Connect().Error(),
+		"SingleTableDimensionNameForTelegrafMeasurementName")
+
+	validConfigurationMappingModeSingleTable := Timestream{
+		DatabaseName:    tsDbName,
+		MappingMode:     MappingModeSingleTable,
+		SingleTableName: testSingleTableName,
+		SingleTableDimensionNameForTelegrafMeasurementName: testSingleTableDim,
+		Log: testutil.Logger{},
+	}
+	require.Nil(t, validConfigurationMappingModeSingleTable.Connect())
+
+	// create table arguments
+	createTableNoMagneticRetention := Timestream{
+		DatabaseName:           tsDbName,
+		MappingMode:            MappingModeMultiTable,
+		CreateTableIfNotExists: true,
+		Log:                    testutil.Logger{},
+	}
+	require.Contains(t, createTableNoMagneticRetention.Connect().Error(),
+		"CreateTableMagneticStoreRetentionPeriodInDays")
+
+	createTableNoMemoryRetention := Timestream{
+		DatabaseName:           tsDbName,
+		MappingMode:            MappingModeMultiTable,
+		CreateTableIfNotExists: true,
+		CreateTableMagneticStoreRetentionPeriodInDays: 3,
+		Log: testutil.Logger{},
+	}
+	require.Contains(t, createTableNoMemoryRetention.Connect().Error(),
+		"CreateTableMemoryStoreRetentionPeriodInHours")
+
+	createTableValid := Timestream{
+		DatabaseName:           tsDbName,
+		MappingMode:            MappingModeMultiTable,
+		CreateTableIfNotExists: true,
+		CreateTableMagneticStoreRetentionPeriodInDays: 3,
+		CreateTableMemoryStoreRetentionPeriodInHours:  3,
+		Log: testutil.Logger{},
+	}
+	require.Nil(t, createTableValid.Connect())
+
+	// describe table on start arguments
+	describeTableInvoked := Timestream{
+		DatabaseName:            tsDbName,
+		MappingMode:             MappingModeMultiTable,
+		DescribeDatabaseOnStart: true,
+		Log:                     testutil.Logger{},
+	}
+	require.Contains(t, describeTableInvoked.Connect().Error(), "hello from DescribeDatabase")
+}
+
+type mockTimestreamErrorClient struct {
+	ErrorToReturnOnWriteRecords error
+}
+
+func (m *mockTimestreamErrorClient) CreateTable(context.Context, *timestreamwrite.CreateTableInput, ...func(*timestreamwrite.Options)) (*timestreamwrite.CreateTableOutput, error) {
+	return nil, nil
+}
+func (m *mockTimestreamErrorClient) WriteRecords(context.Context, *timestreamwrite.WriteRecordsInput, ...func(*timestreamwrite.Options)) (*timestreamwrite.WriteRecordsOutput, error) {
+	return nil, m.ErrorToReturnOnWriteRecords
+}
+func (m *mockTimestreamErrorClient) DescribeDatabase(context.Context, *timestreamwrite.DescribeDatabaseInput, ...func(*timestreamwrite.Options)) (*timestreamwrite.DescribeDatabaseOutput, error) {
+	return nil, nil
+}
+
+func TestThrottlingErrorIsReturnedToTelegraf(t *testing.T) {
+	WriteFactory = func(credentialConfig *internalaws.CredentialConfig) (WriteClient, error) {
+		return &mockTimestreamErrorClient{
+			ErrorToReturnOnWriteRecords: &types.ThrottlingException{Message: aws.String("Throttling Test")},
+		}, nil
+	}
+
+	plugin := Timestream{
+		MappingMode:  MappingModeMultiTable,
+		DatabaseName: tsDbName,
+		Log:          testutil.Logger{},
+	}
+	require.NoError(t, plugin.Connect())
+	input := testutil.MustMetric(
+		metricName1,
+		map[string]string{"tag1": "value1"},
+		map[string]interface{}{"value": float64(1)},
+		time1,
+	)
+
+	err := plugin.Write([]telegraf.Metric{input})
+
+	require.NotNil(t, err, "Expected an error to be returned to Telegraf, "+
+		"so that the write will be retried by Telegraf later.")
+}
+
+func TestRejectedRecordsErrorResultsInMetricsBeingSkipped(t *testing.T) {
+	WriteFactory = func(credentialConfig *internalaws.CredentialConfig) (WriteClient, error) {
+		return &mockTimestreamErrorClient{
+			ErrorToReturnOnWriteRecords: &types.RejectedRecordsException{Message: aws.String("RejectedRecords Test")},
+		}, nil
+	}
+
+	plugin := Timestream{
+		MappingMode:  MappingModeMultiTable,
+		DatabaseName: tsDbName,
+		Log:          testutil.Logger{},
+	}
+	require.NoError(t, plugin.Connect())
+	input := testutil.MustMetric(
+		metricName1,
+		map[string]string{"tag1": "value1"},
+		map[string]interface{}{"value": float64(1)},
+		time1,
+	)
+
+	err := plugin.Write([]telegraf.Metric{input})
+
+	require.Nil(t, err, "Expected to silently swallow the RejectedRecordsException, "+
+		"as retrying this error doesn't make sense.")
+}
+
+func TestTransformMetricsSkipEmptyMetric(t *testing.T) {
+	input1 := testutil.MustMetric(
+		metricName1,
+		map[string]string{"tag1": "value1"},
+		map[string]interface{}{}, //no fields here
+		time1,
+	)
+	input2 := testutil.MustMetric(
+		metricName1,
+		map[string]string{"tag2": "value2"},
+		map[string]interface{}{
+			"value": float64(10),
+		},
+		time1,
+	)
+	input3 := testutil.MustMetric(
+		metricName1,
+		map[string]string{}, //record with no dimensions should appear in the results
+		map[string]interface{}{
+			"value": float64(20),
+		},
+		time1,
+	)
+
+	records := buildRecords([]SimpleInput{
+		{
+			t:             time1Epoch,
+			tableName:     metricName1,
+			dimensions:    map[string]string{"tag2": "value2", testSingleTableDim: metricName1},
+			measureValues: map[string]string{"value": "10"},
+		},
+
+		{
+			t:             time1Epoch,
+			tableName:     metricName1,
+			dimensions:    map[string]string{testSingleTableDim: metricName1},
+			measureValues: map[string]string{"value": "20"},
+		},
+	})
+
+	expectedResultSingleTable := &timestreamwrite.WriteRecordsInput{
+		DatabaseName:     aws.String(tsDbName),
+		TableName:        aws.String(testSingleTableName),
+		Records:          records,
+		CommonAttributes: &types.Record{},
+	}
+
+	comparisonTest(t, MappingModeSingleTable,
+		[]telegraf.Metric{input1, input2, input3},
+		[]*timestreamwrite.WriteRecordsInput{expectedResultSingleTable})
+
+	recordsMulti := buildRecords([]SimpleInput{
+		{
+			t:             time1Epoch,
+			tableName:     metricName1,
+			dimensions:    map[string]string{"tag2": "value2"},
+			measureValues: map[string]string{"value": "10"},
+		},
+		{
+			t:             time1Epoch,
+			tableName:     metricName1,
+			dimensions:    map[string]string{},
+			measureValues: map[string]string{"value": "20"},
+		},
+	})
+
+	expectedResultMultiTable := &timestreamwrite.WriteRecordsInput{
+		DatabaseName:     aws.String(tsDbName),
+		TableName:        aws.String(metricName1),
+		Records:          recordsMulti,
+		CommonAttributes: &types.Record{},
+	}
+
+	comparisonTest(t, MappingModeMultiTable,
+		[]telegraf.Metric{input1, input2, input3},
+		[]*timestreamwrite.WriteRecordsInput{expectedResultMultiTable})
+}
+
+func TestTransformMetricsRequestsAboveLimitAreSplit(t *testing.T) {
+	const maxRecordsInWriteRecordsCall = 100
+
+	var inputs []telegraf.Metric
+	for i := 1; i <= maxRecordsInWriteRecordsCall+1; i++ {
+		fieldName := "value_supported" + strconv.Itoa(i)
+		inputs = append(inputs, testutil.MustMetric(
+			metricName1,
+			map[string]string{"tag1": "value1"},
+			map[string]interface{}{
+				fieldName: float64(10),
+			},
+			time1,
+		))
+	}
+
+	resultFields := make(map[string]string)
+	for i := 1; i <= maxRecordsInWriteRecordsCall; i++ {
+		fieldName := "value_supported" + strconv.Itoa(i)
+		resultFields[fieldName] = "10"
+	}
+
+	expectedResult1SingleTable := buildExpectedInput(SimpleInput{
+		t:             time1Epoch,
+		tableName:     testSingleTableName,
+		dimensions:    map[string]string{"tag1": "value1", testSingleTableDim: metricName1},
+		measureValues: resultFields,
+	})
+	expectedResult2SingleTable := buildExpectedInput(SimpleInput{
+		t:             time1Epoch,
+		tableName:     testSingleTableName,
+		dimensions:    map[string]string{"tag1": "value1", testSingleTableDim: metricName1},
+		measureValues: map[string]string{"value_supported" + strconv.Itoa(maxRecordsInWriteRecordsCall+1): "10"},
+	})
+	comparisonTest(t, MappingModeSingleTable,
+		inputs,
+		[]*timestreamwrite.WriteRecordsInput{expectedResult1SingleTable, expectedResult2SingleTable})
+
+	expectedResult1MultiTable := buildExpectedInput(SimpleInput{
+		t:             time1Epoch,
+		tableName:     metricName1,
+		dimensions:    map[string]string{"tag1": "value1"},
+		measureValues: resultFields,
+	})
+	expectedResult2MultiTable := buildExpectedInput(SimpleInput{
+		t:             time1Epoch,
+		tableName:     metricName1,
+		dimensions:    map[string]string{"tag1": "value1"},
+		measureValues: map[string]string{"value_supported" + strconv.Itoa(maxRecordsInWriteRecordsCall+1): "10"},
+	})
+	comparisonTest(t, MappingModeMultiTable,
+		inputs,
+		[]*timestreamwrite.WriteRecordsInput{expectedResult1MultiTable, expectedResult2MultiTable})
+}
+
+func TestTransformMetricsDifferentDimensionsSameTimestampsAreWrittenSeparate(t *testing.T) {
+	input1 := testutil.MustMetric(
+		metricName1,
+		map[string]string{"tag1": "value1"},
+		map[string]interface{}{
+			"value_supported1": float64(10), "value_supported2": float64(20),
+		},
+		time1,
+	)
+
+	input2 := testutil.MustMetric(
+		metricName2,
+		map[string]string{"tag2": "value2"},
+		map[string]interface{}{
+			"value_supported3": float64(30),
+		},
+		time1,
+	)
+
+	recordsSingle := buildRecords([]SimpleInput{
+		{
+			t:             time1Epoch,
+			tableName:     testSingleTableName,
+			dimensions:    map[string]string{"tag1": "value1", testSingleTableDim: metricName1},
+			measureValues: map[string]string{"value_supported1": "10", "value_supported2": "20"},
+		},
+		{
+			t:             time1Epoch,
+			tableName:     testSingleTableName,
+			dimensions:    map[string]string{"tag2": "value2", testSingleTableDim: metricName2},
+			measureValues: map[string]string{"value_supported3": "30"},
+		},
+	})
+
+	expectedResultSingleTable := &timestreamwrite.WriteRecordsInput{
+		DatabaseName:     aws.String(tsDbName),
+		TableName:        aws.String(testSingleTableName),
+		Records:          recordsSingle,
+		CommonAttributes: &types.Record{},
+	}
+
+	comparisonTest(t, MappingModeSingleTable,
+		[]telegraf.Metric{input1, input2},
+		[]*timestreamwrite.WriteRecordsInput{expectedResultSingleTable})
+
+	expectedResult1MultiTable := buildExpectedInput(SimpleInput{
+		t:             time1Epoch,
+		tableName:     metricName1,
+		dimensions:    map[string]string{"tag1": "value1"},
+		measureValues: map[string]string{"value_supported1": "10", "value_supported2": "20"},
+	})
+
+	expectedResult2MultiTable := buildExpectedInput(SimpleInput{
+		t:             time1Epoch,
+		tableName:     metricName2,
+		dimensions:    map[string]string{"tag2": "value2"},
+		measureValues: map[string]string{"value_supported3": "30"},
+	})
+
+	comparisonTest(t, MappingModeMultiTable,
+		[]telegraf.Metric{input1, input2},
+		[]*timestreamwrite.WriteRecordsInput{expectedResult1MultiTable, expectedResult2MultiTable})
+}
+
+func TestTransformMetricsSameDimensionsDifferentDimensionValuesAreWrittenSeparate(t *testing.T) {
+	input1 := testutil.MustMetric(
+		metricName1,
+		map[string]string{"tag1": "value1"},
+		map[string]interface{}{
+			"value_supported1": float64(10),
+		},
+		time1,
+	)
+	input2 := testutil.MustMetric(
+		metricName2,
+		map[string]string{"tag1": "value2"},
+		map[string]interface{}{
+			"value_supported1": float64(20),
+		},
+		time1,
+	)
+
+	recordsSingle := buildRecords([]SimpleInput{
+		{
+			t:             time1Epoch,
+			tableName:     testSingleTableName,
+			dimensions:    map[string]string{"tag1": "value1", testSingleTableDim: metricName1},
+			measureValues: map[string]string{"value_supported1": "10"},
+		},
+		{
+			t:             time1Epoch,
+			tableName:     testSingleTableName,
+			dimensions:    map[string]string{"tag1": "value2", testSingleTableDim: metricName2},
+			measureValues: map[string]string{"value_supported1": "20"},
+		},
+	})
+
+	expectedResultSingleTable := &timestreamwrite.WriteRecordsInput{
+		DatabaseName:     aws.String(tsDbName),
+		TableName:        aws.String(testSingleTableName),
+		Records:          recordsSingle,
+		CommonAttributes: &types.Record{},
+	}
+
+	comparisonTest(t, MappingModeSingleTable,
+		[]telegraf.Metric{input1, input2},
+		[]*timestreamwrite.WriteRecordsInput{expectedResultSingleTable})
+
+	expectedResult1MultiTable := buildExpectedInput(SimpleInput{
+		t:             time1Epoch,
+		tableName:     metricName1,
+		dimensions:    map[string]string{"tag1": "value1"},
+		measureValues: map[string]string{"value_supported1": "10"},
+	})
+	expectedResult2MultiTable := buildExpectedInput(SimpleInput{
+		t:             time1Epoch,
+		tableName:     metricName2,
+		dimensions:    map[string]string{"tag1": "value2"},
+		measureValues: map[string]string{"value_supported1": "20"},
+	})
+
+	comparisonTest(t, MappingModeMultiTable,
+		[]telegraf.Metric{input1, input2},
+		[]*timestreamwrite.WriteRecordsInput{expectedResult1MultiTable, expectedResult2MultiTable})
+}
+
+func TestTransformMetricsSameDimensionsDifferentTimestampsAreWrittenSeparate(t *testing.T) {
+	input1 := testutil.MustMetric(
+		metricName1,
+		map[string]string{"tag1": "value1"},
+		map[string]interface{}{
+			"value_supported1": float64(10), "value_supported2": float64(20),
+		},
+		time1,
+	)
+	input2 := testutil.MustMetric(
+		metricName1,
+		map[string]string{"tag1": "value1"},
+		map[string]interface{}{
+			"value_supported3": float64(30),
+		},
+		time2,
+	)
+
+	recordsSingle := buildRecords([]SimpleInput{
+		{
+			t:             time1Epoch,
+			tableName:     testSingleTableName,
+			dimensions:    map[string]string{"tag1": "value1", testSingleTableDim: metricName1},
+			measureValues: map[string]string{"value_supported1": "10", "value_supported2": "20"},
+		},
+		{
+			t:             time2Epoch,
+			tableName:     testSingleTableName,
+			dimensions:    map[string]string{"tag1": "value1", testSingleTableDim: metricName1},
+			measureValues: map[string]string{"value_supported3": "30"},
+		},
+	})
+
+	expectedResultSingleTable := &timestreamwrite.WriteRecordsInput{
+		DatabaseName:     aws.String(tsDbName),
+		TableName:        aws.String(testSingleTableName),
+		Records:          recordsSingle,
+		CommonAttributes: &types.Record{},
+	}
+
+	comparisonTest(t, MappingModeSingleTable,
+		[]telegraf.Metric{input1, input2},
+		[]*timestreamwrite.WriteRecordsInput{expectedResultSingleTable})
+
+	recordsMultiTable := buildRecords([]SimpleInput{
+		{
+			t:             time1Epoch,
+			tableName:     metricName1,
+			dimensions:    map[string]string{"tag1": "value1"},
+			measureValues: map[string]string{"value_supported1": "10", "value_supported2": "20"},
+		},
+		{
+			t:             time2Epoch,
+			tableName:     metricName1,
+			dimensions:    map[string]string{"tag1": "value1"},
+			measureValues: map[string]string{"value_supported3": "30"},
+		},
+	})
+
+	expectedResultMultiTable := &timestreamwrite.WriteRecordsInput{
+		DatabaseName:     aws.String(tsDbName),
+		TableName:        aws.String(metricName1),
+		Records:          recordsMultiTable,
+		CommonAttributes: &types.Record{},
+	}
+
+	comparisonTest(t, MappingModeMultiTable,
+		[]telegraf.Metric{input1, input2},
+		[]*timestreamwrite.WriteRecordsInput{expectedResultMultiTable})
+}
+
+func TestTransformMetricsSameDimensionsSameTimestampsAreWrittenTogether(t *testing.T) {
+	input1 := testutil.MustMetric(
+		metricName1,
+		map[string]string{"tag1": "value1"},
+		map[string]interface{}{
+			"value_supported1": float64(10), "value_supported2": float64(20),
+		},
+		time1,
+	)
+	input2 := testutil.MustMetric(
+		metricName1,
+		map[string]string{"tag1": "value1"},
+		map[string]interface{}{
+			"value_supported3": float64(30),
+		},
+		time1,
+	)
+
+	expectedResultSingleTable := buildExpectedInput(SimpleInput{
+		t:             time1Epoch,
+		tableName:     testSingleTableName,
+		dimensions:    map[string]string{"tag1": "value1", testSingleTableDim: metricName1},
+		measureValues: map[string]string{"value_supported1": "10", "value_supported2": "20", "value_supported3": "30"},
+	})
+
+	comparisonTest(t, MappingModeSingleTable,
+		[]telegraf.Metric{input1, input2},
+		[]*timestreamwrite.WriteRecordsInput{expectedResultSingleTable})
+
+	expectedResultMultiTable := buildExpectedInput(SimpleInput{
+		t:             time1Epoch,
+		tableName:     metricName1,
+		dimensions:    map[string]string{"tag1": "value1"},
+		measureValues: map[string]string{"value_supported1": "10", "value_supported2": "20", "value_supported3": "30"},
+	})
+
+	comparisonTest(t, MappingModeMultiTable,
+		[]telegraf.Metric{input1, input2},
+		[]*timestreamwrite.WriteRecordsInput{expectedResultMultiTable})
+}
+
+func TestTransformMetricsDifferentMetricsAreWrittenToDifferentTablesInMultiTableMapping(t *testing.T) {
+	input1 := testutil.MustMetric(
+		metricName1,
+		map[string]string{"tag1": "value1"},
+		map[string]interface{}{
+			"value_supported1": float64(10), "value_supported2": float64(20),
+		},
+		time1,
+	)
+	input2 := testutil.MustMetric(
+		metricName2,
+		map[string]string{"tag1": "value1"},
+		map[string]interface{}{
+			"value_supported3": float64(30),
+		},
+		time1,
+	)
+
+	recordsSingle := buildRecords([]SimpleInput{
+		{
+			t:             time1Epoch,
+			tableName:     testSingleTableName,
+			dimensions:    map[string]string{"tag1": "value1", testSingleTableDim: metricName1},
+			measureValues: map[string]string{"value_supported1": "10", "value_supported2": "20"},
+		},
+		{
+			t:             time1Epoch,
+			tableName:     testSingleTableName,
+			dimensions:    map[string]string{"tag1": "value1", testSingleTableDim: metricName2},
+			measureValues: map[string]string{"value_supported3": "30"},
+		},
+	})
+
+	expectedResultSingleTable := &timestreamwrite.WriteRecordsInput{
+		DatabaseName:     aws.String(tsDbName),
+		TableName:        aws.String(testSingleTableName),
+		Records:          recordsSingle,
+		CommonAttributes: &types.Record{},
+	}
+
+	comparisonTest(t, MappingModeSingleTable,
+		[]telegraf.Metric{input1, input2},
+		[]*timestreamwrite.WriteRecordsInput{expectedResultSingleTable})
+
+	expectedResult1MultiTable := buildExpectedInput(SimpleInput{
+		t:             time1Epoch,
+		tableName:     metricName1,
+		dimensions:    map[string]string{"tag1": "value1"},
+		measureValues: map[string]string{"value_supported1": "10", "value_supported2": "20"},
+	})
+	expectedResult2MultiTable := buildExpectedInput(SimpleInput{
+		t:             time1Epoch,
+		tableName:     metricName2,
+		dimensions:    map[string]string{"tag1": "value1"},
+		measureValues: map[string]string{"value_supported3": "30"},
+	})
+
+	comparisonTest(t, MappingModeMultiTable,
+		[]telegraf.Metric{input1, input2},
+		[]*timestreamwrite.WriteRecordsInput{expectedResult1MultiTable, expectedResult2MultiTable})
+}
+
+func TestTransformMetricsUnsupportedFieldsAreSkipped(t *testing.T) {
+	metricWithUnsupportedField := testutil.MustMetric(
+		metricName1,
+		map[string]string{"tag1": "value1"},
+		map[string]interface{}{
+			"value_supported1": float64(10), "value_unsupported": time.Now(),
+		},
+		time1,
+	)
+	expectedResultSingleTable := buildExpectedInput(SimpleInput{
+		t:             time1Epoch,
+		tableName:     testSingleTableName,
+		dimensions:    map[string]string{"tag1": "value1", testSingleTableDim: metricName1},
+		measureValues: map[string]string{"value_supported1": "10"},
+	})
+
+	comparisonTest(t, MappingModeSingleTable,
+		[]telegraf.Metric{metricWithUnsupportedField},
+		[]*timestreamwrite.WriteRecordsInput{expectedResultSingleTable})
+
+	expectedResultMultiTable := buildExpectedInput(SimpleInput{
+		t:             time1Epoch,
+		tableName:     metricName1,
+		dimensions:    map[string]string{"tag1": "value1"},
+		measureValues: map[string]string{"value_supported1": "10"},
+	})
+
+	comparisonTest(t, MappingModeMultiTable,
+		[]telegraf.Metric{metricWithUnsupportedField},
+		[]*timestreamwrite.WriteRecordsInput{expectedResultMultiTable})
+}
+
+func TestCustomEndpoint(t *testing.T) {
+	customEndpoint := "http://test.custom.endpoint.com"
+	plugin := Timestream{
+		MappingMode:      MappingModeMultiTable,
+		DatabaseName:     tsDbName,
+		Log:              testutil.Logger{},
+		CredentialConfig: internalaws.CredentialConfig{EndpointURL: customEndpoint},
+	}
+
+	// validate config correctness
+	err := plugin.Connect()
+	require.Nil(t, err, "Invalid configuration")
+	// Check customURL is used
+	require.Equal(t, plugin.EndpointURL, customEndpoint)
+}
+
+func comparisonTest(t *testing.T,
+	mappingMode string,
+	telegrafMetrics []telegraf.Metric,
+	timestreamRecords []*timestreamwrite.WriteRecordsInput,
+) {
+	var plugin Timestream
+	switch mappingMode {
+	case MappingModeSingleTable:
+		plugin = Timestream{
+			MappingMode:  mappingMode,
+			DatabaseName: tsDbName,
+
+			SingleTableName: testSingleTableName,
+			SingleTableDimensionNameForTelegrafMeasurementName: testSingleTableDim,
+			Log: testutil.Logger{},
+		}
+	case MappingModeMultiTable:
+		plugin = Timestream{
+			MappingMode:  mappingMode,
+			DatabaseName: tsDbName,
+			Log:          testutil.Logger{},
+		}
+	}
+
+	comparison(t, plugin, mappingMode, telegrafMetrics, timestreamRecords)
+}
+
+func comparison(t *testing.T,
+	plugin Timestream,
+	mappingMode string,
+	telegrafMetrics []telegraf.Metric,
+	timestreamRecords []*timestreamwrite.WriteRecordsInput) {
+	result := plugin.TransformMetrics(telegrafMetrics)
+
+	require.Equal(t, len(timestreamRecords), len(result), "The number of transformed records was expected to be different")
+	for _, tsRecord := range timestreamRecords {
+		require.True(t, arrayContains(result, tsRecord), "Expected that the list of requests to Timestream: \n%s\n\n "+
+			"will contain request: \n%s\n\nUsed MappingMode: %s", result, tsRecord, mappingMode)
+	}
+}
+
+func arrayContains(
+	array []*timestreamwrite.WriteRecordsInput,
+	element *timestreamwrite.WriteRecordsInput,
+) bool {
+	sortWriteInputForComparison(*element)
+
+	for _, a := range array {
+		sortWriteInputForComparison(*a)
+
+		if reflect.DeepEqual(a, element) {
+			return true
+		}
+	}
+	return false
+}
+
+func sortWriteInputForComparison(element timestreamwrite.WriteRecordsInput) {
+	// sort the records by MeasureName, as they are kept in an array, but the order of records doesn't matter
+	sort.Slice(element.Records, func(i, j int) bool {
+		return strings.Compare(*element.Records[i].MeasureName, *element.Records[j].MeasureName) < 0
+	})
+	// sort the dimensions in CommonAttributes
+	if element.CommonAttributes != nil {
+		sort.Slice(element.CommonAttributes.Dimensions, func(i, j int) bool {
+			return strings.Compare(*element.CommonAttributes.Dimensions[i].Name,
+				*element.CommonAttributes.Dimensions[j].Name) < 0
+		})
+	}
+	// sort the dimensions in Records
+	for _, r := range element.Records {
+		sort.Slice(r.Dimensions, func(i, j int) bool {
+			return strings.Compare(*r.Dimensions[i].Name, *r.Dimensions[j].Name) < 0
+		})
+	}
+}
+
+type SimpleInput struct {
+	t             string
+	tableName     string
+	dimensions    map[string]string
+	measureValues map[string]string
+}
+
+func buildExpectedInput(i SimpleInput) *timestreamwrite.WriteRecordsInput {
+	var tsDimensions []types.Dimension
+	for k, v := range i.dimensions {
+		tsDimensions = append(tsDimensions, types.Dimension{
+			Name:  aws.String(k),
+			Value: aws.String(v),
+		})
+	}
+
+	var tsRecords []types.Record
+	for k, v := range i.measureValues {
+		tsRecords = append(tsRecords, types.Record{
+			MeasureName:      aws.String(k),
+			MeasureValue:     aws.String(v),
+			MeasureValueType: types.MeasureValueTypeDouble,
+			Dimensions:       tsDimensions,
+			Time:             aws.String(i.t),
+			TimeUnit:         timeUnit,
+		})
+	}
+
+	result := &timestreamwrite.WriteRecordsInput{
+		DatabaseName:     aws.String(tsDbName),
+		TableName:        aws.String(i.tableName),
+		Records:          tsRecords,
+		CommonAttributes: &types.Record{},
+	}
+
+	return result
+}
+
+func buildRecords(inputs []SimpleInput) []types.Record {
+	var tsRecords []types.Record
+
+	for _, inp := range inputs {
+		tsRecords = append(tsRecords, buildRecord(inp)...)
+	}
+
+	return tsRecords
+}
+
+func buildRecord(input SimpleInput) []types.Record {
+	var tsRecords []types.Record
+
+	var tsDimensions []types.Dimension
+
+	for k, v := range input.dimensions {
+		tsDimensions = append(tsDimensions, types.Dimension{
+			Name:  aws.String(k),
+			Value: aws.String(v),
+		})
+	}
+
+	for k, v := range input.measureValues {
+		tsRecords = append(tsRecords, types.Record{
+			MeasureName:      aws.String(k),
+			MeasureValue:     aws.String(v),
+			MeasureValueType: types.MeasureValueTypeDouble,
+			Dimensions:       tsDimensions,
+			Time:             aws.String(input.t),
+			TimeUnit:         timeUnit,
+		})
+	}
+
+	return tsRecords
+}