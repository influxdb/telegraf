--- conflicted
+++ resolved
@@ -98,28 +98,6 @@
 	return err
 }
 
-<<<<<<< HEAD
-func (t *Tail) GetState() interface{} {
-	return t.offsets
-}
-
-func (t *Tail) SetState(state interface{}) error {
-	offsetsState, ok := state.(map[string]int64)
-	if !ok {
-		return errors.New("state has to be of type 'map[string]int64'")
-	}
-	for k, v := range offsetsState {
-		t.offsets[k] = v
-	}
-	return nil
-}
-
-func (t *Tail) Gather(_ telegraf.Accumulator) error {
-	return t.tailNewFiles()
-}
-
-=======
->>>>>>> b074f089
 func (t *Tail) Start(acc telegraf.Accumulator) error {
 	t.acc = acc.WithTracking(t.MaxUndeliveredLines)
 
@@ -160,7 +138,6 @@
 	return err
 }
 
-<<<<<<< HEAD
 func (t *Tail) getSeekInfo(file string) (*tail.SeekInfo, error) {
 	switch t.InitialReadOffset {
 	case "beginning":
@@ -186,8 +163,6 @@
 	}
 }
 
-func (t *Tail) tailNewFiles() error {
-=======
 func (t *Tail) GetState() interface{} {
 	return t.offsets
 }
@@ -204,12 +179,12 @@
 }
 
 func (t *Tail) Gather(_ telegraf.Accumulator) error {
-	return t.tailNewFiles(true)
+	return t.tailNewFiles()
 }
 
 func (t *Tail) Stop() {
 	for _, tailer := range t.tailers {
-		if !t.Pipe && !t.FromBeginning {
+		if !t.Pipe {
 			// store offset for resume
 			offset, err := tailer.Tell()
 			if err == nil {
@@ -236,8 +211,7 @@
 	offsetsMutex.Unlock()
 }
 
-func (t *Tail) tailNewFiles(fromBeginning bool) error {
->>>>>>> b074f089
+func (t *Tail) tailNewFiles() error {
 	var poll bool
 	if t.WatchMethod == "poll" {
 		poll = true
@@ -440,32 +414,7 @@
 	}
 }
 
-<<<<<<< HEAD
-func (t *Tail) Stop() {
-	for _, tailer := range t.tailers {
-		if !t.Pipe {
-			// store offset for resume
-			offset, err := tailer.Tell()
-			if err == nil {
-				t.Log.Debugf("Recording offset %d for %q", offset, tailer.Filename)
-				t.offsets[tailer.Filename] = offset
-			} else {
-				t.Log.Errorf("Recording offset for %q: %s", tailer.Filename, err.Error())
-			}
-		}
-		err := tailer.Stop()
-		if err != nil {
-			t.Log.Errorf("Stopping tail on %q: %s", tailer.Filename, err.Error())
-		}
-	}
-
-	t.cancel()
-	t.wg.Wait()
-
-	// persist offsets
-=======
 func newTail() *Tail {
->>>>>>> b074f089
 	offsetsMutex.Lock()
 	offsetsCopy := make(map[string]int64, len(offsets))
 	for k, v := range offsets {
