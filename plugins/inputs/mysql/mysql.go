package mysql

import (
	"bytes"
	"database/sql"
	"fmt"
	"strconv"
	"strings"
	"sync"
	"time"

	"github.com/go-sql-driver/mysql"
	"github.com/influxdata/telegraf"
	"github.com/influxdata/telegraf/plugins/common/tls"
	"github.com/influxdata/telegraf/plugins/inputs"
	"github.com/influxdata/telegraf/plugins/inputs/mysql/v1"
	"github.com/influxdata/telegraf/plugins/inputs/mysql/v2"
)

type Mysql struct {
	Servers                             []string `toml:"servers"`
	PerfEventsStatementsDigestTextLimit int64    `toml:"perf_events_statements_digest_text_limit"`
	PerfEventsStatementsLimit           int64    `toml:"perf_events_statements_limit"`
	PerfEventsStatementsTimeLimit       int64    `toml:"perf_events_statements_time_limit"`
	TableSchemaDatabases                []string `toml:"table_schema_databases"`
	GatherProcessList                   bool     `toml:"gather_process_list"`
	GatherUserStatistics                bool     `toml:"gather_user_statistics"`
	GatherInfoSchemaAutoInc             bool     `toml:"gather_info_schema_auto_inc"`
	GatherInnoDBMetrics                 bool     `toml:"gather_innodb_metrics"`
	GatherSlaveStatus                   bool     `toml:"gather_slave_status"`
	GatherBinaryLogs                    bool     `toml:"gather_binary_logs"`
	GatherTableIOWaits                  bool     `toml:"gather_table_io_waits"`
	GatherTableLockWaits                bool     `toml:"gather_table_lock_waits"`
	GatherIndexIOWaits                  bool     `toml:"gather_index_io_waits"`
	GatherEventWaits                    bool     `toml:"gather_event_waits"`
	GatherTableSchema                   bool     `toml:"gather_table_schema"`
	GatherFileEventsStats               bool     `toml:"gather_file_events_stats"`
	GatherPerfEventsStatements          bool     `toml:"gather_perf_events_statements"`
<<<<<<< HEAD
	GatherPerfSummaryPerAccountPerEvent bool     `toml:"gather_perf_sum_per_acc_per_event"`
	PerfSummaryEvents                   []string `toml:"perf_summary_events"`
=======
	GatherGlobalVars                    bool     `toml:"gather_global_variables"`
>>>>>>> a063f9d7
	IntervalSlow                        string   `toml:"interval_slow"`
	MetricVersion                       int      `toml:"metric_version"`

	Log telegraf.Logger `toml:"-"`
	tls.ClientConfig
	lastT            time.Time
	initDone         bool
	scanIntervalSlow uint32
}

const sampleConfig = `
  ## specify servers via a url matching:
  ##  [username[:password]@][protocol[(address)]]/[?tls=[true|false|skip-verify|custom]]
  ##  see https://github.com/go-sql-driver/mysql#dsn-data-source-name
  ##  e.g.
  ##    servers = ["user:passwd@tcp(127.0.0.1:3306)/?tls=false"]
  ##    servers = ["user@tcp(127.0.0.1:3306)/?tls=false"]
  #
  ## If no servers are specified, then localhost is used as the host.
  servers = ["tcp(127.0.0.1:3306)/"]

  ## Selects the metric output format.
  ##
  ## This option exists to maintain backwards compatibility, if you have
  ## existing metrics do not set or change this value until you are ready to
  ## migrate to the new format.
  ##
  ## If you do not have existing metrics from this plugin set to the latest
  ## version.
  ##
  ## Telegraf >=1.6: metric_version = 2
  ##           <1.6: metric_version = 1 (or unset)
  metric_version = 2

  ## if the list is empty, then metrics are gathered from all database tables
  # table_schema_databases = []

  ## gather metrics from INFORMATION_SCHEMA.TABLES for databases provided above list
  # gather_table_schema = false

  ## gather thread state counts from INFORMATION_SCHEMA.PROCESSLIST
  # gather_process_list = false

  ## gather user statistics from INFORMATION_SCHEMA.USER_STATISTICS
  # gather_user_statistics = false

  ## gather auto_increment columns and max values from information schema
  # gather_info_schema_auto_inc = false

  ## gather metrics from INFORMATION_SCHEMA.INNODB_METRICS
  # gather_innodb_metrics = false

  ## gather metrics from SHOW SLAVE STATUS command output
  # gather_slave_status = false

  ## gather metrics from SHOW BINARY LOGS command output
  # gather_binary_logs = false

  ## gather metrics from PERFORMANCE_SCHEMA.GLOBAL_VARIABLES
  # gather_global_variables = true

  ## gather metrics from PERFORMANCE_SCHEMA.TABLE_IO_WAITS_SUMMARY_BY_TABLE
  # gather_table_io_waits = false

  ## gather metrics from PERFORMANCE_SCHEMA.TABLE_LOCK_WAITS
  # gather_table_lock_waits = false

  ## gather metrics from PERFORMANCE_SCHEMA.TABLE_IO_WAITS_SUMMARY_BY_INDEX_USAGE
  # gather_index_io_waits = false

  ## gather metrics from PERFORMANCE_SCHEMA.EVENT_WAITS
  # gather_event_waits = false

  ## gather metrics from PERFORMANCE_SCHEMA.FILE_SUMMARY_BY_EVENT_NAME
  # gather_file_events_stats = false

  ## gather metrics from PERFORMANCE_SCHEMA.EVENTS_STATEMENTS_SUMMARY_BY_DIGEST
  # gather_perf_events_statements = false

  ## the limits for metrics form perf_events_statements
  # perf_events_statements_digest_text_limit = 120
  # perf_events_statements_limit = 250
  # perf_events_statements_time_limit = 86400

  ## Some queries we may want to run less often (such as SHOW GLOBAL VARIABLES)
<<<<<<< HEAD
  interval_slow                   = "30m"
  #
  ## gather metrics from PERFORMANCE_SCHEMA.EVENTS_STATEMENTS_SUMMARY_BY_ACCOUNT_BY_EVENT_NAME
  gather_perf_sum_per_acc_per_event         = false
  #
  ## list of events to be gathered for gather_perf_sum_per_acc_per_event
  ## in case of empty list all events will be gathered
  perf_summary_events                       = []
=======
  ##   example: interval_slow = "30m"
  # interval_slow = ""
>>>>>>> a063f9d7

  ## Optional TLS Config (will be used if tls=custom parameter specified in server uri)
  # tls_ca = "/etc/telegraf/ca.pem"
  # tls_cert = "/etc/telegraf/cert.pem"
  # tls_key = "/etc/telegraf/key.pem"
  ## Use TLS but skip chain & host verification
  # insecure_skip_verify = false
`

const (
	defaultTimeout                             = 5 * time.Second
	defaultPerfEventsStatementsDigestTextLimit = 120
	defaultPerfEventsStatementsLimit           = 250
	defaultPerfEventsStatementsTimeLimit       = 86400
	defaultGatherGlobalVars                    = true
)

func (m *Mysql) SampleConfig() string {
	return sampleConfig
}

func (m *Mysql) Description() string {
	return "Read metrics from one or many mysql servers"
}

const localhost = ""

func (m *Mysql) InitMysql() {
	if len(m.IntervalSlow) > 0 {
		interval, err := time.ParseDuration(m.IntervalSlow)
		if err == nil && interval.Seconds() >= 1.0 {
			m.scanIntervalSlow = uint32(interval.Seconds())
		}
	}
	m.initDone = true
}

func (m *Mysql) Gather(acc telegraf.Accumulator) error {
	if len(m.Servers) == 0 {
		// default to localhost if nothing specified.
		return m.gatherServer(localhost, acc)
	}
	// Initialise additional query intervals
	if !m.initDone {
		m.InitMysql()
	}

	tlsConfig, err := m.ClientConfig.TLSConfig()
	if err != nil {
		return fmt.Errorf("registering TLS config: %s", err)
	}

	if tlsConfig != nil {
		mysql.RegisterTLSConfig("custom", tlsConfig)
	}

	var wg sync.WaitGroup

	// Loop through each server and collect metrics
	for _, server := range m.Servers {
		wg.Add(1)
		go func(s string) {
			defer wg.Done()
			acc.AddError(m.gatherServer(s, acc))
		}(server)
	}

	wg.Wait()
	return nil
}

// These are const but can't be declared as such because golang doesn't allow const maps
var (
	// status counter
	generalThreadStates = map[string]uint32{
		"after create":              uint32(0),
		"altering table":            uint32(0),
		"analyzing":                 uint32(0),
		"checking permissions":      uint32(0),
		"checking table":            uint32(0),
		"cleaning up":               uint32(0),
		"closing tables":            uint32(0),
		"converting heap to myisam": uint32(0),
		"copying to tmp table":      uint32(0),
		"creating sort index":       uint32(0),
		"creating table":            uint32(0),
		"creating tmp table":        uint32(0),
		"deleting":                  uint32(0),
		"executing":                 uint32(0),
		"execution of init_command": uint32(0),
		"end":                       uint32(0),
		"freeing items":             uint32(0),
		"flushing tables":           uint32(0),
		"fulltext initialization":   uint32(0),
		"idle":                      uint32(0),
		"init":                      uint32(0),
		"killed":                    uint32(0),
		"waiting for lock":          uint32(0),
		"logging slow query":        uint32(0),
		"login":                     uint32(0),
		"manage keys":               uint32(0),
		"opening tables":            uint32(0),
		"optimizing":                uint32(0),
		"preparing":                 uint32(0),
		"reading from net":          uint32(0),
		"removing duplicates":       uint32(0),
		"removing tmp table":        uint32(0),
		"reopen tables":             uint32(0),
		"repair by sorting":         uint32(0),
		"repair done":               uint32(0),
		"repair with keycache":      uint32(0),
		"replication master":        uint32(0),
		"rolling back":              uint32(0),
		"searching rows for update": uint32(0),
		"sending data":              uint32(0),
		"sorting for group":         uint32(0),
		"sorting for order":         uint32(0),
		"sorting index":             uint32(0),
		"sorting result":            uint32(0),
		"statistics":                uint32(0),
		"updating":                  uint32(0),
		"waiting for tables":        uint32(0),
		"waiting for table flush":   uint32(0),
		"waiting on cond":           uint32(0),
		"writing to net":            uint32(0),
		"other":                     uint32(0),
	}
	// plaintext statuses
	stateStatusMappings = map[string]string{
		"user sleep":     "idle",
		"creating index": "altering table",
		"committing alter table to storage engine": "altering table",
		"discard or import tablespace":             "altering table",
		"rename":                                   "altering table",
		"setup":                                    "altering table",
		"renaming result table":                    "altering table",
		"preparing for alter table":                "altering table",
		"copying to group table":                   "copying to tmp table",
		"copy to tmp table":                        "copying to tmp table",
		"query end":                                "end",
		"update":                                   "updating",
		"updating main table":                      "updating",
		"updating reference tables":                "updating",
		"system lock":                              "waiting for lock",
		"user lock":                                "waiting for lock",
		"table lock":                               "waiting for lock",
		"deleting from main table":                 "deleting",
		"deleting from reference tables":           "deleting",
	}
)

// Math constants
const (
	picoSeconds = 1e12
)

// metric queries
const (
	globalStatusQuery          = `SHOW GLOBAL STATUS`
	globalVariablesQuery       = `SHOW GLOBAL VARIABLES`
	slaveStatusQuery           = `SHOW SLAVE STATUS`
	binaryLogsQuery            = `SHOW BINARY LOGS`
	infoSchemaProcessListQuery = `
        SELECT COALESCE(command,''),COALESCE(state,''),count(*)
        FROM information_schema.processlist
        WHERE ID != connection_id()
        GROUP BY command,state
        ORDER BY null`
	infoSchemaUserStatisticsQuery = `
        SELECT *
        FROM information_schema.user_statistics`
	infoSchemaAutoIncQuery = `
        SELECT table_schema, table_name, column_name, auto_increment,
          CAST(pow(2, case data_type
            when 'tinyint'   then 7
            when 'smallint'  then 15
            when 'mediumint' then 23
            when 'int'       then 31
            when 'bigint'    then 63
            end+(column_type like '% unsigned'))-1 as decimal(19)) as max_int
          FROM information_schema.tables t
          JOIN information_schema.columns c USING (table_schema,table_name)
          WHERE c.extra = 'auto_increment' AND t.auto_increment IS NOT NULL
    `
	innoDBMetricsQuery = `
        SELECT NAME, COUNT
        FROM information_schema.INNODB_METRICS
        WHERE status='enabled'
    `
	perfTableIOWaitsQuery = `
        SELECT OBJECT_SCHEMA, OBJECT_NAME, COUNT_FETCH, COUNT_INSERT, COUNT_UPDATE, COUNT_DELETE,
        SUM_TIMER_FETCH, SUM_TIMER_INSERT, SUM_TIMER_UPDATE, SUM_TIMER_DELETE
        FROM performance_schema.table_io_waits_summary_by_table
        WHERE OBJECT_SCHEMA NOT IN ('mysql', 'performance_schema')
    `
	perfIndexIOWaitsQuery = `
        SELECT OBJECT_SCHEMA, OBJECT_NAME, ifnull(INDEX_NAME, 'NONE') as INDEX_NAME,
        COUNT_FETCH, COUNT_INSERT, COUNT_UPDATE, COUNT_DELETE,
        SUM_TIMER_FETCH, SUM_TIMER_INSERT, SUM_TIMER_UPDATE, SUM_TIMER_DELETE
        FROM performance_schema.table_io_waits_summary_by_index_usage
        WHERE OBJECT_SCHEMA NOT IN ('mysql', 'performance_schema')
    `
	perfTableLockWaitsQuery = `
        SELECT
            OBJECT_SCHEMA,
            OBJECT_NAME,
            COUNT_READ_NORMAL,
            COUNT_READ_WITH_SHARED_LOCKS,
            COUNT_READ_HIGH_PRIORITY,
            COUNT_READ_NO_INSERT,
            COUNT_READ_EXTERNAL,
            COUNT_WRITE_ALLOW_WRITE,
            COUNT_WRITE_CONCURRENT_INSERT,
            COUNT_WRITE_LOW_PRIORITY,
            COUNT_WRITE_NORMAL,
            COUNT_WRITE_EXTERNAL,
            SUM_TIMER_READ_NORMAL,
            SUM_TIMER_READ_WITH_SHARED_LOCKS,
            SUM_TIMER_READ_HIGH_PRIORITY,
            SUM_TIMER_READ_NO_INSERT,
            SUM_TIMER_READ_EXTERNAL,
            SUM_TIMER_WRITE_ALLOW_WRITE,
            SUM_TIMER_WRITE_CONCURRENT_INSERT,
            SUM_TIMER_WRITE_LOW_PRIORITY,
            SUM_TIMER_WRITE_NORMAL,
            SUM_TIMER_WRITE_EXTERNAL
        FROM performance_schema.table_lock_waits_summary_by_table
        WHERE OBJECT_SCHEMA NOT IN ('mysql', 'performance_schema', 'information_schema')
    `
	perfEventsStatementsQuery = `
        SELECT
            ifnull(SCHEMA_NAME, 'NONE') as SCHEMA_NAME,
            DIGEST,
            LEFT(DIGEST_TEXT, %d) as DIGEST_TEXT,
            COUNT_STAR,
            SUM_TIMER_WAIT,
            SUM_ERRORS,
            SUM_WARNINGS,
            SUM_ROWS_AFFECTED,
            SUM_ROWS_SENT,
            SUM_ROWS_EXAMINED,
            SUM_CREATED_TMP_DISK_TABLES,
            SUM_CREATED_TMP_TABLES,
            SUM_SORT_MERGE_PASSES,
            SUM_SORT_ROWS,
            SUM_NO_INDEX_USED
        FROM performance_schema.events_statements_summary_by_digest
        WHERE SCHEMA_NAME NOT IN ('mysql', 'performance_schema', 'information_schema')
            AND last_seen > DATE_SUB(NOW(), INTERVAL %d SECOND)
        ORDER BY SUM_TIMER_WAIT DESC
        LIMIT %d
    `
	perfEventWaitsQuery = `
        SELECT EVENT_NAME, COUNT_STAR, SUM_TIMER_WAIT
        FROM performance_schema.events_waits_summary_global_by_event_name
    `
	perfFileEventsQuery = `
        SELECT
            EVENT_NAME,
            COUNT_READ, SUM_TIMER_READ, SUM_NUMBER_OF_BYTES_READ,
            COUNT_WRITE, SUM_TIMER_WRITE, SUM_NUMBER_OF_BYTES_WRITE,
            COUNT_MISC, SUM_TIMER_MISC
        FROM performance_schema.file_summary_by_event_name
    `
	tableSchemaQuery = `
        SELECT
            TABLE_SCHEMA,
            TABLE_NAME,
            TABLE_TYPE,
            ifnull(ENGINE, 'NONE') as ENGINE,
            ifnull(VERSION, '0') as VERSION,
            ifnull(ROW_FORMAT, 'NONE') as ROW_FORMAT,
            ifnull(TABLE_ROWS, '0') as TABLE_ROWS,
            ifnull(DATA_LENGTH, '0') as DATA_LENGTH,
            ifnull(INDEX_LENGTH, '0') as INDEX_LENGTH,
            ifnull(DATA_FREE, '0') as DATA_FREE,
            ifnull(CREATE_OPTIONS, 'NONE') as CREATE_OPTIONS
        FROM information_schema.tables
        WHERE TABLE_SCHEMA = '%s'
    `
	dbListQuery = `
        SELECT
            SCHEMA_NAME
            FROM information_schema.schemata
        WHERE SCHEMA_NAME NOT IN ('mysql', 'performance_schema', 'information_schema')
    `
	perfSchemaTablesQuery = `
		SELECT
			table_name
			FROM information_schema.tables
		WHERE table_schema = 'performance_schema' AND table_name = ?
	`

	perfSummaryPerAccountPerEvent = `
        SELECT
			coalesce(user, "unknown"),
			coalesce(host, "unknown"),
			coalesce(event_name, "unknown"),
			count_star,
			sum_timer_wait,
			min_timer_wait,
			avg_timer_wait,
			max_timer_wait,
			sum_lock_time,
			sum_errors,
			sum_warnings,
			sum_rows_affected,
			sum_rows_sent,
			sum_rows_examined,
			sum_created_tmp_disk_tables,
			sum_created_tmp_tables,
			sum_select_full_join,
			sum_select_full_range_join,
			sum_select_range,
			sum_select_range_check,
			sum_select_scan,
			sum_sort_merge_passes,
			sum_sort_range,
			sum_sort_rows,
			sum_sort_scan,
			sum_no_index_used,
			sum_no_good_index_used 
		FROM performance_schema.events_statements_summary_by_account_by_event_name
	`
)

func (m *Mysql) gatherServer(serv string, acc telegraf.Accumulator) error {
	serv, err := dsnAddTimeout(serv)
	if err != nil {
		return err
	}

	db, err := sql.Open("mysql", serv)
	if err != nil {
		return err
	}

	defer db.Close()

	err = m.gatherGlobalStatuses(db, serv, acc)
	if err != nil {
		return err
	}

	if m.GatherGlobalVars {
		// Global Variables may be gathered less often
		if len(m.IntervalSlow) > 0 {
			if uint32(time.Since(m.lastT).Seconds()) >= m.scanIntervalSlow {
				err = m.gatherGlobalVariables(db, serv, acc)
				if err != nil {
					return err
				}
				m.lastT = time.Now()
			}
		}
	}

	if m.GatherBinaryLogs {
		err = m.gatherBinaryLogs(db, serv, acc)
		if err != nil {
			return err
		}
	}

	if m.GatherProcessList {
		err = m.GatherProcessListStatuses(db, serv, acc)
		if err != nil {
			return err
		}
	}

	if m.GatherUserStatistics {
		err = m.GatherUserStatisticsStatuses(db, serv, acc)
		if err != nil {
			return err
		}
	}

	if m.GatherSlaveStatus {
		err = m.gatherSlaveStatuses(db, serv, acc)
		if err != nil {
			return err
		}
	}

	if m.GatherInfoSchemaAutoInc {
		err = m.gatherInfoSchemaAutoIncStatuses(db, serv, acc)
		if err != nil {
			return err
		}
	}

	if m.GatherInnoDBMetrics {
		err = m.gatherInnoDBMetrics(db, serv, acc)
		if err != nil {
			return err
		}
	}

	if m.GatherPerfSummaryPerAccountPerEvent {
		err = m.gatherPerfSummaryPerAccountPerEvent(db, serv, acc)
		if err != nil {
			return err
		}
	}

	if m.GatherTableIOWaits {
		err = m.gatherPerfTableIOWaits(db, serv, acc)
		if err != nil {
			return err
		}
	}

	if m.GatherIndexIOWaits {
		err = m.gatherPerfIndexIOWaits(db, serv, acc)
		if err != nil {
			return err
		}
	}

	if m.GatherTableLockWaits {
		err = m.gatherPerfTableLockWaits(db, serv, acc)
		if err != nil {
			return err
		}
	}

	if m.GatherEventWaits {
		err = m.gatherPerfEventWaits(db, serv, acc)
		if err != nil {
			return err
		}
	}

	if m.GatherFileEventsStats {
		err = m.gatherPerfFileEventsStatuses(db, serv, acc)
		if err != nil {
			return err
		}
	}

	if m.GatherPerfEventsStatements {
		err = m.gatherPerfEventsStatements(db, serv, acc)
		if err != nil {
			return err
		}
	}

	if m.GatherTableSchema {
		err = m.gatherTableSchema(db, serv, acc)
		if err != nil {
			return err
		}
	}
	return nil
}

// gatherGlobalVariables can be used to fetch all global variables from
// MySQL environment.
func (m *Mysql) gatherGlobalVariables(db *sql.DB, serv string, acc telegraf.Accumulator) error {
	// run query
	rows, err := db.Query(globalVariablesQuery)
	if err != nil {
		return err
	}
	defer rows.Close()

	var key string
	var val sql.RawBytes

	// parse DSN and save server tag
	servtag := getDSNTag(serv)
	tags := map[string]string{"server": servtag}
	fields := make(map[string]interface{})
	for rows.Next() {
		if err := rows.Scan(&key, &val); err != nil {
			return err
		}
		key = strings.ToLower(key)

		// parse mysql version and put into field and tag
		if strings.Contains(key, "version") {
			fields[key] = string(val)
			tags[key] = string(val)
		}

		value, err := m.parseGlobalVariables(key, val)
		if err != nil {
			m.Log.Debugf("Error parsing global variable %q: %v", key, err)
		} else {
			fields[key] = value
		}

		// Send 20 fields at a time
		if len(fields) >= 20 {
			acc.AddFields("mysql_variables", fields, tags)
			fields = make(map[string]interface{})
		}
	}
	// Send any remaining fields
	if len(fields) > 0 {
		acc.AddFields("mysql_variables", fields, tags)
	}
	return nil
}

func (m *Mysql) parseGlobalVariables(key string, value sql.RawBytes) (interface{}, error) {
	if m.MetricVersion < 2 {
		v, ok := v1.ParseValue(value)
		if ok {
			return v, nil
		}
		return v, fmt.Errorf("could not parse value: %q", string(value))
	} else {
		return v2.ConvertGlobalVariables(key, value)
	}
}

// gatherSlaveStatuses can be used to get replication analytics
// When the server is slave, then it returns only one row.
// If the multi-source replication is set, then everything works differently
// This code does not work with multi-source replication.
func (m *Mysql) gatherSlaveStatuses(db *sql.DB, serv string, acc telegraf.Accumulator) error {
	// run query
	rows, err := db.Query(slaveStatusQuery)
	if err != nil {
		return err
	}
	defer rows.Close()

	servtag := getDSNTag(serv)

	tags := map[string]string{"server": servtag}
	fields := make(map[string]interface{})

	// to save the column names as a field key
	// scanning keys and values separately
	if rows.Next() {
		// get columns names, and create an array with its length
		cols, err := rows.Columns()
		if err != nil {
			return err
		}
		vals := make([]interface{}, len(cols))
		// fill the array with sql.Rawbytes
		for i := range vals {
			vals[i] = &sql.RawBytes{}
		}
		if err = rows.Scan(vals...); err != nil {
			return err
		}
		// range over columns, and try to parse values
		for i, col := range cols {
			if m.MetricVersion >= 2 {
				col = strings.ToLower(col)
			}
			if value, ok := m.parseValue(*vals[i].(*sql.RawBytes)); ok {
				fields["slave_"+col] = value
			}
		}
		acc.AddFields("mysql", fields, tags)
	}

	return nil
}

// gatherBinaryLogs can be used to collect size and count of all binary files
// binlogs metric requires the MySQL server to turn it on in configuration
func (m *Mysql) gatherBinaryLogs(db *sql.DB, serv string, acc telegraf.Accumulator) error {
	// run query
	rows, err := db.Query(binaryLogsQuery)
	if err != nil {
		return err
	}
	defer rows.Close()

	// parse DSN and save host as a tag
	servtag := getDSNTag(serv)
	tags := map[string]string{"server": servtag}
	var (
		size     uint64 = 0
		count    uint64 = 0
		fileSize uint64
		fileName string
	)

	// iterate over rows and count the size and count of files
	for rows.Next() {
		if err := rows.Scan(&fileName, &fileSize); err != nil {
			return err
		}
		size += fileSize
		count++
	}
	fields := map[string]interface{}{
		"binary_size_bytes":  size,
		"binary_files_count": count,
	}
	acc.AddFields("mysql", fields, tags)
	return nil
}

// gatherGlobalStatuses can be used to get MySQL status metrics
// the mappings of actual names and names of each status to be exported
// to output is provided on mappings variable
func (m *Mysql) gatherGlobalStatuses(db *sql.DB, serv string, acc telegraf.Accumulator) error {
	// run query
	rows, err := db.Query(globalStatusQuery)
	if err != nil {
		return err
	}
	defer rows.Close()

	// parse the DSN and save host name as a tag
	servtag := getDSNTag(serv)
	tags := map[string]string{"server": servtag}
	fields := make(map[string]interface{})
	for rows.Next() {
		var key string
		var val sql.RawBytes

		if err = rows.Scan(&key, &val); err != nil {
			return err
		}

		if m.MetricVersion < 2 {
			var found bool
			for _, mapped := range v1.Mappings {
				if strings.HasPrefix(key, mapped.OnServer) {
					// convert numeric values to integer
					i, _ := strconv.Atoi(string(val))
					fields[mapped.InExport+key[len(mapped.OnServer):]] = i
					found = true
				}
			}
			// Send 20 fields at a time
			if len(fields) >= 20 {
				acc.AddFields("mysql", fields, tags)
				fields = make(map[string]interface{})
			}
			if found {
				continue
			}

			// search for specific values
			switch key {
			case "Queries":
				i, err := strconv.ParseInt(string(val), 10, 64)
				if err != nil {
					acc.AddError(fmt.Errorf("E! Error mysql: parsing %s int value (%s)", key, err))
				} else {
					fields["queries"] = i
				}
			case "Questions":
				i, err := strconv.ParseInt(string(val), 10, 64)
				if err != nil {
					acc.AddError(fmt.Errorf("E! Error mysql: parsing %s int value (%s)", key, err))
				} else {
					fields["questions"] = i
				}
			case "Slow_queries":
				i, err := strconv.ParseInt(string(val), 10, 64)
				if err != nil {
					acc.AddError(fmt.Errorf("E! Error mysql: parsing %s int value (%s)", key, err))
				} else {
					fields["slow_queries"] = i
				}
			case "Connections":
				i, err := strconv.ParseInt(string(val), 10, 64)
				if err != nil {
					acc.AddError(fmt.Errorf("E! Error mysql: parsing %s int value (%s)", key, err))
				} else {
					fields["connections"] = i
				}
			case "Syncs":
				i, err := strconv.ParseInt(string(val), 10, 64)
				if err != nil {
					acc.AddError(fmt.Errorf("E! Error mysql: parsing %s int value (%s)", key, err))
				} else {
					fields["syncs"] = i
				}
			case "Uptime":
				i, err := strconv.ParseInt(string(val), 10, 64)
				if err != nil {
					acc.AddError(fmt.Errorf("E! Error mysql: parsing %s int value (%s)", key, err))
				} else {
					fields["uptime"] = i
				}
			}
		} else {
			key = strings.ToLower(key)
			value, err := v2.ConvertGlobalStatus(key, val)
			if err != nil {
				m.Log.Debugf("Error parsing global status: %v", err)
			} else {
				fields[key] = value
			}
		}

		// Send 20 fields at a time
		if len(fields) >= 20 {
			acc.AddFields("mysql", fields, tags)
			fields = make(map[string]interface{})
		}
	}
	// Send any remaining fields
	if len(fields) > 0 {
		acc.AddFields("mysql", fields, tags)
	}

	return nil
}

// GatherProcessList can be used to collect metrics on each running command
// and its state with its running count
func (m *Mysql) GatherProcessListStatuses(db *sql.DB, serv string, acc telegraf.Accumulator) error {
	// run query
	rows, err := db.Query(infoSchemaProcessListQuery)
	if err != nil {
		return err
	}
	defer rows.Close()
	var (
		command string
		state   string
		count   uint32
	)

	var servtag string
	fields := make(map[string]interface{})
	servtag = getDSNTag(serv)

	// mapping of state with its counts
	stateCounts := make(map[string]uint32, len(generalThreadStates))
	// set map with keys and default values
	for k, v := range generalThreadStates {
		stateCounts[k] = v
	}

	for rows.Next() {
		err = rows.Scan(&command, &state, &count)
		if err != nil {
			return err
		}
		// each state has its mapping
		foundState := findThreadState(command, state)
		// count each state
		stateCounts[foundState] += count
	}

	tags := map[string]string{"server": servtag}
	for s, c := range stateCounts {
		fields[newNamespace("threads", s)] = c
	}
	if m.MetricVersion < 2 {
		acc.AddFields("mysql_info_schema", fields, tags)
	} else {
		acc.AddFields("mysql_process_list", fields, tags)
	}

	// get count of connections from each user
	conn_rows, err := db.Query("SELECT user, sum(1) AS connections FROM INFORMATION_SCHEMA.PROCESSLIST GROUP BY user")
	if err != nil {
		return err
	}

	for conn_rows.Next() {
		var user string
		var connections int64

		err = conn_rows.Scan(&user, &connections)
		if err != nil {
			return err
		}

		tags := map[string]string{"server": servtag, "user": user}
		fields := make(map[string]interface{})

		fields["connections"] = connections
		acc.AddFields("mysql_users", fields, tags)
	}

	return nil
}

// GatherUserStatistics can be used to collect metrics on each running command
// and its state with its running count
func (m *Mysql) GatherUserStatisticsStatuses(db *sql.DB, serv string, acc telegraf.Accumulator) error {
	// run query
	rows, err := db.Query(infoSchemaUserStatisticsQuery)
	if err != nil {
		// disable collecting if table is not found (mysql specific error)
		// (suppresses repeat errors)
		if strings.Contains(err.Error(), "nknown table 'user_statistics'") {
			m.GatherUserStatistics = false
		}
		return err
	}
	defer rows.Close()

	cols, err := columnsToLower(rows.Columns())
	if err != nil {
		return err
	}

	read, err := getColSlice(len(cols))
	if err != nil {
		return err
	}

	servtag := getDSNTag(serv)
	for rows.Next() {
		err = rows.Scan(read...)
		if err != nil {
			return err
		}

		tags := map[string]string{"server": servtag, "user": *read[0].(*string)}
		fields := map[string]interface{}{}

		for i := range cols {
			if i == 0 {
				continue // skip "user"
			}
			switch v := read[i].(type) {
			case *int64:
				fields[cols[i]] = *v
			case *float64:
				fields[cols[i]] = *v
			case *string:
				fields[cols[i]] = *v
			default:
				return fmt.Errorf("Unknown column type - %T", v)
			}
		}
		acc.AddFields("mysql_user_stats", fields, tags)
	}
	return nil
}

// columnsToLower converts selected column names to lowercase.
func columnsToLower(s []string, e error) ([]string, error) {
	if e != nil {
		return nil, e
	}
	d := make([]string, len(s))

	for i := range s {
		d[i] = strings.ToLower(s[i])
	}
	return d, nil
}

// getColSlice returns an in interface slice that can be used in the row.Scan().
func getColSlice(l int) ([]interface{}, error) {
	// list of all possible column names
	var (
		user                        string
		total_connections           int64
		concurrent_connections      int64
		connected_time              int64
		busy_time                   int64
		cpu_time                    int64
		bytes_received              int64
		bytes_sent                  int64
		binlog_bytes_written        int64
		rows_read                   int64
		rows_sent                   int64
		rows_deleted                int64
		rows_inserted               int64
		rows_updated                int64
		select_commands             int64
		update_commands             int64
		other_commands              int64
		commit_transactions         int64
		rollback_transactions       int64
		denied_connections          int64
		lost_connections            int64
		access_denied               int64
		empty_queries               int64
		total_ssl_connections       int64
		max_statement_time_exceeded int64
		// maria specific
		fbusy_time float64
		fcpu_time  float64
		// percona specific
		rows_fetched    int64
		table_rows_read int64
	)

	switch l {
	case 23: // maria5
		return []interface{}{
			&user,
			&total_connections,
			&concurrent_connections,
			&connected_time,
			&fbusy_time,
			&fcpu_time,
			&bytes_received,
			&bytes_sent,
			&binlog_bytes_written,
			&rows_read,
			&rows_sent,
			&rows_deleted,
			&rows_inserted,
			&rows_updated,
			&select_commands,
			&update_commands,
			&other_commands,
			&commit_transactions,
			&rollback_transactions,
			&denied_connections,
			&lost_connections,
			&access_denied,
			&empty_queries,
		}, nil
	case 25: // maria10
		return []interface{}{
			&user,
			&total_connections,
			&concurrent_connections,
			&connected_time,
			&fbusy_time,
			&fcpu_time,
			&bytes_received,
			&bytes_sent,
			&binlog_bytes_written,
			&rows_read,
			&rows_sent,
			&rows_deleted,
			&rows_inserted,
			&rows_updated,
			&select_commands,
			&update_commands,
			&other_commands,
			&commit_transactions,
			&rollback_transactions,
			&denied_connections,
			&lost_connections,
			&access_denied,
			&empty_queries,
			&total_ssl_connections,
			&max_statement_time_exceeded,
		}, nil
	case 21: // mysql 5.5
		return []interface{}{
			&user,
			&total_connections,
			&concurrent_connections,
			&connected_time,
			&busy_time,
			&cpu_time,
			&bytes_received,
			&bytes_sent,
			&binlog_bytes_written,
			&rows_fetched,
			&rows_updated,
			&table_rows_read,
			&select_commands,
			&update_commands,
			&other_commands,
			&commit_transactions,
			&rollback_transactions,
			&denied_connections,
			&lost_connections,
			&access_denied,
			&empty_queries,
		}, nil
	case 22: // percona
		return []interface{}{
			&user,
			&total_connections,
			&concurrent_connections,
			&connected_time,
			&busy_time,
			&cpu_time,
			&bytes_received,
			&bytes_sent,
			&binlog_bytes_written,
			&rows_fetched,
			&rows_updated,
			&table_rows_read,
			&select_commands,
			&update_commands,
			&other_commands,
			&commit_transactions,
			&rollback_transactions,
			&denied_connections,
			&lost_connections,
			&access_denied,
			&empty_queries,
			&total_ssl_connections,
		}, nil
	}

	return nil, fmt.Errorf("Not Supported - %d columns", l)
}

// gatherPerfTableIOWaits can be used to get total count and time
// of I/O wait event for each table and process
func (m *Mysql) gatherPerfTableIOWaits(db *sql.DB, serv string, acc telegraf.Accumulator) error {
	rows, err := db.Query(perfTableIOWaitsQuery)
	if err != nil {
		return err
	}

	defer rows.Close()
	var (
		objSchema, objName, servtag                       string
		countFetch, countInsert, countUpdate, countDelete float64
		timeFetch, timeInsert, timeUpdate, timeDelete     float64
	)

	servtag = getDSNTag(serv)

	for rows.Next() {
		err = rows.Scan(&objSchema, &objName,
			&countFetch, &countInsert, &countUpdate, &countDelete,
			&timeFetch, &timeInsert, &timeUpdate, &timeDelete,
		)

		if err != nil {
			return err
		}

		tags := map[string]string{
			"server": servtag,
			"schema": objSchema,
			"name":   objName,
		}

		fields := map[string]interface{}{
			"table_io_waits_total_fetch":          countFetch,
			"table_io_waits_total_insert":         countInsert,
			"table_io_waits_total_update":         countUpdate,
			"table_io_waits_total_delete":         countDelete,
			"table_io_waits_seconds_total_fetch":  timeFetch / picoSeconds,
			"table_io_waits_seconds_total_insert": timeInsert / picoSeconds,
			"table_io_waits_seconds_total_update": timeUpdate / picoSeconds,
			"table_io_waits_seconds_total_delete": timeDelete / picoSeconds,
		}

		acc.AddFields("mysql_perf_schema", fields, tags)
	}
	return nil
}

// gatherPerfIndexIOWaits can be used to get total count and time
// of I/O wait event for each index and process
func (m *Mysql) gatherPerfIndexIOWaits(db *sql.DB, serv string, acc telegraf.Accumulator) error {
	rows, err := db.Query(perfIndexIOWaitsQuery)
	if err != nil {
		return err
	}
	defer rows.Close()

	var (
		objSchema, objName, indexName, servtag            string
		countFetch, countInsert, countUpdate, countDelete float64
		timeFetch, timeInsert, timeUpdate, timeDelete     float64
	)

	servtag = getDSNTag(serv)

	for rows.Next() {
		err = rows.Scan(&objSchema, &objName, &indexName,
			&countFetch, &countInsert, &countUpdate, &countDelete,
			&timeFetch, &timeInsert, &timeUpdate, &timeDelete,
		)

		if err != nil {
			return err
		}

		tags := map[string]string{
			"server": servtag,
			"schema": objSchema,
			"name":   objName,
			"index":  indexName,
		}
		fields := map[string]interface{}{
			"index_io_waits_total_fetch":         countFetch,
			"index_io_waits_seconds_total_fetch": timeFetch / picoSeconds,
		}

		// update write columns only when index is NONE
		if indexName == "NONE" {
			fields["index_io_waits_total_insert"] = countInsert
			fields["index_io_waits_total_update"] = countUpdate
			fields["index_io_waits_total_delete"] = countDelete

			fields["index_io_waits_seconds_total_insert"] = timeInsert / picoSeconds
			fields["index_io_waits_seconds_total_update"] = timeUpdate / picoSeconds
			fields["index_io_waits_seconds_total_delete"] = timeDelete / picoSeconds
		}

		acc.AddFields("mysql_perf_schema", fields, tags)
	}
	return nil
}

// gatherInfoSchemaAutoIncStatuses can be used to get auto incremented values of the column
func (m *Mysql) gatherInfoSchemaAutoIncStatuses(db *sql.DB, serv string, acc telegraf.Accumulator) error {
	rows, err := db.Query(infoSchemaAutoIncQuery)
	if err != nil {
		return err
	}
	defer rows.Close()

	var (
		schema, table, column string
		incValue, maxInt      uint64
	)

	servtag := getDSNTag(serv)

	for rows.Next() {
		if err := rows.Scan(&schema, &table, &column, &incValue, &maxInt); err != nil {
			return err
		}
		tags := map[string]string{
			"server": servtag,
			"schema": schema,
			"table":  table,
			"column": column,
		}
		fields := make(map[string]interface{})
		fields["auto_increment_column"] = incValue
		fields["auto_increment_column_max"] = maxInt

		if m.MetricVersion < 2 {
			acc.AddFields("mysql_info_schema", fields, tags)
		} else {
			acc.AddFields("mysql_table_schema", fields, tags)
		}
	}
	return nil
}

// gatherInnoDBMetrics can be used to fetch enabled metrics from
// information_schema.INNODB_METRICS
func (m *Mysql) gatherInnoDBMetrics(db *sql.DB, serv string, acc telegraf.Accumulator) error {
	// run query
	rows, err := db.Query(innoDBMetricsQuery)
	if err != nil {
		return err
	}
	defer rows.Close()

	// parse DSN and save server tag
	servtag := getDSNTag(serv)
	tags := map[string]string{"server": servtag}
	fields := make(map[string]interface{})
	for rows.Next() {
		var key string
		var val sql.RawBytes
		if err := rows.Scan(&key, &val); err != nil {
			return err
		}
		key = strings.ToLower(key)
		if value, ok := m.parseValue(val); ok {
			fields[key] = value
		}
		// Send 20 fields at a time
		if len(fields) >= 20 {
			acc.AddFields("mysql_innodb", fields, tags)
			fields = make(map[string]interface{})
		}
	}
	// Send any remaining fields
	if len(fields) > 0 {
		acc.AddFields("mysql_innodb", fields, tags)
	}
	return nil
}

// gatherPerfSummaryPerAccountPerEvent can be used to fetch enabled metrics from
// performance_schema.events_statements_summary_by_account_by_event_name
func (m *Mysql) gatherPerfSummaryPerAccountPerEvent(db *sql.DB, serv string, acc telegraf.Accumulator) error {
	sqlQuery := perfSummaryPerAccountPerEvent

	var rows *sql.Rows
	var err error

	var (
		srcUser                 string
		srcHost                 string
		eventName               string
		countStar               float64
		sumTimerWait            float64
		minTimerWait            float64
		avgTimerWait            float64
		maxTimerWait            float64
		sumLockTime             float64
		sumErrors               float64
		sumWarnings             float64
		sumRowsAffected         float64
		sumRowsSent             float64
		sumRowsExamined         float64
		sumCreatedTmpDiskTables float64
		sumCreatedTmpTables     float64
		sumSelectFullJoin       float64
		sumSelectFullRangeJoin  float64
		sumSelectRange          float64
		sumSelectRangeCheck     float64
		sumSelectScan           float64
		sumSortMergePasses      float64
		sumSortRange            float64
		sumSortRows             float64
		sumSortScan             float64
		sumNoIndexUsed          float64
		sumNoGoodIndexUsed      float64
	)

	var events []interface{}
	if len(m.PerfSummaryEvents) > 0 {
		sqlQuery += " WHERE EVENT_NAME IN ("
		for i, eventName := range m.PerfSummaryEvents {
			if i > 0 {
				sqlQuery += ", "
			}
			sqlQuery += "?"
			events = append(events, eventName)
		}
		sqlQuery += ")"

		rows, err = db.Query(sqlQuery, events...)
	} else {
		rows, err = db.Query(perfSummaryPerAccountPerEvent)
	}

	if err != nil {
		return err
	}
	defer rows.Close()

	// parse DSN and save server tag
	servtag := getDSNTag(serv)
	tags := map[string]string{"server": servtag}
	for rows.Next() {
		if err := rows.Scan(
			&srcUser,
			&srcHost,
			&eventName,
			&countStar,
			&sumTimerWait,
			&minTimerWait,
			&avgTimerWait,
			&maxTimerWait,
			&sumLockTime,
			&sumErrors,
			&sumWarnings,
			&sumRowsAffected,
			&sumRowsSent,
			&sumRowsExamined,
			&sumCreatedTmpDiskTables,
			&sumCreatedTmpTables,
			&sumSelectFullJoin,
			&sumSelectFullRangeJoin,
			&sumSelectRange,
			&sumSelectRangeCheck,
			&sumSelectScan,
			&sumSortMergePasses,
			&sumSortRange,
			&sumSortRows,
			&sumSortScan,
			&sumNoIndexUsed,
			&sumNoGoodIndexUsed,
		); err != nil {
			return err
		}
		srcUser = strings.ToLower(srcUser)
		srcHost = strings.ToLower(srcHost)

		sqlLWTags := copyTags(tags)
		sqlLWTags["src_user"] = srcUser
		sqlLWTags["src_host"] = srcHost
		sqlLWTags["event"] = eventName
		sqlLWFields := map[string]interface{}{
			"count_star":                  countStar,
			"sum_timer_wait":              sumTimerWait,
			"min_timer_wait":              minTimerWait,
			"avg_timer_wait":              avgTimerWait,
			"max_timer_wait":              maxTimerWait,
			"sum_lock_time":               sumLockTime,
			"sum_errors":                  sumErrors,
			"sum_warnings":                sumWarnings,
			"sum_rows_affected":           sumRowsAffected,
			"sum_rows_sent":               sumRowsSent,
			"sum_rows_examined":           sumRowsExamined,
			"sum_created_tmp_disk_tables": sumCreatedTmpDiskTables,
			"sum_created_tmp_tables":      sumCreatedTmpTables,
			"sum_select_full_join":        sumSelectFullJoin,
			"sum_select_full_range_join":  sumSelectFullRangeJoin,
			"sum_select_range":            sumSelectRange,
			"sum_select_range_check":      sumSelectRangeCheck,
			"sum_select_scan":             sumSelectScan,
			"sum_sort_merge_passes":       sumSortMergePasses,
			"sum_sort_range":              sumSortRange,
			"sum_sort_rows":               sumSortRows,
			"sum_sort_scan":               sumSortScan,
			"sum_no_index_used":           sumNoIndexUsed,
			"sum_no_good_index_used":      sumNoGoodIndexUsed,
		}
		acc.AddFields("mysql_perf_acc_event", sqlLWFields, sqlLWTags)

	}

	return nil
}

// gatherPerfTableLockWaits can be used to get
// the total number and time for SQL and external lock wait events
// for each table and operation
// requires the MySQL server to be enabled to save this metric
func (m *Mysql) gatherPerfTableLockWaits(db *sql.DB, serv string, acc telegraf.Accumulator) error {
	// check if table exists,
	// if performance_schema is not enabled, tables do not exist
	// then there is no need to scan them
	var tableName string
	err := db.QueryRow(perfSchemaTablesQuery, "table_lock_waits_summary_by_table").Scan(&tableName)
	switch {
	case err == sql.ErrNoRows:
		return nil
	case err != nil:
		return err
	}

	rows, err := db.Query(perfTableLockWaitsQuery)
	if err != nil {
		return err
	}
	defer rows.Close()

	servtag := getDSNTag(serv)

	var (
		objectSchema               string
		objectName                 string
		countReadNormal            float64
		countReadWithSharedLocks   float64
		countReadHighPriority      float64
		countReadNoInsert          float64
		countReadExternal          float64
		countWriteAllowWrite       float64
		countWriteConcurrentInsert float64
		countWriteLowPriority      float64
		countWriteNormal           float64
		countWriteExternal         float64
		timeReadNormal             float64
		timeReadWithSharedLocks    float64
		timeReadHighPriority       float64
		timeReadNoInsert           float64
		timeReadExternal           float64
		timeWriteAllowWrite        float64
		timeWriteConcurrentInsert  float64
		timeWriteLowPriority       float64
		timeWriteNormal            float64
		timeWriteExternal          float64
	)

	for rows.Next() {
		err = rows.Scan(
			&objectSchema,
			&objectName,
			&countReadNormal,
			&countReadWithSharedLocks,
			&countReadHighPriority,
			&countReadNoInsert,
			&countReadExternal,
			&countWriteAllowWrite,
			&countWriteConcurrentInsert,
			&countWriteLowPriority,
			&countWriteNormal,
			&countWriteExternal,
			&timeReadNormal,
			&timeReadWithSharedLocks,
			&timeReadHighPriority,
			&timeReadNoInsert,
			&timeReadExternal,
			&timeWriteAllowWrite,
			&timeWriteConcurrentInsert,
			&timeWriteLowPriority,
			&timeWriteNormal,
			&timeWriteExternal,
		)

		if err != nil {
			return err
		}
		tags := map[string]string{
			"server": servtag,
			"schema": objectSchema,
			"table":  objectName,
		}

		sqlLWTags := copyTags(tags)
		sqlLWTags["perf_query"] = "sql_lock_waits_total"
		sqlLWFields := map[string]interface{}{
			"read_normal":             countReadNormal,
			"read_with_shared_locks":  countReadWithSharedLocks,
			"read_high_priority":      countReadHighPriority,
			"read_no_insert":          countReadNoInsert,
			"write_normal":            countWriteNormal,
			"write_allow_write":       countWriteAllowWrite,
			"write_concurrent_insert": countWriteConcurrentInsert,
			"write_low_priority":      countWriteLowPriority,
		}
		acc.AddFields("mysql_perf_schema", sqlLWFields, sqlLWTags)

		externalLWTags := copyTags(tags)
		externalLWTags["perf_query"] = "external_lock_waits_total"
		externalLWFields := map[string]interface{}{
			"read":  countReadExternal,
			"write": countWriteExternal,
		}
		acc.AddFields("mysql_perf_schema", externalLWFields, externalLWTags)

		sqlLWSecTotalTags := copyTags(tags)
		sqlLWSecTotalTags["perf_query"] = "sql_lock_waits_seconds_total"
		sqlLWSecTotalFields := map[string]interface{}{
			"read_normal":             timeReadNormal / picoSeconds,
			"read_with_shared_locks":  timeReadWithSharedLocks / picoSeconds,
			"read_high_priority":      timeReadHighPriority / picoSeconds,
			"read_no_insert":          timeReadNoInsert / picoSeconds,
			"write_normal":            timeWriteNormal / picoSeconds,
			"write_allow_write":       timeWriteAllowWrite / picoSeconds,
			"write_concurrent_insert": timeWriteConcurrentInsert / picoSeconds,
			"write_low_priority":      timeWriteLowPriority / picoSeconds,
		}
		acc.AddFields("mysql_perf_schema", sqlLWSecTotalFields, sqlLWSecTotalTags)

		externalLWSecTotalTags := copyTags(tags)
		externalLWSecTotalTags["perf_query"] = "external_lock_waits_seconds_total"
		externalLWSecTotalFields := map[string]interface{}{
			"read":  timeReadExternal / picoSeconds,
			"write": timeWriteExternal / picoSeconds,
		}
		acc.AddFields("mysql_perf_schema", externalLWSecTotalFields, externalLWSecTotalTags)
	}
	return nil
}

// gatherPerfEventWaits can be used to get total time and number of event waits
func (m *Mysql) gatherPerfEventWaits(db *sql.DB, serv string, acc telegraf.Accumulator) error {
	rows, err := db.Query(perfEventWaitsQuery)
	if err != nil {
		return err
	}
	defer rows.Close()

	var (
		event               string
		starCount, timeWait float64
	)

	servtag := getDSNTag(serv)
	tags := map[string]string{
		"server": servtag,
	}
	for rows.Next() {
		if err := rows.Scan(&event, &starCount, &timeWait); err != nil {
			return err
		}
		tags["event_name"] = event
		fields := map[string]interface{}{
			"events_waits_total":         starCount,
			"events_waits_seconds_total": timeWait / picoSeconds,
		}

		acc.AddFields("mysql_perf_schema", fields, tags)
	}
	return nil
}

// gatherPerfFileEvents can be used to get stats on file events
func (m *Mysql) gatherPerfFileEventsStatuses(db *sql.DB, serv string, acc telegraf.Accumulator) error {
	rows, err := db.Query(perfFileEventsQuery)
	if err != nil {
		return err
	}

	defer rows.Close()

	var (
		eventName                                 string
		countRead, countWrite, countMisc          float64
		sumTimerRead, sumTimerWrite, sumTimerMisc float64
		sumNumBytesRead, sumNumBytesWrite         float64
	)

	servtag := getDSNTag(serv)
	tags := map[string]string{
		"server": servtag,
	}
	for rows.Next() {
		err = rows.Scan(
			&eventName,
			&countRead, &sumTimerRead, &sumNumBytesRead,
			&countWrite, &sumTimerWrite, &sumNumBytesWrite,
			&countMisc, &sumTimerMisc,
		)
		if err != nil {
			return err
		}

		tags["event_name"] = eventName
		fields := make(map[string]interface{})

		miscTags := copyTags(tags)
		miscTags["mode"] = "misc"
		fields["file_events_total"] = countWrite
		fields["file_events_seconds_total"] = sumTimerMisc / picoSeconds
		acc.AddFields("mysql_perf_schema", fields, miscTags)

		readTags := copyTags(tags)
		readTags["mode"] = "read"
		fields["file_events_total"] = countRead
		fields["file_events_seconds_total"] = sumTimerRead / picoSeconds
		fields["file_events_bytes_totals"] = sumNumBytesRead
		acc.AddFields("mysql_perf_schema", fields, readTags)

		writeTags := copyTags(tags)
		writeTags["mode"] = "write"
		fields["file_events_total"] = countWrite
		fields["file_events_seconds_total"] = sumTimerWrite / picoSeconds
		fields["file_events_bytes_totals"] = sumNumBytesWrite
		acc.AddFields("mysql_perf_schema", fields, writeTags)

	}
	return nil
}

// gatherPerfEventsStatements can be used to get attributes of each event
func (m *Mysql) gatherPerfEventsStatements(db *sql.DB, serv string, acc telegraf.Accumulator) error {
	query := fmt.Sprintf(
		perfEventsStatementsQuery,
		m.PerfEventsStatementsDigestTextLimit,
		m.PerfEventsStatementsTimeLimit,
		m.PerfEventsStatementsLimit,
	)

	rows, err := db.Query(query)
	if err != nil {
		return err
	}

	defer rows.Close()

	var (
		schemaName, digest, digest_text      string
		count, queryTime, errors, warnings   float64
		rowsAffected, rowsSent, rowsExamined float64
		tmpTables, tmpDiskTables             float64
		sortMergePasses, sortRows            float64
		noIndexUsed                          float64
	)

	servtag := getDSNTag(serv)
	tags := map[string]string{
		"server": servtag,
	}

	for rows.Next() {
		err = rows.Scan(
			&schemaName, &digest, &digest_text,
			&count, &queryTime, &errors, &warnings,
			&rowsAffected, &rowsSent, &rowsExamined,
			&tmpTables, &tmpDiskTables,
			&sortMergePasses, &sortRows,
			&noIndexUsed,
		)

		if err != nil {
			return err
		}
		tags["schema"] = schemaName
		tags["digest"] = digest
		tags["digest_text"] = digest_text

		fields := map[string]interface{}{
			"events_statements_total":                   count,
			"events_statements_seconds_total":           queryTime / picoSeconds,
			"events_statements_errors_total":            errors,
			"events_statements_warnings_total":          warnings,
			"events_statements_rows_affected_total":     rowsAffected,
			"events_statements_rows_sent_total":         rowsSent,
			"events_statements_rows_examined_total":     rowsExamined,
			"events_statements_tmp_tables_total":        tmpTables,
			"events_statements_tmp_disk_tables_total":   tmpDiskTables,
			"events_statements_sort_merge_passes_total": sortMergePasses,
			"events_statements_sort_rows_total":         sortRows,
			"events_statements_no_index_used_total":     noIndexUsed,
		}

		acc.AddFields("mysql_perf_schema", fields, tags)
	}
	return nil
}

// gatherTableSchema can be used to gather stats on each schema
func (m *Mysql) gatherTableSchema(db *sql.DB, serv string, acc telegraf.Accumulator) error {
	var dbList []string
	servtag := getDSNTag(serv)

	// if the list of databases if empty, then get all databases
	if len(m.TableSchemaDatabases) == 0 {
		rows, err := db.Query(dbListQuery)
		if err != nil {
			return err
		}
		defer rows.Close()

		var database string
		for rows.Next() {
			err = rows.Scan(&database)
			if err != nil {
				return err
			}

			dbList = append(dbList, database)
		}
	} else {
		dbList = m.TableSchemaDatabases
	}

	for _, database := range dbList {
		rows, err := db.Query(fmt.Sprintf(tableSchemaQuery, database))
		if err != nil {
			return err
		}
		defer rows.Close()
		var (
			tableSchema   string
			tableName     string
			tableType     string
			engine        string
			version       float64
			rowFormat     string
			tableRows     float64
			dataLength    float64
			indexLength   float64
			dataFree      float64
			createOptions string
		)
		for rows.Next() {
			err = rows.Scan(
				&tableSchema,
				&tableName,
				&tableType,
				&engine,
				&version,
				&rowFormat,
				&tableRows,
				&dataLength,
				&indexLength,
				&dataFree,
				&createOptions,
			)
			if err != nil {
				return err
			}
			tags := map[string]string{"server": servtag}
			tags["schema"] = tableSchema
			tags["table"] = tableName

			if m.MetricVersion < 2 {
				acc.AddFields(newNamespace("info_schema", "table_rows"),
					map[string]interface{}{"value": tableRows}, tags)

				dlTags := copyTags(tags)
				dlTags["component"] = "data_length"
				acc.AddFields(newNamespace("info_schema", "table_size", "data_length"),
					map[string]interface{}{"value": dataLength}, dlTags)

				ilTags := copyTags(tags)
				ilTags["component"] = "index_length"
				acc.AddFields(newNamespace("info_schema", "table_size", "index_length"),
					map[string]interface{}{"value": indexLength}, ilTags)

				dfTags := copyTags(tags)
				dfTags["component"] = "data_free"
				acc.AddFields(newNamespace("info_schema", "table_size", "data_free"),
					map[string]interface{}{"value": dataFree}, dfTags)
			} else {
				acc.AddFields("mysql_table_schema",
					map[string]interface{}{"rows": tableRows}, tags)

				acc.AddFields("mysql_table_schema",
					map[string]interface{}{"data_length": dataLength}, tags)

				acc.AddFields("mysql_table_schema",
					map[string]interface{}{"index_length": indexLength}, tags)

				acc.AddFields("mysql_table_schema",
					map[string]interface{}{"data_free": dataFree}, tags)
			}

			versionTags := copyTags(tags)
			versionTags["type"] = tableType
			versionTags["engine"] = engine
			versionTags["row_format"] = rowFormat
			versionTags["create_options"] = createOptions

			if m.MetricVersion < 2 {
				acc.AddFields(newNamespace("info_schema", "table_version"),
					map[string]interface{}{"value": version}, versionTags)
			} else {
				acc.AddFields("mysql_table_schema_version",
					map[string]interface{}{"table_version": version}, versionTags)
			}
		}
	}
	return nil
}

func (m *Mysql) parseValue(value sql.RawBytes) (interface{}, bool) {
	if m.MetricVersion < 2 {
		return v1.ParseValue(value)
	} else {
		return parseValue(value)
	}
}

// parseValue can be used to convert values such as "ON","OFF","Yes","No" to 0,1
func parseValue(value sql.RawBytes) (interface{}, bool) {
	if bytes.EqualFold(value, []byte("YES")) || bytes.Compare(value, []byte("ON")) == 0 {
		return 1, true
	}

	if bytes.EqualFold(value, []byte("NO")) || bytes.Compare(value, []byte("OFF")) == 0 {
		return 0, true
	}

	if val, err := strconv.ParseInt(string(value), 10, 64); err == nil {
		return val, true
	}
	if val, err := strconv.ParseFloat(string(value), 64); err == nil {
		return val, true
	}

	if len(string(value)) > 0 {
		return string(value), true
	}
	return nil, false
}

// findThreadState can be used to find thread state by command and plain state
func findThreadState(rawCommand, rawState string) string {
	var (
		// replace '_' symbol with space
		command = strings.Replace(strings.ToLower(rawCommand), "_", " ", -1)
		state   = strings.Replace(strings.ToLower(rawState), "_", " ", -1)
	)
	// if the state is already valid, then return it
	if _, ok := generalThreadStates[state]; ok {
		return state
	}

	// if state is plain, return the mapping
	if mappedState, ok := stateStatusMappings[state]; ok {
		return mappedState
	}
	// if the state is any lock, return the special state
	if strings.Contains(state, "waiting for") && strings.Contains(state, "lock") {
		return "waiting for lock"
	}

	if command == "sleep" && state == "" {
		return "idle"
	}

	if command == "query" {
		return "executing"
	}

	if command == "binlog dump" {
		return "replication master"
	}
	// if no mappings found and state is invalid, then return "other" state
	return "other"
}

// newNamespace can be used to make a namespace
func newNamespace(words ...string) string {
	return strings.Replace(strings.Join(words, "_"), " ", "_", -1)
}

func copyTags(in map[string]string) map[string]string {
	out := make(map[string]string)
	for k, v := range in {
		out[k] = v
	}
	return out
}

func dsnAddTimeout(dsn string) (string, error) {
	conf, err := mysql.ParseDSN(dsn)
	if err != nil {
		return "", err
	}

	if conf.Timeout == 0 {
		conf.Timeout = time.Second * 5
	}

	return conf.FormatDSN(), nil
}

func getDSNTag(dsn string) string {
	conf, err := mysql.ParseDSN(dsn)
	if err != nil {
		return "127.0.0.1:3306"
	}
	return conf.Addr
}

func init() {
	inputs.Add("mysql", func() telegraf.Input {
		return &Mysql{
			PerfEventsStatementsDigestTextLimit: defaultPerfEventsStatementsDigestTextLimit,
			PerfEventsStatementsLimit:           defaultPerfEventsStatementsLimit,
			PerfEventsStatementsTimeLimit:       defaultPerfEventsStatementsTimeLimit,
			GatherGlobalVars:                    defaultGatherGlobalVars,
		}
	})
}<|MERGE_RESOLUTION|>--- conflicted
+++ resolved
@@ -36,12 +36,9 @@
 	GatherTableSchema                   bool     `toml:"gather_table_schema"`
 	GatherFileEventsStats               bool     `toml:"gather_file_events_stats"`
 	GatherPerfEventsStatements          bool     `toml:"gather_perf_events_statements"`
-<<<<<<< HEAD
+	GatherGlobalVars                    bool     `toml:"gather_global_variables"`
 	GatherPerfSummaryPerAccountPerEvent bool     `toml:"gather_perf_sum_per_acc_per_event"`
 	PerfSummaryEvents                   []string `toml:"perf_summary_events"`
-=======
-	GatherGlobalVars                    bool     `toml:"gather_global_variables"`
->>>>>>> a063f9d7
 	IntervalSlow                        string   `toml:"interval_slow"`
 	MetricVersion                       int      `toml:"metric_version"`
 
@@ -126,20 +123,16 @@
   # perf_events_statements_limit = 250
   # perf_events_statements_time_limit = 86400
 
-  ## Some queries we may want to run less often (such as SHOW GLOBAL VARIABLES)
-<<<<<<< HEAD
-  interval_slow                   = "30m"
-  #
   ## gather metrics from PERFORMANCE_SCHEMA.EVENTS_STATEMENTS_SUMMARY_BY_ACCOUNT_BY_EVENT_NAME
   gather_perf_sum_per_acc_per_event         = false
-  #
+  
   ## list of events to be gathered for gather_perf_sum_per_acc_per_event
   ## in case of empty list all events will be gathered
-  perf_summary_events                       = []
-=======
+  perf_summary_events  
+
+  ## Some queries we may want to run less often (such as SHOW GLOBAL VARIABLES)
   ##   example: interval_slow = "30m"
   # interval_slow = ""
->>>>>>> a063f9d7
 
   ## Optional TLS Config (will be used if tls=custom parameter specified in server uri)
   # tls_ca = "/etc/telegraf/ca.pem"
