--- conflicted
+++ resolved
@@ -300,7 +300,6 @@
     - spec_replicas
     - observed_generation
 
-<<<<<<< HEAD
 * kubernetes_resourcequota
   - tags:
     - resource
@@ -314,9 +313,7 @@
     - used_pods
 
 #### pv `phase_type`
-=======
 ### pv `phase_type`
->>>>>>> 79aa7f4e
 
 The persistentvolume "phase" is saved in the `phase` tag with a correlated numeric field called `phase_type` corresponding with that tag value.
 
