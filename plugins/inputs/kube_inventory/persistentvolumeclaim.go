package kube_inventory

import (
	"context"
	"strings"

	corev1 "k8s.io/api/core/v1"

	"github.com/influxdata/telegraf"
)

func collectPersistentVolumeClaims(ctx context.Context, acc telegraf.Accumulator, ki *KubernetesInventory) {
	list, err := ki.client.getPersistentVolumeClaims(ctx)
	if err != nil {
		acc.AddError(err)
		return
	}
	for _, pvc := range list.Items {
<<<<<<< HEAD
		ki.gatherPersistentVolumeClaim(*pvc, acc)
	}
}

func (ki *KubernetesInventory) gatherPersistentVolumeClaim(pvc v1.PersistentVolumeClaim, acc telegraf.Accumulator) {
=======
		ki.gatherPersistentVolumeClaim(pvc, acc)
	}
}

func (ki *KubernetesInventory) gatherPersistentVolumeClaim(pvc corev1.PersistentVolumeClaim, acc telegraf.Accumulator) {
>>>>>>> 24c8fb20
	phaseType := 3
	switch strings.ToLower(string(pvc.Status.Phase)) {
	case "bound":
		phaseType = 0
	case "lost":
		phaseType = 1
	case "pending":
		phaseType = 2
	}
	fields := map[string]interface{}{
		"phase_type": phaseType,
	}
	tags := map[string]string{
		"pvc_name":     pvc.Name,
		"namespace":    pvc.Namespace,
		"phase":        string(pvc.Status.Phase),
		"storageclass": *pvc.Spec.StorageClassName,
	}
	for key, val := range pvc.Spec.Selector.MatchLabels {
		if ki.selectorFilter.Match(key) {
			tags["selector_"+key] = val
		}
	}

	acc.AddFields(persistentVolumeClaimMeasurement, fields, tags)
}<|MERGE_RESOLUTION|>--- conflicted
+++ resolved
@@ -16,19 +16,11 @@
 		return
 	}
 	for _, pvc := range list.Items {
-<<<<<<< HEAD
-		ki.gatherPersistentVolumeClaim(*pvc, acc)
-	}
-}
-
-func (ki *KubernetesInventory) gatherPersistentVolumeClaim(pvc v1.PersistentVolumeClaim, acc telegraf.Accumulator) {
-=======
 		ki.gatherPersistentVolumeClaim(pvc, acc)
 	}
 }
 
 func (ki *KubernetesInventory) gatherPersistentVolumeClaim(pvc corev1.PersistentVolumeClaim, acc telegraf.Accumulator) {
->>>>>>> 24c8fb20
 	phaseType := 3
 	switch strings.ToLower(string(pvc.Status.Phase)) {
 	case "bound":
