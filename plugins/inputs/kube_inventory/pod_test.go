package kube_inventory

import (
	"reflect"
	"strings"
	"testing"
	"time"

	"github.com/influxdata/telegraf/testutil"
	corev1 "k8s.io/api/core/v1"
	"k8s.io/apimachinery/pkg/api/resource"
	metav1 "k8s.io/apimachinery/pkg/apis/meta/v1"
)

func TestPod(t *testing.T) {
	cli := &client{}
	selectInclude := []string{}
	selectExclude := []string{}
	now := time.Now()
	started := time.Date(now.Year(), now.Month(), now.Day(), now.Hour()-1, 1, 36, 0, now.Location())
	created := time.Date(now.Year(), now.Month(), now.Day(), now.Hour()-2, 1, 36, 0, now.Location())
	cond1 := time.Date(now.Year(), 7, 5, 7, 53, 29, 0, now.Location())
	cond2 := time.Date(now.Year(), 7, 5, 7, 53, 31, 0, now.Location())

	tests := []struct {
		name     string
		handler  *mockHandler
		output   *testutil.Accumulator
		hasError bool
	}{
		{
			name: "no pods",
			handler: &mockHandler{
				responseMap: map[string]interface{}{
					"/pods/": &corev1.PodList{},
				},
			},
			hasError: false,
		},
		{
			name: "collect pods",
			handler: &mockHandler{
				responseMap: map[string]interface{}{
					"/pods/": &corev1.PodList{
						Items: []corev1.Pod{
							{
								Spec: corev1.PodSpec{
									NodeName: "node1",
									Containers: []corev1.Container{
										{
											Name:  "running",
											Image: "image1",
											Ports: []corev1.ContainerPort{
												{
													ContainerPort: 8080,
													Protocol:      "TCP",
												},
											},
											Resources: corev1.ResourceRequirements{
												Limits: corev1.ResourceList{
													"cpu": resource.Quantity{Format: "100m"},
												},
												Requests: corev1.ResourceList{
													"cpu": resource.Quantity{Format: "100m"},
												},
											},
										},
										{
											Name:  "completed",
											Image: "image1",
											Ports: []corev1.ContainerPort{
												{
													ContainerPort: 8080,
													Protocol:      "TCP",
												},
											},
											Resources: corev1.ResourceRequirements{
												Limits: corev1.ResourceList{
													"cpu": resource.Quantity{Format: "100m"},
												},
												Requests: corev1.ResourceList{
													"cpu": resource.Quantity{Format: "100m"},
												},
											},
										},
										{
											Name:  "waiting",
											Image: "image1",
											Ports: []corev1.ContainerPort{
												{
													ContainerPort: 8080,
													Protocol:      "TCP",
												},
											},
											Resources: corev1.ResourceRequirements{
												Limits: corev1.ResourceList{
													"cpu": resource.Quantity{Format: "100m"},
												},
												Requests: corev1.ResourceList{
													"cpu": resource.Quantity{Format: "100m"},
												},
											},
										},
									},
									Volumes: []corev1.Volume{
										{
											Name: "vol1",
											VolumeSource: corev1.VolumeSource{
												PersistentVolumeClaim: &corev1.PersistentVolumeClaimVolumeSource{
													ClaimName: "pc1",
													ReadOnly:  true,
												},
											},
										},
										{
											Name: "vol2",
										},
									},
									NodeSelector: map[string]string{
										"select1": "s1",
										"select2": "s2",
									},
								},
								Status: corev1.PodStatus{
									Phase:     "Running",
									HostIP:    "180.12.10.18",
									PodIP:     "10.244.2.15",
									StartTime: &metav1.Time{Time: started},
									Conditions: []corev1.PodCondition{
										{
											Type:               "Initialized",
											Status:             "True",
											LastTransitionTime: metav1.Time{Time: cond1},
										},
										{
											Type:               "Ready",
											Status:             "True",
											LastTransitionTime: metav1.Time{Time: cond2},
										},
										{
											Type:               "Scheduled",
											Status:             "True",
											LastTransitionTime: metav1.Time{Time: cond1},
										},
									},
									ContainerStatuses: []corev1.ContainerStatus{
										{
											Name: "running",
											State: corev1.ContainerState{
												Running: &corev1.ContainerStateRunning{
													StartedAt: metav1.Time{Time: started},
												},
											},
											Ready:        true,
											RestartCount: 3,
											Image:        "image1",
											ImageID:      "image_id1",
											ContainerID:  "docker://54abe32d0094479d3d",
										},
										{
											Name: "completed",
											State: corev1.ContainerState{
												Terminated: &corev1.ContainerStateTerminated{
													StartedAt: metav1.Time{Time: now},
													ExitCode:  0,
													Reason:    "Completed",
												},
											},
											Ready:        false,
											RestartCount: 3,
											Image:        "image1",
											ImageID:      "image_id1",
											ContainerID:  "docker://54abe32d0094479d3d",
										},
										{
											Name: "waiting",
											State: corev1.ContainerState{
												Waiting: &corev1.ContainerStateWaiting{
													Reason: "PodUninitialized",
												},
											},
											Ready:        false,
											RestartCount: 3,
											Image:        "image1",
											ImageID:      "image_id1",
											ContainerID:  "docker://54abe32d0094479d3d",
										},
									},
								},
								ObjectMeta: metav1.ObjectMeta{
									OwnerReferences: []metav1.OwnerReference{
										{
											APIVersion: "apps/v1",
											Kind:       "DaemonSet",
											Name:       "forwarder",
											Controller: toBoolPtr(true),
										},
									},
									Generation: 11232,
									Namespace:  "ns1",
									Name:       "pod1",
									Labels: map[string]string{
										"lab1": "v1",
										"lab2": "v2",
									},
									CreationTimestamp: metav1.Time{Time: created},
								},
							},
						},
					},
				},
			},
			output: &testutil.Accumulator{
				Metrics: []*testutil.Metric{
					{
						Measurement: podContainerMeasurement,
						Fields: map[string]interface{}{
							"restarts_total":                   int32(3),
							"state_code":                       0,
							"resource_requests_millicpu_units": int64(100),
							"resource_limits_millicpu_units":   int64(100),
						},
						Tags: map[string]string{
							"namespace":             "ns1",
							"container_name":        "running",
							"node_name":             "node1",
							"pod_name":              "pod1",
							"phase":                 "Running",
							"state":                 "running",
							"readiness":             "ready",
							"node_selector_select1": "s1",
							"node_selector_select2": "s2",
						},
					},
					{
						Measurement: podContainerMeasurement,
						Fields: map[string]interface{}{
							"restarts_total":                   int32(3),
							"state_code":                       1,
							"state_reason":                     "Completed",
							"resource_requests_millicpu_units": int64(100),
							"resource_limits_millicpu_units":   int64(100),
						},
						Tags: map[string]string{
							"namespace":      "ns1",
							"container_name": "completed",
							"node_name":      "node1",
							"pod_name":       "pod1",
							"phase":          "Running",
							"state":          "terminated",
							"readiness":      "unready",
						},
					},
					{
						Measurement: podContainerMeasurement,
						Fields: map[string]interface{}{
							"restarts_total":                   int32(3),
							"state_code":                       2,
							"state_reason":                     "PodUninitialized",
							"resource_requests_millicpu_units": int64(100),
							"resource_limits_millicpu_units":   int64(100),
						},
						Tags: map[string]string{
							"namespace":      "ns1",
							"container_name": "waiting",
							"node_name":      "node1",
							"pod_name":       "pod1",
							"phase":          "Running",
							"state":          "waiting",
							"readiness":      "unready",
						},
					},
				},
			},
			hasError: false,
		},
	}
	for _, v := range tests {
		ks := &KubernetesInventory{
			client:          cli,
			SelectorInclude: selectInclude,
			SelectorExclude: selectExclude,
		}
		ks.createSelectorFilters()
		acc := new(testutil.Accumulator)
<<<<<<< HEAD
		for _, pod := range ((v.handler.responseMap["/pods/"]).(*v1.PodList)).Items {
			ks.gatherPod(*pod, acc)
=======
		for _, pod := range ((v.handler.responseMap["/pods/"]).(*corev1.PodList)).Items {
			ks.gatherPod(pod, acc)
>>>>>>> 24c8fb20
		}

		err := acc.FirstError()
		if err == nil && v.hasError {
			t.Fatalf("%s failed, should have error", v.name)
		} else if err != nil && !v.hasError {
			t.Fatalf("%s failed, err: %v", v.name, err)
		}
		if v.output == nil && len(acc.Metrics) > 0 {
			t.Fatalf("%s: collected extra data", v.name)
		} else if v.output != nil && len(v.output.Metrics) > 0 {
			for i := range v.output.Metrics {
				for k, m := range v.output.Metrics[i].Tags {
					if acc.Metrics[i].Tags[k] != m {
						t.Fatalf("%s: tag %s metrics unmatch Expected %s, got %s, i %d\n", v.name, k, m, acc.Metrics[i].Tags[k], i)
					}
				}
				for k, m := range v.output.Metrics[i].Fields {
					if acc.Metrics[i].Fields[k] != m {
						t.Fatalf("%s: field %s metrics unmatch Expected %v(%T), got %v(%T), i %d\n", v.name, k, m, m, acc.Metrics[i].Fields[k], acc.Metrics[i].Fields[k], i)
					}
				}
			}
		}
	}
}

func TestPodSelectorFilter(t *testing.T) {
	cli := &client{}
	now := time.Now()
	started := time.Date(now.Year(), now.Month(), now.Day(), now.Hour()-1, 1, 36, 0, now.Location())
	created := time.Date(now.Year(), now.Month(), now.Day(), now.Hour()-2, 1, 36, 0, now.Location())
	cond1 := time.Date(now.Year(), 7, 5, 7, 53, 29, 0, now.Location())
	cond2 := time.Date(now.Year(), 7, 5, 7, 53, 31, 0, now.Location())

	responseMap := map[string]interface{}{
		"/pods/": &corev1.PodList{
			Items: []corev1.Pod{
				{
					Spec: corev1.PodSpec{
						NodeName: "node1",
						Containers: []corev1.Container{
							{
								Name:  "forwarder",
								Image: "image1",
								Ports: []corev1.ContainerPort{
									{
										ContainerPort: 8080,
										Protocol:      "TCP",
									},
								},
								Resources: corev1.ResourceRequirements{
									Limits: corev1.ResourceList{
										"cpu": resource.Quantity{Format: "100m"},
									},
									Requests: corev1.ResourceList{
										"cpu": resource.Quantity{Format: "100m"},
									},
								},
							},
						},
						Volumes: []corev1.Volume{
							{
								Name: "vol1",
								VolumeSource: corev1.VolumeSource{
									PersistentVolumeClaim: &corev1.PersistentVolumeClaimVolumeSource{
										ClaimName: "pc1",
										ReadOnly:  true,
									},
								},
							},
							{
								Name: "vol2",
							},
						},
						NodeSelector: map[string]string{
							"select1": "s1",
							"select2": "s2",
						},
					},
					Status: corev1.PodStatus{
						Phase:     "Running",
						HostIP:    "180.12.10.18",
						PodIP:     "10.244.2.15",
						StartTime: &metav1.Time{Time: started},
						Conditions: []corev1.PodCondition{
							{
								Type:               "Initialized",
								Status:             "True",
								LastTransitionTime: metav1.Time{Time: cond1},
							},
							{
								Type:               "Ready",
								Status:             "True",
								LastTransitionTime: metav1.Time{Time: cond2},
							},
							{
								Type:               "Scheduled",
								Status:             "True",
								LastTransitionTime: metav1.Time{Time: cond1},
							},
						},
						ContainerStatuses: []corev1.ContainerStatus{
							{
								Name: "forwarder",
								State: corev1.ContainerState{
									Running: &corev1.ContainerStateRunning{
										StartedAt: metav1.Time{Time: now},
									},
								},
								Ready:        true,
								RestartCount: 3,
								Image:        "image1",
								ImageID:      "image_id1",
								ContainerID:  "docker://54abe32d0094479d3d",
							},
						},
					},
					ObjectMeta: metav1.ObjectMeta{
						OwnerReferences: []metav1.OwnerReference{
							{
								APIVersion: "apps/v1",
								Kind:       "DaemonSet",
								Name:       "forwarder",
								Controller: toBoolPtr(true),
							},
						},
						Generation: 11232,
						Namespace:  "ns1",
						Name:       "pod1",
						Labels: map[string]string{
							"lab1": "v1",
							"lab2": "v2",
						},
						CreationTimestamp: metav1.Time{Time: created},
					},
				},
			},
		},
	}

	tests := []struct {
		name     string
		handler  *mockHandler
		hasError bool
		include  []string
		exclude  []string
		expected map[string]string
	}{
		{
			name: "nil filters equals all selectors",
			handler: &mockHandler{
				responseMap: responseMap,
			},
			hasError: false,
			include:  nil,
			exclude:  nil,
			expected: map[string]string{
				"node_selector_select1": "s1",
				"node_selector_select2": "s2",
			},
		},
		{
			name: "empty filters equals all selectors",
			handler: &mockHandler{
				responseMap: responseMap,
			},
			hasError: false,
			include:  []string{},
			exclude:  []string{},
			expected: map[string]string{
				"node_selector_select1": "s1",
				"node_selector_select2": "s2",
			},
		},
		{
			name: "include filter equals only include-matched selectors",
			handler: &mockHandler{
				responseMap: responseMap,
			},
			hasError: false,
			include:  []string{"select1"},
			exclude:  []string{},
			expected: map[string]string{
				"node_selector_select1": "s1",
			},
		},
		{
			name: "exclude filter equals only non-excluded selectors (overrides include filter)",
			handler: &mockHandler{
				responseMap: responseMap,
			},
			hasError: false,
			include:  []string{},
			exclude:  []string{"select2"},
			expected: map[string]string{
				"node_selector_select1": "s1",
			},
		},
		{
			name: "include glob filter equals only include-matched selectors",
			handler: &mockHandler{
				responseMap: responseMap,
			},
			hasError: false,
			include:  []string{"*1"},
			exclude:  []string{},
			expected: map[string]string{
				"node_selector_select1": "s1",
			},
		},
		{
			name: "exclude glob filter equals only non-excluded selectors",
			handler: &mockHandler{
				responseMap: responseMap,
			},
			hasError: false,
			include:  []string{},
			exclude:  []string{"*2"},
			expected: map[string]string{
				"node_selector_select1": "s1",
			},
		},
		{
			name: "exclude glob filter equals only non-excluded selectors",
			handler: &mockHandler{
				responseMap: responseMap,
			},
			hasError: false,
			include:  []string{},
			exclude:  []string{"*2"},
			expected: map[string]string{
				"node_selector_select1": "s1",
			},
		},
	}
	for _, v := range tests {
		ks := &KubernetesInventory{
			client: cli,
		}
		ks.SelectorInclude = v.include
		ks.SelectorExclude = v.exclude
		ks.createSelectorFilters()
		acc := new(testutil.Accumulator)
<<<<<<< HEAD
		for _, pod := range ((v.handler.responseMap["/pods/"]).(*v1.PodList)).Items {
			ks.gatherPod(*pod, acc)
=======
		for _, pod := range ((v.handler.responseMap["/pods/"]).(*corev1.PodList)).Items {
			ks.gatherPod(pod, acc)
>>>>>>> 24c8fb20
		}

		// Grab selector tags
		actual := map[string]string{}
		for _, metric := range acc.Metrics {
			for key, val := range metric.Tags {
				if strings.Contains(key, "node_selector_") {
					actual[key] = val
				}
			}
		}

		if !reflect.DeepEqual(v.expected, actual) {
			t.Fatalf("actual selector tags (%v) do not match expected selector tags (%v)", actual, v.expected)
		}
	}
}

func TestPodPendingContainers(t *testing.T) {
	cli := &client{}
	selectInclude := []string{}
	selectExclude := []string{}
	now := time.Now()
	started := time.Date(now.Year(), now.Month(), now.Day(), now.Hour()-1, 1, 36, 0, now.Location())
	created := time.Date(now.Year(), now.Month(), now.Day(), now.Hour()-2, 1, 36, 0, now.Location())
	cond1 := time.Date(now.Year(), 7, 5, 7, 53, 29, 0, now.Location())
	cond2 := time.Date(now.Year(), 7, 5, 7, 53, 31, 0, now.Location())

	tests := []struct {
		name     string
		handler  *mockHandler
		output   *testutil.Accumulator
		hasError bool
	}{
		{
			name: "collect pods",
			handler: &mockHandler{
				responseMap: map[string]interface{}{
					"/pods/": &corev1.PodList{
						Items: []corev1.Pod{
							{
								Spec: corev1.PodSpec{
									NodeName: "node1",
									Containers: []corev1.Container{
										{
											Name:  "waiting",
											Image: "image1",
											Ports: []corev1.ContainerPort{
												{
													ContainerPort: 8080,
													Protocol:      "TCP",
												},
											},
											Resources: corev1.ResourceRequirements{
												Limits: corev1.ResourceList{
													"cpu": resource.Quantity{Format: "100m"},
												},
												Requests: corev1.ResourceList{
													"cpu": resource.Quantity{Format: "100m"},
												},
											},
										},
										{
											Name:  "terminated",
											Image: "image1",
											Ports: []corev1.ContainerPort{
												{
													ContainerPort: 8080,
													Protocol:      "TCP",
												},
											},
											Resources: corev1.ResourceRequirements{
												Limits: corev1.ResourceList{
													"cpu": resource.Quantity{Format: "100m"},
												},
												Requests: corev1.ResourceList{
													"cpu": resource.Quantity{Format: "100m"},
												},
											},
										},
									},
									Volumes: []corev1.Volume{
										{
											Name: "vol1",
											VolumeSource: corev1.VolumeSource{
												PersistentVolumeClaim: &corev1.PersistentVolumeClaimVolumeSource{
													ClaimName: "pc1",
													ReadOnly:  true,
												},
											},
										},
										{
											Name: "vol2",
										},
									},
									NodeSelector: map[string]string{
										"select1": "s1",
										"select2": "s2",
									},
								},
								Status: corev1.PodStatus{
									Phase:     "Pending",
									Reason:    "NetworkNotReady",
									HostIP:    "180.12.10.18",
									PodIP:     "10.244.2.15",
									StartTime: &metav1.Time{Time: started},
									Conditions: []corev1.PodCondition{
										{
											Type:               "Initialized",
											Status:             "True",
											LastTransitionTime: metav1.Time{Time: cond1},
										},
										{
											Type:               "Ready",
											Status:             "True",
											LastTransitionTime: metav1.Time{Time: cond2},
										},
										{
											Type:               "Scheduled",
											Status:             "True",
											LastTransitionTime: metav1.Time{Time: cond1},
										},
									},
									ContainerStatuses: []corev1.ContainerStatus{},
								},
								ObjectMeta: metav1.ObjectMeta{
									OwnerReferences: []metav1.OwnerReference{
										{
											APIVersion: "apps/v1",
											Kind:       "DaemonSet",
											Name:       "forwarder",
											Controller: toBoolPtr(true),
										},
									},
									Generation: 11232,
									Namespace:  "ns1",
									Name:       "pod1",
									Labels: map[string]string{
										"lab1": "v1",
										"lab2": "v2",
									},
									CreationTimestamp: metav1.Time{Time: created},
								},
							},
						},
					},
				},
			},
			output: &testutil.Accumulator{
				Metrics: []*testutil.Metric{
					{
						Measurement: podContainerMeasurement,
						Fields: map[string]interface{}{
							"phase_reason":                     "NetworkNotReady",
							"restarts_total":                   int32(0),
							"state_code":                       3,
							"resource_requests_millicpu_units": int64(100),
							"resource_limits_millicpu_units":   int64(100),
						},
						Tags: map[string]string{
							"namespace":             "ns1",
							"container_name":        "waiting",
							"node_name":             "node1",
							"pod_name":              "pod1",
							"phase":                 "Pending",
							"state":                 "unknown",
							"readiness":             "unready",
							"node_selector_select1": "s1",
							"node_selector_select2": "s2",
						},
					},
					{
						Measurement: podContainerMeasurement,
						Fields: map[string]interface{}{
							"phase_reason":                     "NetworkNotReady",
							"restarts_total":                   int32(0),
							"state_code":                       3,
							"resource_requests_millicpu_units": int64(100),
							"resource_limits_millicpu_units":   int64(100),
						},
						Tags: map[string]string{
							"namespace":      "ns1",
							"container_name": "terminated",
							"node_name":      "node1",
							"pod_name":       "pod1",
							"phase":          "Pending",
							"state":          "unknown",
							"readiness":      "unready",
						},
					},
				},
			},
			hasError: false,
		},
	}
	for _, v := range tests {
		ks := &KubernetesInventory{
			client:          cli,
			SelectorInclude: selectInclude,
			SelectorExclude: selectExclude,
		}
		ks.createSelectorFilters()
		acc := new(testutil.Accumulator)
<<<<<<< HEAD
		for _, pod := range ((v.handler.responseMap["/pods/"]).(*v1.PodList)).Items {
			ks.gatherPod(*pod, acc)
=======
		for _, pod := range ((v.handler.responseMap["/pods/"]).(*corev1.PodList)).Items {
			ks.gatherPod(pod, acc)
>>>>>>> 24c8fb20
		}

		err := acc.FirstError()
		if err == nil && v.hasError {
			t.Fatalf("%s failed, should have error", v.name)
		} else if err != nil && !v.hasError {
			t.Fatalf("%s failed, err: %v", v.name, err)
		}
		if v.output == nil && len(acc.Metrics) > 0 {
			t.Fatalf("%s: collected extra data", v.name)
		} else if v.output != nil && len(v.output.Metrics) > 0 {
			for i := range v.output.Metrics {
				for k, m := range v.output.Metrics[i].Tags {
					if acc.Metrics[i].Tags[k] != m {
						t.Fatalf("%s: tag %s metrics unmatch Expected %s, got %s, i %d\n", v.name, k, m, acc.Metrics[i].Tags[k], i)
					}
				}
				for k, m := range v.output.Metrics[i].Fields {
					if acc.Metrics[i].Fields[k] != m {
						t.Fatalf("%s: field %s metrics unmatch Expected %v(%T), got %v(%T), i %d\n", v.name, k, m, m, acc.Metrics[i].Fields[k], acc.Metrics[i].Fields[k], i)
					}
				}
			}
		}
	}
}<|MERGE_RESOLUTION|>--- conflicted
+++ resolved
@@ -283,13 +283,8 @@
 		}
 		ks.createSelectorFilters()
 		acc := new(testutil.Accumulator)
-<<<<<<< HEAD
-		for _, pod := range ((v.handler.responseMap["/pods/"]).(*v1.PodList)).Items {
-			ks.gatherPod(*pod, acc)
-=======
 		for _, pod := range ((v.handler.responseMap["/pods/"]).(*corev1.PodList)).Items {
 			ks.gatherPod(pod, acc)
->>>>>>> 24c8fb20
 		}
 
 		err := acc.FirstError()
@@ -534,13 +529,8 @@
 		ks.SelectorExclude = v.exclude
 		ks.createSelectorFilters()
 		acc := new(testutil.Accumulator)
-<<<<<<< HEAD
-		for _, pod := range ((v.handler.responseMap["/pods/"]).(*v1.PodList)).Items {
-			ks.gatherPod(*pod, acc)
-=======
 		for _, pod := range ((v.handler.responseMap["/pods/"]).(*corev1.PodList)).Items {
 			ks.gatherPod(pod, acc)
->>>>>>> 24c8fb20
 		}
 
 		// Grab selector tags
@@ -744,13 +734,8 @@
 		}
 		ks.createSelectorFilters()
 		acc := new(testutil.Accumulator)
-<<<<<<< HEAD
-		for _, pod := range ((v.handler.responseMap["/pods/"]).(*v1.PodList)).Items {
-			ks.gatherPod(*pod, acc)
-=======
 		for _, pod := range ((v.handler.responseMap["/pods/"]).(*corev1.PodList)).Items {
 			ks.gatherPod(pod, acc)
->>>>>>> 24c8fb20
 		}
 
 		err := acc.FirstError()
