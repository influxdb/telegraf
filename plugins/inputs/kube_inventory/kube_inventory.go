--- conflicted
+++ resolved
@@ -41,10 +41,8 @@
 
 	SelectorInclude []string        `toml:"selector_include"`
 	SelectorExclude []string        `toml:"selector_exclude"`
-<<<<<<< HEAD
-=======
+
 	NodeName        string          `toml:"node_name"`
->>>>>>> 01b5834c
 	Log             telegraf.Logger `toml:"-"`
 
 	tls.ClientConfig
