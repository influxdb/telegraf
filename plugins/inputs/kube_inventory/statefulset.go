package kube_inventory

import (
	"context"

	v1 "k8s.io/api/apps/v1"

	"github.com/influxdata/telegraf"
)

func collectStatefulSets(ctx context.Context, acc telegraf.Accumulator, ki *KubernetesInventory) {
	list, err := ki.client.getStatefulSets(ctx)
	if err != nil {
		acc.AddError(err)
		return
	}
	for _, s := range list.Items {
<<<<<<< HEAD
		ki.gatherStatefulSet(*s, acc)
=======
		if err = ki.gatherStatefulSet(s, acc); err != nil {
			acc.AddError(err)
			return
		}
>>>>>>> 24c8fb20
	}
}

func (ki *KubernetesInventory) gatherStatefulSet(s v1.StatefulSet, acc telegraf.Accumulator) {
	status := s.Status
	fields := map[string]interface{}{
		"created":             s.GetCreationTimestamp().UnixNano(),
		"generation":          s.Generation,
		"replicas":            status.Replicas,
		"replicas_current":    status.CurrentReplicas,
		"replicas_ready":      status.ReadyReplicas,
		"replicas_updated":    status.UpdatedReplicas,
		"spec_replicas":       *s.Spec.Replicas,
		"observed_generation": s.Status.ObservedGeneration,
	}
	tags := map[string]string{
		"statefulset_name": s.Name,
		"namespace":        s.Namespace,
	}
	for key, val := range s.Spec.Selector.MatchLabels {
		if ki.selectorFilter.Match(key) {
			tags["selector_"+key] = val
		}
	}

	acc.AddFields(statefulSetMeasurement, fields, tags)
}<|MERGE_RESOLUTION|>--- conflicted
+++ resolved
@@ -15,18 +15,14 @@
 		return
 	}
 	for _, s := range list.Items {
-<<<<<<< HEAD
-		ki.gatherStatefulSet(*s, acc)
-=======
 		if err = ki.gatherStatefulSet(s, acc); err != nil {
 			acc.AddError(err)
 			return
 		}
->>>>>>> 24c8fb20
 	}
 }
 
-func (ki *KubernetesInventory) gatherStatefulSet(s v1.StatefulSet, acc telegraf.Accumulator) {
+func (ki *KubernetesInventory) gatherStatefulSet(s v1.StatefulSet, acc telegraf.Accumulator) error {
 	status := s.Status
 	fields := map[string]interface{}{
 		"created":             s.GetCreationTimestamp().UnixNano(),
@@ -49,4 +45,6 @@
 	}
 
 	acc.AddFields(statefulSetMeasurement, fields, tags)
+
+	return nil
 }