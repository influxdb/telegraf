package kube_inventory

import (
	"testing"
	"time"

	"github.com/influxdata/telegraf/plugins/common/tls"
	"k8s.io/apimachinery/pkg/util/intstr"
)

type mockHandler struct {
	responseMap map[string]interface{}
}

func toStrPtr(s string) *string {
	return &s
}

func toInt32Ptr(i int32) *int32 {
	return &i
}

func toInt64Ptr(i int64) *int64 {
	return &i
}

func toBoolPtr(b bool) *bool {
	return &b
}

<<<<<<< HEAD
=======
func toIntStrPtrS(s string) *intstr.IntOrString {
	return &intstr.IntOrString{StrVal: s}
}

>>>>>>> 24c8fb20
func toIntStrPtrI(i int32) *intstr.IntOrString {
	return &intstr.IntOrString{IntVal: i}
}
func TestNewClient(t *testing.T) {
	_, err := newClient("https://127.0.0.1:443/", "default", "abc123", time.Second, tls.ClientConfig{})
	if err != nil {
		t.Errorf("Failed to create new client - %s", err.Error())
	}
}<|MERGE_RESOLUTION|>--- conflicted
+++ resolved
@@ -28,13 +28,10 @@
 	return &b
 }
 
-<<<<<<< HEAD
-=======
 func toIntStrPtrS(s string) *intstr.IntOrString {
 	return &intstr.IntOrString{StrVal: s}
 }
 
->>>>>>> 24c8fb20
 func toIntStrPtrI(i int32) *intstr.IntOrString {
 	return &intstr.IntOrString{IntVal: i}
 }
