package kube_inventory

import (
	"context"
	"net/http"
	"time"

	appsv1 "k8s.io/api/apps/v1"
	corev1 "k8s.io/api/core/v1"
	netv1 "k8s.io/api/networking/v1"
	metav1 "k8s.io/apimachinery/pkg/apis/meta/v1"
	"k8s.io/apimachinery/pkg/labels"
	"k8s.io/client-go/kubernetes"
	"k8s.io/client-go/rest"

	"github.com/influxdata/telegraf/config"
	"github.com/influxdata/telegraf/plugins/common/tls"
)

type client struct {
	namespace string
	timeout   time.Duration
	*kubernetes.Clientset
}

func newClient(baseURL, namespace, bearerTokenFile string, bearerToken string, timeout time.Duration, tlsConfig tls.ClientConfig) (*client, error) {
	var clientConfig *rest.Config
	var err error

	if baseURL == "" {
		clientConfig, err = rest.InClusterConfig()
		if err != nil {
			return nil, err
		}
	} else {
		clientConfig = &rest.Config{
			TLSClientConfig: rest.TLSClientConfig{
				ServerName: tlsConfig.ServerName,
				Insecure:   tlsConfig.InsecureSkipVerify,
				CAFile:     tlsConfig.TLSCA,
				CertFile:   tlsConfig.TLSCert,
				KeyFile:    tlsConfig.TLSKey,
			},
			Host:          baseURL,
			ContentConfig: rest.ContentConfig{},
		}

		if bearerTokenFile != "" {
			clientConfig.BearerTokenFile = bearerTokenFile
		} else if bearerToken != "" {
			clientConfig.BearerToken = bearerToken
		}
	}

	c, err := kubernetes.NewForConfig(clientConfig)
	if err != nil {
		return nil, err
	}

	return &client{
		Clientset: c,
		timeout:   timeout,
		namespace: namespace,
	}, nil
}

func newHTTPClient(tlsConfig tls.ClientConfig, bearerTokenFile string, responseTimeout config.Duration) (*http.Client, error) {
	tlsCfg, err := tlsConfig.TLSConfig()
	if err != nil {
		return nil, err
	}
	clientConfig := &rest.Config{
		Transport: &http.Transport{
			TLSClientConfig: tlsCfg,
		},
		ContentConfig:   rest.ContentConfig{},
		Timeout:         time.Duration(responseTimeout),
		BearerTokenFile: bearerTokenFile,
	}
	return rest.HTTPClientFor(clientConfig)
}
func (c *client) getDaemonSets(ctx context.Context) (*appsv1.DaemonSetList, error) {
	ctx, cancel := context.WithTimeout(ctx, c.timeout)
	defer cancel()
	return c.AppsV1().DaemonSets(c.namespace).List(ctx, metav1.ListOptions{})
}

func (c *client) getDeployments(ctx context.Context) (*appsv1.DeploymentList, error) {
	ctx, cancel := context.WithTimeout(ctx, c.timeout)
	defer cancel()
	return c.AppsV1().Deployments(c.namespace).List(ctx, metav1.ListOptions{})
}

func (c *client) getEndpoints(ctx context.Context) (*corev1.EndpointsList, error) {
	ctx, cancel := context.WithTimeout(ctx, c.timeout)
	defer cancel()
	return c.CoreV1().Endpoints(c.namespace).List(ctx, metav1.ListOptions{})
}

func (c *client) getIngress(ctx context.Context) (*netv1.IngressList, error) {
	ctx, cancel := context.WithTimeout(ctx, c.timeout)
	defer cancel()
	return c.NetworkingV1().Ingresses(c.namespace).List(ctx, metav1.ListOptions{})
}

func (c *client) getNodes(ctx context.Context, name string) (*corev1.NodeList, error) {
	ctx, cancel := context.WithTimeout(ctx, c.timeout)
	defer cancel()
	var fieldSelector string
	if name != "" {
		fieldSelector = "metadata.name=" + name
	}
	return c.CoreV1().Nodes().List(ctx, metav1.ListOptions{FieldSelector: fieldSelector})
}

func (c *client) getPersistentVolumes(ctx context.Context) (*corev1.PersistentVolumeList, error) {
	ctx, cancel := context.WithTimeout(ctx, c.timeout)
	defer cancel()
	return c.CoreV1().PersistentVolumes().List(ctx, metav1.ListOptions{})
}

func (c *client) getPersistentVolumeClaims(ctx context.Context) (*corev1.PersistentVolumeClaimList, error) {
	ctx, cancel := context.WithTimeout(ctx, c.timeout)
	defer cancel()
	return c.CoreV1().PersistentVolumeClaims(c.namespace).List(ctx, metav1.ListOptions{})
}

func (c *client) getPods(ctx context.Context, nodeName string) (*corev1.PodList, error) {
	ctx, cancel := context.WithTimeout(ctx, c.timeout)
	defer cancel()
<<<<<<< HEAD

	return c.CoreV1().Pods(c.namespace).List(ctx, metav1.ListOptions{})
=======
	var fieldSelector string
	if nodeName != "" {
		fieldSelector = "spec.nodeName=" + nodeName
	}
	return c.CoreV1().Pods(c.namespace).List(ctx, metav1.ListOptions{FieldSelector: fieldSelector})
>>>>>>> 01b5834c
}

func (c *client) getServices(ctx context.Context) (*corev1.ServiceList, error) {
	ctx, cancel := context.WithTimeout(ctx, c.timeout)
	defer cancel()
	return c.CoreV1().Services(c.namespace).List(ctx, metav1.ListOptions{})
}

func (c *client) getStatefulSets(ctx context.Context) (*appsv1.StatefulSetList, error) {
	ctx, cancel := context.WithTimeout(ctx, c.timeout)
	defer cancel()
	return c.AppsV1().StatefulSets(c.namespace).List(ctx, metav1.ListOptions{})
}

func (c *client) getResourceQuotas(ctx context.Context) (*corev1.ResourceQuotaList, error) {
	ctx, cancel := context.WithTimeout(ctx, c.timeout)
	defer cancel()
	return c.CoreV1().ResourceQuotas(c.namespace).List(ctx, metav1.ListOptions{})
}

func (c *client) getTLSSecrets(ctx context.Context) (*corev1.SecretList, error) {
	ctx, cancel := context.WithTimeout(ctx, c.timeout)
	defer cancel()
	labelSelector := metav1.LabelSelector{MatchLabels: map[string]string{"type": "kubernetes.io/tls"}}
	return c.CoreV1().Secrets(c.namespace).List(ctx, metav1.ListOptions{
		FieldSelector: labels.Set(labelSelector.MatchLabels).String(),
	})
}<|MERGE_RESOLUTION|>--- conflicted
+++ resolved
@@ -128,16 +128,12 @@
 func (c *client) getPods(ctx context.Context, nodeName string) (*corev1.PodList, error) {
 	ctx, cancel := context.WithTimeout(ctx, c.timeout)
 	defer cancel()
-<<<<<<< HEAD
 
-	return c.CoreV1().Pods(c.namespace).List(ctx, metav1.ListOptions{})
-=======
 	var fieldSelector string
 	if nodeName != "" {
 		fieldSelector = "spec.nodeName=" + nodeName
 	}
 	return c.CoreV1().Pods(c.namespace).List(ctx, metav1.ListOptions{FieldSelector: fieldSelector})
->>>>>>> 01b5834c
 }
 
 func (c *client) getServices(ctx context.Context) (*corev1.ServiceList, error) {
