package kube_inventory

import (
	"testing"
	"time"

	"github.com/influxdata/telegraf/testutil"
	v1 "k8s.io/api/core/v1"
	netv1 "k8s.io/api/networking/v1"
	metav1 "k8s.io/apimachinery/pkg/apis/meta/v1"
)

func TestIngress(t *testing.T) {
	cli := &client{}

	now := time.Now()
	now = time.Date(now.Year(), now.Month(), now.Day(), now.Hour(), 1, 36, 0, now.Location())

	tests := []struct {
		name     string
		handler  *mockHandler
		output   *testutil.Accumulator
		hasError bool
	}{
		{
			name: "no ingress",
			handler: &mockHandler{
				responseMap: map[string]interface{}{
					"/ingress/": netv1.IngressList{},
				},
			},
			hasError: false,
		},
		{
			name: "collect ingress",
			handler: &mockHandler{
				responseMap: map[string]interface{}{
					"/ingress/": netv1.IngressList{
						Items: []netv1.Ingress{
							{
								Status: netv1.IngressStatus{
									LoadBalancer: v1.LoadBalancerStatus{
										Ingress: []v1.LoadBalancerIngress{
											{
												Hostname: "chron-1",
												IP:       "1.0.0.127",
											},
										},
									},
								},
								Spec: netv1.IngressSpec{
									Rules: []netv1.IngressRule{
										{
											Host: "ui.internal",
											IngressRuleValue: netv1.IngressRuleValue{
												HTTP: &netv1.HTTPIngressRuleValue{
													Paths: []netv1.HTTPIngressPath{
														{
															Path: "/",
															Backend: netv1.IngressBackend{
																Service: &netv1.IngressServiceBackend{
																	Name: "chronografd",
																	Port: netv1.ServiceBackendPort{
																		Number: 8080,
																	},
																},
															},
														},
													},
												},
											},
										},
									},
								},
								ObjectMeta: metav1.ObjectMeta{
									Generation:        12,
									Namespace:         "ns1",
									Name:              "ui-lb",
									CreationTimestamp: metav1.Time{Time: now},
								},
							},
						},
					},
				},
			},
			output: &testutil.Accumulator{
				Metrics: []*testutil.Metric{
					{
						Fields: map[string]interface{}{
							"tls":                  false,
							"backend_service_port": int32(8080),
							"generation":           int64(12),
							"created":              now.UnixNano(),
						},
						Tags: map[string]string{
							"ingress_name":         "ui-lb",
							"namespace":            "ns1",
							"ip":                   "1.0.0.127",
							"hostname":             "chron-1",
							"backend_service_name": "chronografd",
							"host":                 "ui.internal",
							"path":                 "/",
						},
					},
				},
			},
			hasError: false,
		},
	}

	for _, v := range tests {
		ks := &KubernetesInventory{
			client: cli,
		}
		acc := new(testutil.Accumulator)
<<<<<<< HEAD
		for _, ingress := range ((v.handler.responseMap["/ingress/"]).(*v1beta1EXT.IngressList)).Items {
			ks.gatherIngress(*ingress, acc)
=======
		for _, ingress := range ((v.handler.responseMap["/ingress/"]).(netv1.IngressList)).Items {
			ks.gatherIngress(ingress, acc)
>>>>>>> 24c8fb20
		}

		err := acc.FirstError()
		if err == nil && v.hasError {
			t.Fatalf("%s failed, should have error", v.name)
		} else if err != nil && !v.hasError {
			t.Fatalf("%s failed, err: %v", v.name, err)
		}
		if v.output == nil && len(acc.Metrics) > 0 {
			t.Fatalf("%s: collected extra data", v.name)
		} else if v.output != nil && len(v.output.Metrics) > 0 {
			for i := range v.output.Metrics {
				for k, m := range v.output.Metrics[i].Tags {
					if acc.Metrics[i].Tags[k] != m {
						t.Fatalf("%s: tag %s metrics unmatch Expected %s, got '%v'\n", v.name, k, m, acc.Metrics[i].Tags[k])
					}
				}
				for k, m := range v.output.Metrics[i].Fields {
					if acc.Metrics[i].Fields[k] != m {
						t.Fatalf("%s: field %s metrics unmatch Expected %v(%T), got %v(%T)\n", v.name, k, m, m, acc.Metrics[i].Fields[k], acc.Metrics[i].Fields[k])
					}
				}
			}
		}
	}
}<|MERGE_RESOLUTION|>--- conflicted
+++ resolved
@@ -113,13 +113,8 @@
 			client: cli,
 		}
 		acc := new(testutil.Accumulator)
-<<<<<<< HEAD
-		for _, ingress := range ((v.handler.responseMap["/ingress/"]).(*v1beta1EXT.IngressList)).Items {
-			ks.gatherIngress(*ingress, acc)
-=======
 		for _, ingress := range ((v.handler.responseMap["/ingress/"]).(netv1.IngressList)).Items {
 			ks.gatherIngress(ingress, acc)
->>>>>>> 24c8fb20
 		}
 
 		err := acc.FirstError()
