--- conflicted
+++ resolved
@@ -17,11 +17,8 @@
 	"github.com/influxdata/telegraf/plugins/inputs"
 )
 
-<<<<<<< HEAD
-=======
 var defaultTimeout = config.Duration(time.Second * 5)
 
->>>>>>> 939a9ddb
 // DO NOT REMOVE THE NEXT TWO LINES! This is required to embed the sampleConfig data.
 //go:embed sample.conf
 var sampleConfig string
@@ -73,10 +70,7 @@
 		return &SnmpTrap{
 			timeFunc:       time.Now,
 			ServiceAddress: "udp://:162",
-<<<<<<< HEAD
-=======
 			Timeout:        defaultTimeout,
->>>>>>> 939a9ddb
 			Path:           []string{"/usr/share/snmp/mibs"},
 			Version:        "2c",
 		}
@@ -96,11 +90,7 @@
 			return err
 		}
 	case "netsnmp":
-<<<<<<< HEAD
-		s.translator = newNetsnmpTranslator()
-=======
 		s.translator = newNetsnmpTranslator(s.Timeout)
->>>>>>> 939a9ddb
 	default:
 		return fmt.Errorf("invalid translator value")
 	}
