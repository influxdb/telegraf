--- conflicted
+++ resolved
@@ -41,29 +41,6 @@
 	"key-cache-size=0,latency=26,meta-cache-size=0,qsize-q=0," +
 	"signature-cache-size=0,sys-msec=2889,uptime=86317,user-msec=2167,"
 
-<<<<<<< HEAD
-func (s statServer) serverSocket(l net.Listener) {
-	for {
-		conn, err := l.Accept()
-		if err != nil {
-			return
-		}
-
-		go func(c net.Conn) {
-			buf := make([]byte, 1024)
-			n, _ := c.Read(buf)
-
-			data := buf[:n]
-			if string(data) == "show * \n" {
-				c.Write([]byte(metrics)) //nolint:errcheck,revive // ignore the returned error as we need to close the socket anyway
-				c.Close()
-			}
-		}(conn)
-	}
-}
-
-=======
->>>>>>> 7088ec13
 func TestPowerdnsParseMetrics(t *testing.T) {
 	p := &Powerdns{
 		Log: testutil.Logger{},
