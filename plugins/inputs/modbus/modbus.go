package modbus

import (
	"errors"
	"sort"
	"strconv"
	"time"
	"math"
	
	mb "github.com/goburrow/modbus"
	"github.com/influxdata/telegraf"
	"github.com/influxdata/telegraf/plugins/inputs"
)

type Modbus struct {
	Type           string
	Controller     string
	Port           int
	BaudRate       int
	DataBits       int
	Parity         string
	StopBits       int
	SlaveId        int
	Timeout        int
	Registers      registers
	isConnected    bool
	isInitialized  bool
	HandlerTcp    *mb.TCPClientHandler
	HandlerSerial *mb.RTUClientHandler
	Client         mb.Client
}

type registers struct {
	DiscreteInputs 	 	register
	Coils          	 	register
	HoldingRegisters 	register
	InputRegisters  	register
}

type register struct {
	Tags      []tag
	Chunks    []chunk
	RawValues map[int]int
}

type tag struct {
	Name     string
	Order    string
	DataType string
	Scale    string
	Address  []int
	Value    interface{}
}

type chunk struct {
	Address int
	Length  int
}

const (
    C_DIGITAL	= "digital"
    C_ANALOG	= "analog"    
)

var ModbusConfig = `
 #TCP
 #type = "TCP"
 #controller="192.168.0.9"
 #port = 502

 #RTU
 type = "RTU"
 controller="/dev/ttyUSB0"
 baudRate = 9600
 dataBits = 8
 parity = "N"
 stopBits = 1
 
 slaveId = 1
 timeout = 1

  [[inputs.modbus.Registers.InputRegisters.Tags]]
   name = "Voltage"
   order ="AB"
   datatype = "int16"
   scale = "/10"
   address = [
    0      
   ]

  [[inputs.modbus.Registers.InputRegisters.Tags]]
   name = "Current"
   order ="CDAB"
   datatype = "int32"
   scale = "/1000"
   address = [
    1,
    2
   ]

  [[inputs.modbus.Registers.InputRegisters.Tags]]
    name = "Power"
    order ="CDAB"
    datatype = "int32"
    scale = "/10"
    address = [
     3,
     4      
    ]

  [[inputs.modbus.Registers.InputRegisters.Tags]]
    name = "Energy"
    order ="CDAB"
    datatype = "int32"	
    scale = "/1000"
    address = [
     5,
     6      
    ]

  [[inputs.modbus.Registers.InputRegisters.Tags]]
<<<<<<< HEAD
    name = "Frecuency"
    order ="AB"
    datatype = "int32"
=======
    name = "Frequency"
    order ="AB"	
>>>>>>> 5c175cbf
    scale = "/10"
    address = [
     7
    ]

  [[inputs.modbus.Registers.InputRegisters.Tags]]
    name = "PowerFactor"
    order ="AB"
    datatype = "int32"
    scale = "/100"
    address = [
     8
    ]
`

func (s *Modbus) SampleConfig() string {
	return ModbusConfig
}

func (s *Modbus) Description() string {
	return "Modbus client"
}

func removeDuplicates(elements []int) []int {	
	encountered := map[int]bool{}
	result := []int{}

	for v := range elements {
		if encountered[elements[v]] == true {			
		} else {			
			encountered[elements[v]] = true			
			result = append(result, elements[v])
		}
	}
	
	return result
}

func createRawValueMap(r []tag, rawValue map[int]int) {
	addr := []int{}
	
	for _, element := range r {
		for _, a := range element.Address {
			addr = append(addr, a)
		}
	}
	
	addr = removeDuplicates(addr)
	sort.Ints(addr)

	for _, element := range addr {
		rawValue[element] = 0
	}
}

func createChunks(ch *[]chunk, rawValue map[int]int) {
	r := []int{}
	chunks := [][]int{}
	chunk_t := []int{}

	for k := range rawValue {
		r = append(r, k)
	}
	
	sort.Ints(r)

	for i, element := range r {
		n := 1
		if i + 1 == len(r) {
			n = -1
			if len(r) == 1 {
				n = 0
			}
		}
		if element+n == r[i+n] {
			chunk_t = append(chunk_t, element)
			if i + 1 == len(r) {
				chunks = append(chunks, chunk_t)
			}
		} else {
			chunk_t = append(chunk_t, element)
			chunks = append(chunks, chunk_t)
			chunk_t = []int{}
		}
	}
	
	for _, element := range chunks {
		*ch = append(*ch, chunk{element[0], len(element)})
	}	
}

func initialization(m *Modbus) {
	m.Registers.DiscreteInputs.RawValues = make(map[int]int)
	m.Registers.Coils.RawValues = make(map[int]int)
	m.Registers.HoldingRegisters.RawValues = make(map[int]int)
	m.Registers.InputRegisters.RawValues = make(map[int]int)

	createRawValueMap(m.Registers.DiscreteInputs.Tags, m.Registers.DiscreteInputs.RawValues)
	createRawValueMap(m.Registers.Coils.Tags, m.Registers.Coils.RawValues)
	createRawValueMap(m.Registers.HoldingRegisters.Tags, m.Registers.HoldingRegisters.RawValues)
	createRawValueMap(m.Registers.InputRegisters.Tags, m.Registers.InputRegisters.RawValues)

	createChunks(&m.Registers.DiscreteInputs.Chunks, m.Registers.DiscreteInputs.RawValues)
	createChunks(&m.Registers.Coils.Chunks, m.Registers.Coils.RawValues)
	createChunks(&m.Registers.HoldingRegisters.Chunks, m.Registers.HoldingRegisters.RawValues)
	createChunks(&m.Registers.InputRegisters.Chunks, m.Registers.InputRegisters.RawValues)	
}

func connect(m *Modbus) error {
	switch m.Type {
	case "TCP":	
		m.HandlerTcp = mb.NewTCPClientHandler(m.Controller + ":" + strconv.Itoa(m.Port))
		m.HandlerTcp.Timeout = time.Duration(m.Timeout) * time.Second
		m.HandlerTcp.SlaveId = byte(m.SlaveId)
		m.Client = mb.NewClient(m.HandlerTcp)
		err := m.HandlerTcp.Connect()
		defer m.HandlerTcp.Close()
		if err != nil {
			return err
		}
		m.isConnected = true
		return nil
	case "RTU":		
		m.HandlerSerial = mb.NewRTUClientHandler(m.Controller)
		m.HandlerSerial.Timeout = time.Duration(m.Timeout) * time.Second
		m.HandlerSerial.SlaveId = byte(m.SlaveId)
		m.HandlerSerial.BaudRate = m.BaudRate
		m.HandlerSerial.DataBits = m.DataBits
		m.HandlerSerial.Parity = m.Parity
		m.HandlerSerial.StopBits = m.StopBits
		m.Client = mb.NewClient(m.HandlerSerial)
		err := m.HandlerSerial.Connect()
		defer m.HandlerSerial.Close()
		if err != nil {
			return err
		}
		m.isConnected = true
		return nil
	default:
		return errors.New("Not valid type")
	}
}

type fn func(uint16, uint16) ([]byte, error)
func getRawValue(t string, f fn, ch []chunk, r map[int]int) error {
	for _, chunk_t := range ch {		
		results, err := f(uint16(chunk_t.Address), uint16(chunk_t.Length))
		if err != nil {
			return err
		}

		if t == C_DIGITAL {
			for i := 0; i < len(results); i++ {				
				for b := 0; b < chunk_t.Length; b++ {				
					r[chunk_t.Address + b] = int(results[i] >> uint(b) & 0x01)
				}

			}
		}

		if t == C_ANALOG {
			for i := 0; i < len(results); i += 2 {
				register := uint16(results[i]) << 8 | uint16(results[i + 1])
				r[chunk_t.Address + i / 2] = int(register)
			}
		}
	}

	return nil
}

func BA(x int) int {
	return int(x & 0xFF00 >> 8 | x & 0x00FF << 8)
}

func joinBytes(x int, s uint, y int) int {
	return int(x << s | y)
}

func convertEndianness(o string, r []int) int {
	switch o {
	case "AB":
		return int(r[0])
	case "BA":
		return BA(r[0])
	case "ABCD":
		return joinBytes(int(r[0]), 16, int(r[1]))
	case "CDAB":
		return joinBytes(int(r[1]), 16, int(r[0]))
	case "BADC":
		return joinBytes(BA(r[0]), 16, BA(r[1]))
	case "DCBA":
		return joinBytes(BA(r[1]), 16, BA(r[0]))
	default:
		return int(r[0])
	}
}

func scale(s string, v int) interface{} {
	if len(s) == 0 {
		return 0
	}
	operator := s[0]
	switch operator {
	case '/':
		div, err := strconv.Atoi(s[1:len(s)])
		if err == nil {		
			return float32(v) / float32(div)
		}
		return 0
	case '*':
		div, err := strconv.Atoi(s[1:len(s)])
		if err == nil {			
			return v * int(div)
		}
		return 0
	default:
		return 0
	}
}

func setTag(s string, t []tag, r map[int]int) {
	if s == C_DIGITAL {
		for i := 0; i < len(t); i++ {
			t[i].Value = r[t[i].Address[0]]
		}		
	}

	if s == C_ANALOG {
		for i := 0; i < len(t); i++ {		
			rawValues := []int{}
			for _, rv := range t[i].Address {				
				rawValues = append(rawValues, r[rv])
			}
			if t[i].DataType == "float32" {
				t[i].Value = math.Float32frombits(uint32(convertEndianness(t[i].Order, rawValues)))
			} else {
				t[i].Value = scale(t[i].Scale, convertEndianness(t[i].Order, rawValues))
			}
		}
	}
}

func addFields(t []tag) map[string]interface{} {
	fields := make(map[string]interface{})
	for i:=0 ; i < len(t); i++ {
		if len(t[i].Name) > 0 {
			fields[t[i].Name] = t[i].Value
		} else {
			name := ""
			for _, e := range t[i].Address {
				name = name + "-" + strconv.Itoa(e)
			}
			name = name[:len(name) - 1]
			fields[name] = t[i]
		}
	}

	return fields
}

func (m *Modbus) Gather(acc telegraf.Accumulator) error {	
	fields := make(map[string]interface{})
	tags := make(map[string]string)

	//Init
	if m.isInitialized == false {
		initialization(m)
		m.isInitialized = true
	}

	// Connect
	if m.isConnected == false {
		err := connect(m)
		if err != nil {
			m.isConnected = false
			return err
		}
	}

	// Get Raw Values
	err := getRawValue(C_DIGITAL, m.Client.ReadDiscreteInputs, m.Registers.DiscreteInputs.Chunks, m.Registers.DiscreteInputs.RawValues)
	if err != nil {
		m.isConnected = false
		return err
	}

	err = getRawValue(C_DIGITAL, m.Client.ReadCoils, m.Registers.Coils.Chunks, m.Registers.Coils.RawValues)
	if err != nil {
		m.isConnected = false
		return err
	}

	err = getRawValue(C_ANALOG, m.Client.ReadHoldingRegisters, m.Registers.HoldingRegisters.Chunks, m.Registers.HoldingRegisters.RawValues)
	if err != nil {
		m.isConnected = false
		return err
	}

	err = getRawValue(C_ANALOG, m.Client.ReadInputRegisters, m.Registers.InputRegisters.Chunks, m.Registers.InputRegisters.RawValues)
	if err != nil {
		m.isConnected = false
		return err
	}

	// Set tags
	setTag(C_DIGITAL, m.Registers.DiscreteInputs.Tags, m.Registers.DiscreteInputs.RawValues)
	setTag(C_DIGITAL, m.Registers.Coils.Tags, m.Registers.Coils.RawValues)
	setTag(C_ANALOG, m.Registers.HoldingRegisters.Tags, m.Registers.HoldingRegisters.RawValues)
	setTag(C_ANALOG, m.Registers.InputRegisters.Tags, m.Registers.InputRegisters.RawValues)

	// Add Fields
	fields = addFields(m.Registers.DiscreteInputs.Tags)
	acc.AddFields("modbus.inputs", fields, tags)
	fields = addFields(m.Registers.Coils.Tags)
	acc.AddFields("modbus.coils", fields, tags)
	fields = addFields(m.Registers.HoldingRegisters.Tags)
	acc.AddFields("modbus.HoldingRegister", fields, tags)
	fields = addFields(m.Registers.InputRegisters.Tags)
	acc.AddFields("modbus.InputRegisters", fields, tags)
	
	return nil
}

func init() {
	inputs.Add("modbus", func() telegraf.Input { return &Modbus{} })
}<|MERGE_RESOLUTION|>--- conflicted
+++ resolved
@@ -119,14 +119,8 @@
     ]
 
   [[inputs.modbus.Registers.InputRegisters.Tags]]
-<<<<<<< HEAD
-    name = "Frecuency"
-    order ="AB"
-    datatype = "int32"
-=======
     name = "Frequency"
-    order ="AB"	
->>>>>>> 5c175cbf
+    order ="AB"	    
     scale = "/10"
     address = [
      7
