--- conflicted
+++ resolved
@@ -93,7 +93,6 @@
 func TestAddWiredTigerStats(t *testing.T) {
 	d := NewMongodbData(
 		&StatLine{
-<<<<<<< HEAD
 			StorageEngine:              "wiredTiger",
 			CacheDirtyPercent:          0,
 			CacheUsedPercent:           0,
@@ -111,31 +110,13 @@
 			WorkerThreadEvictingPages:  0,
 			PagesReadIntoCache:         0,
 			PagesRequestedFromCache:    0,
+			PagesWrittenFromCache:      1247,
 			InternalPagesEvicted:       0,
 			ModifiedPagesEvicted:       0,
 			UnmodifiedPagesEvicted:     0,
 			FilesCurrentlyOpen:         0,
 			DataHandlesCurrentlyActive: 0,
 			FaultsCnt:                  204,
-=======
-			StorageEngine:             "wiredTiger",
-			CacheDirtyPercent:         0,
-			CacheUsedPercent:          0,
-			TrackedDirtyBytes:         0,
-			CurrentCachedBytes:        0,
-			MaxBytesConfigured:        0,
-			AppThreadsPageReadCount:   0,
-			AppThreadsPageReadTime:    0,
-			AppThreadsPageWriteCount:  0,
-			BytesWrittenFrom:          0,
-			BytesReadInto:             0,
-			PagesEvictedByAppThread:   0,
-			PagesQueuedForEviction:    0,
-			PagesWrittenFromCache:     1247,
-			ServerEvictingPages:       0,
-			WorkerThreadEvictingPages: 0,
-			FaultsCnt:                 204,
->>>>>>> 02454315
 		},
 		tags,
 	)
