--- conflicted
+++ resolved
@@ -96,20 +96,11 @@
 
 ## About Topic Parsing
 
-<<<<<<< HEAD
-The MQTT topic as a whole is stored as a tag, but this can be far too coarse
-to be easily used when utilizing the data further down the line. This
-change allows tag values to be extracted from the MQTT topic letting you
-store the information provided in the topic in a meaningful way.
-An `_` denotes an ignored entry in the topic path.
-Please see the following example.
-=======
 The MQTT topic as a whole is stored as a tag, but this can be far too coarse to
 be easily used when utilizing the data further down the line. This change allows
 tag values to be extracted from the MQTT topic letting you store the information
 provided in the topic in a meaningful way. An `_` denotes an ignored entry in
 the topic path. Please see the following example.
->>>>>>> 2f670101
 
 ### Topic Parsing Example
 
@@ -149,7 +140,6 @@
 cpu,host=pop-os,tag=telegraf,topic=telegraf/one/cpu/23 value=45,test=23i 1637014942460689291
 ```
 
-<<<<<<< HEAD
 ## Field Pivoting Example
 
 You can use the pivot processor to rotate single
@@ -197,8 +187,6 @@
 
 [1]: <https://github.com/influxdata/telegraf/tree/master/plugins/processors/pivot> "Pivot Processor"
 
-=======
->>>>>>> 2f670101
 ## Metrics
 
 - All measurements are tagged with the incoming topic, ie
