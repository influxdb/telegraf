<<<<<<< HEAD
# MQTT Consumer Input Plugin

The [MQTT][mqtt] consumer plugin reads from the specified MQTT topics
and creates metrics using one of the supported [input data formats][].

## Configuration

```toml @sample.conf
=======
# MQTT Consumer Input Plugin

The [MQTT][mqtt] consumer plugin reads from the specified MQTT topics
and creates metrics using one of the supported [input data formats][].

## Configuration

```toml @sample.conf
>>>>>>> 939a9ddb
# Read metrics from MQTT topic(s)
[[inputs.mqtt_consumer]]
  ## Broker URLs for the MQTT server or cluster.  To connect to multiple
  ## clusters or standalone servers, use a separate plugin instance.
  ##   example: servers = ["tcp://localhost:1883"]
  ##            servers = ["ssl://localhost:1883"]
  ##            servers = ["ws://localhost:1883"]
  servers = ["tcp://127.0.0.1:1883"]

  ## Topics that will be subscribed to.
  topics = [
    "telegraf/host01/cpu",
    "telegraf/+/mem",
    "sensors/#",
  ]

  ## The message topic will be stored in a tag specified by this value.  If set
  ## to the empty string no topic tag will be created.
  # topic_tag = "topic"

  ## QoS policy for messages
  ##   0 = at most once
  ##   1 = at least once
  ##   2 = exactly once
  ##
  ## When using a QoS of 1 or 2, you should enable persistent_session to allow
  ## resuming unacknowledged messages.
  # qos = 0

  ## Connection timeout for initial connection in seconds
  # connection_timeout = "30s"

  ## Maximum messages to read from the broker that have not been written by an
  ## output.  For best throughput set based on the number of metrics within
  ## each message and the size of the output's metric_batch_size.
  ##
  ## For example, if each message from the queue contains 10 metrics and the
  ## output metric_batch_size is 1000, setting this to 100 will ensure that a
  ## full batch is collected and the write is triggered immediately without
  ## waiting until the next flush_interval.
  # max_undelivered_messages = 1000

  ## Persistent session disables clearing of the client session on connection.
  ## In order for this option to work you must also set client_id to identify
  ## the client.  To receive messages that arrived while the client is offline,
  ## also set the qos option to 1 or 2 and don't forget to also set the QoS when
  ## publishing.
  # persistent_session = false

  ## If unset, a random client ID will be generated.
  # client_id = ""

  ## Username and password to connect MQTT server.
  # username = "telegraf"
  # password = "metricsmetricsmetricsmetrics"

  ## Optional TLS Config
  # tls_ca = "/etc/telegraf/ca.pem"
  # tls_cert = "/etc/telegraf/cert.pem"
  # tls_key = "/etc/telegraf/key.pem"
  ## Use TLS but skip chain & host verification
  # insecure_skip_verify = false

  ## Data format to consume.
  ## Each data format has its own unique set of configuration options, read
  ## more about them here:
  ## https://github.com/influxdata/telegraf/blob/master/docs/DATA_FORMATS_INPUT.md
  data_format = "influx"
<<<<<<< HEAD

  ## Enable extracting tag values from MQTT topics
  ## _ denotes an ignored entry in the topic path
  # [[inputs.mqtt_consumer.topic_parsing]]
  #   topic = ""
  #   measurement = ""
  #   tags = ""
  #   fields = ""
  ## Value supported is int, float, unit
  #   [[inputs.mqtt_consumer.topic.types]]
  #      key = type
```

## About Topic Parsing

The MQTT topic as a whole is stored as a tag, but this can be far too coarse to
be easily used when utilizing the data further down the line. This change allows
tag values to be extracted from the MQTT topic letting you store the information
provided in the topic in a meaningful way. An `_` denotes an ignored entry in
the topic path. Please see the following example.

## Example Configuration for topic parsing

```toml
[[inputs.mqtt_consumer]]
  ## Broker URLs for the MQTT server or cluster.  To connect to multiple
  ## clusters or standalone servers, use a separate plugin instance.
  ##   example: servers = ["tcp://localhost:1883"]
  ##            servers = ["ssl://localhost:1883"]
  ##            servers = ["ws://localhost:1883"]
  servers = ["tcp://127.0.0.1:1883"]

  ## Topics that will be subscribed to.
  topics = [
    "telegraf/+/cpu/23",
  ]

  ## Data format to consume.
  ## Each data format has its own unique set of configuration options, read
  ## more about them here:
  ## https://github.com/influxdata/telegraf/blob/master/docs/DATA_FORMATS_INPUT.md
  data_format = "value"
  data_type = "float"

  [[inputs.mqtt_consumer.topic_parsing]]
    topic = "telegraf/one/cpu/23"
    measurement = "_/_/measurement/_"
    tags = "tag/_/_/_"
    fields = "_/_/_/test"
    [inputs.mqtt_consumer.topic_parsing.types]
      test = "int"
```

## Example Output

```shell
cpu,host=pop-os,tag=telegraf,topic=telegraf/one/cpu/23 value=45,test=23i 1637014942460689291
```

## Metrics

- All measurements are tagged with the incoming topic, ie
`topic=telegraf/host01/cpu`

- example when [[inputs.mqtt_consumer.topic_parsing]] is set

[mqtt]: https://mqtt.org
[input data formats]: /docs/DATA_FORMATS_INPUT.md
=======

  ## Enable extracting tag values from MQTT topics
  ## _ denotes an ignored entry in the topic path
  # [[inputs.mqtt_consumer.topic_parsing]]
  #   topic = ""
  #   measurement = ""
  #   tags = ""
  #   fields = ""
  ## Value supported is int, float, unit
  #   [[inputs.mqtt_consumer.topic.types]]
  #      key = type
```

## Example Output

```text
mqtt_consumer,host=pop-os,topic=telegraf/host01/cpu value=45i 1653579140440951943
mqtt_consumer,host=pop-os,topic=telegraf/host01/cpu value=100i 1653579153147395661
```

## About Topic Parsing

The MQTT topic as a whole is stored as a tag, but this can be far too coarse to
be easily used when utilizing the data further down the line. This change allows
tag values to be extracted from the MQTT topic letting you store the information
provided in the topic in a meaningful way. An `_` denotes an ignored entry in
the topic path. Please see the following example.

### Topic Parsing Example

```toml
[[inputs.mqtt_consumer]]
  ## Broker URLs for the MQTT server or cluster.  To connect to multiple
  ## clusters or standalone servers, use a separate plugin instance.
  ##   example: servers = ["tcp://localhost:1883"]
  ##            servers = ["ssl://localhost:1883"]
  ##            servers = ["ws://localhost:1883"]
  servers = ["tcp://127.0.0.1:1883"]

  ## Topics that will be subscribed to.
  topics = [
    "telegraf/+/cpu/23",
  ]

  ## Data format to consume.
  ## Each data format has its own unique set of configuration options, read
  ## more about them here:
  ## https://github.com/influxdata/telegraf/blob/master/docs/DATA_FORMATS_INPUT.md
  data_format = "value"
  data_type = "float"

  [[inputs.mqtt_consumer.topic_parsing]]
    topic = "telegraf/one/cpu/23"
    measurement = "_/_/measurement/_"
    tags = "tag/_/_/_"
    fields = "_/_/_/test"
    [inputs.mqtt_consumer.topic_parsing.types]
      test = "int"
```

Will result in the following metric:

```text
cpu,host=pop-os,tag=telegraf,topic=telegraf/one/cpu/23 value=45,test=23i 1637014942460689291
```

## Field Pivoting Example

You can use the pivot processor to rotate single
valued metrics into a multi field metric.
For more info check out the pivot processors
[here][1].

For this example these are the topics:

```text
/sensors/CLE/v1/device5/temp
/sensors/CLE/v1/device5/rpm
/sensors/CLE/v1/device5/ph
/sensors/CLE/v1/device5/spin
```

And these are the metrics:

```text
sensors,site=CLE,version=v1,device_name=device5,field=temp value=390
sensors,site=CLE,version=v1,device_name=device5,field=rpm value=45.0
sensors,site=CLE,version=v1,device_name=device5,field=ph value=1.45
```

Using pivot in the config will rotate the metrics into a multi field metric.
The config:

```toml
[[inputs.mqtt_consumer]]
    ....
    topics = "/sensors/#"
    [[inputs.mqtt_consumer.topic_parsing]]
        measurement = "/measurement/_/_/_/_"
        tags = "/_/site/version/device_name/field"
[[processors.pivot]]
    tag_key = "field"
    value_key = "value"
```

Will result in the following metric:

```text
sensors,site=CLE,version=v1,device_name=device5 temp=390,rpm=45.0,ph=1.45
```

[1]: <https://github.com/influxdata/telegraf/tree/master/plugins/processors/pivot> "Pivot Processor"

## Metrics

- All measurements are tagged with the incoming topic, ie
`topic=telegraf/host01/cpu`

- example when [[inputs.mqtt_consumer.topic_parsing]] is set

[mqtt]: https://mqtt.org
[input data formats]: /docs/DATA_FORMATS_INPUT.md
>>>>>>> 939a9ddb
<|MERGE_RESOLUTION|>--- conflicted
+++ resolved
@@ -1,4 +1,3 @@
-<<<<<<< HEAD
 # MQTT Consumer Input Plugin
 
 The [MQTT][mqtt] consumer plugin reads from the specified MQTT topics
@@ -7,16 +6,14 @@
 ## Configuration
 
 ```toml @sample.conf
-=======
-# MQTT Consumer Input Plugin
-
-The [MQTT][mqtt] consumer plugin reads from the specified MQTT topics
-and creates metrics using one of the supported [input data formats][].
-
-## Configuration
-
-```toml @sample.conf
->>>>>>> 939a9ddb
+# MQTT Consumer Input Plugin
+
+The [MQTT][mqtt] consumer plugin reads from the specified MQTT topics
+and creates metrics using one of the supported [input data formats][].
+
+## Configuration
+
+```toml @sample.conf
 # Read metrics from MQTT topic(s)
 [[inputs.mqtt_consumer]]
   ## Broker URLs for the MQTT server or cluster.  To connect to multiple
@@ -85,7 +82,6 @@
   ## more about them here:
   ## https://github.com/influxdata/telegraf/blob/master/docs/DATA_FORMATS_INPUT.md
   data_format = "influx"
-<<<<<<< HEAD
 
   ## Enable extracting tag values from MQTT topics
   ## _ denotes an ignored entry in the topic path
@@ -154,7 +150,6 @@
 
 [mqtt]: https://mqtt.org
 [input data formats]: /docs/DATA_FORMATS_INPUT.md
-=======
 
   ## Enable extracting tag values from MQTT topics
   ## _ denotes an ignored entry in the topic path
@@ -166,115 +161,114 @@
   ## Value supported is int, float, unit
   #   [[inputs.mqtt_consumer.topic.types]]
   #      key = type
-```
-
-## Example Output
-
-```text
-mqtt_consumer,host=pop-os,topic=telegraf/host01/cpu value=45i 1653579140440951943
-mqtt_consumer,host=pop-os,topic=telegraf/host01/cpu value=100i 1653579153147395661
-```
-
-## About Topic Parsing
-
-The MQTT topic as a whole is stored as a tag, but this can be far too coarse to
-be easily used when utilizing the data further down the line. This change allows
-tag values to be extracted from the MQTT topic letting you store the information
-provided in the topic in a meaningful way. An `_` denotes an ignored entry in
-the topic path. Please see the following example.
-
-### Topic Parsing Example
-
-```toml
-[[inputs.mqtt_consumer]]
-  ## Broker URLs for the MQTT server or cluster.  To connect to multiple
-  ## clusters or standalone servers, use a separate plugin instance.
-  ##   example: servers = ["tcp://localhost:1883"]
-  ##            servers = ["ssl://localhost:1883"]
-  ##            servers = ["ws://localhost:1883"]
-  servers = ["tcp://127.0.0.1:1883"]
-
-  ## Topics that will be subscribed to.
-  topics = [
-    "telegraf/+/cpu/23",
-  ]
-
-  ## Data format to consume.
-  ## Each data format has its own unique set of configuration options, read
-  ## more about them here:
-  ## https://github.com/influxdata/telegraf/blob/master/docs/DATA_FORMATS_INPUT.md
-  data_format = "value"
-  data_type = "float"
-
-  [[inputs.mqtt_consumer.topic_parsing]]
-    topic = "telegraf/one/cpu/23"
-    measurement = "_/_/measurement/_"
-    tags = "tag/_/_/_"
-    fields = "_/_/_/test"
-    [inputs.mqtt_consumer.topic_parsing.types]
-      test = "int"
-```
-
-Will result in the following metric:
-
-```text
-cpu,host=pop-os,tag=telegraf,topic=telegraf/one/cpu/23 value=45,test=23i 1637014942460689291
-```
-
-## Field Pivoting Example
-
-You can use the pivot processor to rotate single
-valued metrics into a multi field metric.
-For more info check out the pivot processors
-[here][1].
-
-For this example these are the topics:
-
-```text
-/sensors/CLE/v1/device5/temp
-/sensors/CLE/v1/device5/rpm
-/sensors/CLE/v1/device5/ph
-/sensors/CLE/v1/device5/spin
-```
-
-And these are the metrics:
-
-```text
-sensors,site=CLE,version=v1,device_name=device5,field=temp value=390
-sensors,site=CLE,version=v1,device_name=device5,field=rpm value=45.0
-sensors,site=CLE,version=v1,device_name=device5,field=ph value=1.45
-```
-
-Using pivot in the config will rotate the metrics into a multi field metric.
-The config:
-
-```toml
-[[inputs.mqtt_consumer]]
-    ....
-    topics = "/sensors/#"
-    [[inputs.mqtt_consumer.topic_parsing]]
-        measurement = "/measurement/_/_/_/_"
-        tags = "/_/site/version/device_name/field"
-[[processors.pivot]]
-    tag_key = "field"
-    value_key = "value"
-```
-
-Will result in the following metric:
-
-```text
-sensors,site=CLE,version=v1,device_name=device5 temp=390,rpm=45.0,ph=1.45
-```
-
-[1]: <https://github.com/influxdata/telegraf/tree/master/plugins/processors/pivot> "Pivot Processor"
-
-## Metrics
-
-- All measurements are tagged with the incoming topic, ie
-`topic=telegraf/host01/cpu`
-
-- example when [[inputs.mqtt_consumer.topic_parsing]] is set
-
-[mqtt]: https://mqtt.org
-[input data formats]: /docs/DATA_FORMATS_INPUT.md
->>>>>>> 939a9ddb
+```
+
+## Example Output
+
+```text
+mqtt_consumer,host=pop-os,topic=telegraf/host01/cpu value=45i 1653579140440951943
+mqtt_consumer,host=pop-os,topic=telegraf/host01/cpu value=100i 1653579153147395661
+```
+
+## About Topic Parsing
+
+The MQTT topic as a whole is stored as a tag, but this can be far too coarse to
+be easily used when utilizing the data further down the line. This change allows
+tag values to be extracted from the MQTT topic letting you store the information
+provided in the topic in a meaningful way. An `_` denotes an ignored entry in
+the topic path. Please see the following example.
+
+### Topic Parsing Example
+
+```toml
+[[inputs.mqtt_consumer]]
+  ## Broker URLs for the MQTT server or cluster.  To connect to multiple
+  ## clusters or standalone servers, use a separate plugin instance.
+  ##   example: servers = ["tcp://localhost:1883"]
+  ##            servers = ["ssl://localhost:1883"]
+  ##            servers = ["ws://localhost:1883"]
+  servers = ["tcp://127.0.0.1:1883"]
+
+  ## Topics that will be subscribed to.
+  topics = [
+    "telegraf/+/cpu/23",
+  ]
+
+  ## Data format to consume.
+  ## Each data format has its own unique set of configuration options, read
+  ## more about them here:
+  ## https://github.com/influxdata/telegraf/blob/master/docs/DATA_FORMATS_INPUT.md
+  data_format = "value"
+  data_type = "float"
+
+  [[inputs.mqtt_consumer.topic_parsing]]
+    topic = "telegraf/one/cpu/23"
+    measurement = "_/_/measurement/_"
+    tags = "tag/_/_/_"
+    fields = "_/_/_/test"
+    [inputs.mqtt_consumer.topic_parsing.types]
+      test = "int"
+```
+
+Will result in the following metric:
+
+```text
+cpu,host=pop-os,tag=telegraf,topic=telegraf/one/cpu/23 value=45,test=23i 1637014942460689291
+```
+
+## Field Pivoting Example
+
+You can use the pivot processor to rotate single
+valued metrics into a multi field metric.
+For more info check out the pivot processors
+[here][1].
+
+For this example these are the topics:
+
+```text
+/sensors/CLE/v1/device5/temp
+/sensors/CLE/v1/device5/rpm
+/sensors/CLE/v1/device5/ph
+/sensors/CLE/v1/device5/spin
+```
+
+And these are the metrics:
+
+```text
+sensors,site=CLE,version=v1,device_name=device5,field=temp value=390
+sensors,site=CLE,version=v1,device_name=device5,field=rpm value=45.0
+sensors,site=CLE,version=v1,device_name=device5,field=ph value=1.45
+```
+
+Using pivot in the config will rotate the metrics into a multi field metric.
+The config:
+
+```toml
+[[inputs.mqtt_consumer]]
+    ....
+    topics = "/sensors/#"
+    [[inputs.mqtt_consumer.topic_parsing]]
+        measurement = "/measurement/_/_/_/_"
+        tags = "/_/site/version/device_name/field"
+[[processors.pivot]]
+    tag_key = "field"
+    value_key = "value"
+```
+
+Will result in the following metric:
+
+```text
+sensors,site=CLE,version=v1,device_name=device5 temp=390,rpm=45.0,ph=1.45
+```
+
+[1]: <https://github.com/influxdata/telegraf/tree/master/plugins/processors/pivot> "Pivot Processor"
+
+## Metrics
+
+- All measurements are tagged with the incoming topic, ie
+`topic=telegraf/host01/cpu`
+
+- example when [[inputs.mqtt_consumer.topic_parsing]] is set
+
+[mqtt]: https://mqtt.org
+[input data formats]: /docs/DATA_FORMATS_INPUT.md