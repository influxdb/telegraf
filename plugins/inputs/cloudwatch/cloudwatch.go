//go:generate ../../../tools/readme_config_includer/generator
package cloudwatch

import (
	"context"
	_ "embed"
	"fmt"
	"net"
	"net/http"
	"strconv"
	"strings"
	"sync"
	"time"

	"github.com/aws/aws-sdk-go-v2/aws"
	cwClient "github.com/aws/aws-sdk-go-v2/service/cloudwatch"
	"github.com/aws/aws-sdk-go-v2/service/cloudwatch/types"

	"github.com/influxdata/telegraf"
	"github.com/influxdata/telegraf/config"
	internalaws "github.com/influxdata/telegraf/config/aws"
	"github.com/influxdata/telegraf/filter"
	"github.com/influxdata/telegraf/internal"
	"github.com/influxdata/telegraf/internal/limiter"
	internalMetric "github.com/influxdata/telegraf/metric"
	internalProxy "github.com/influxdata/telegraf/plugins/common/proxy"
	"github.com/influxdata/telegraf/plugins/inputs"
)

// DO NOT REMOVE THE NEXT TWO LINES! This is required to embed the sampleConfig data.
//go:embed sample.conf
var sampleConfig string

const (
	StatisticAverage     = "Average"
	StatisticMaximum     = "Maximum"
	StatisticMinimum     = "Minimum"
	StatisticSum         = "Sum"
	StatisticSampleCount = "SampleCount"
)

// CloudWatch contains the configuration and cache for the cloudwatch plugin.
type CloudWatch struct {
	StatisticExclude []string        `toml:"statistic_exclude"`
	StatisticInclude []string        `toml:"statistic_include"`
	Timeout          config.Duration `toml:"timeout"`

	internalProxy.HTTPProxy

	Period         config.Duration `toml:"period"`
	Delay          config.Duration `toml:"delay"`
	Namespace      string          `toml:"namespace"`
	Namespaces     []string        `toml:"namespaces"`
	Metrics        []*Metric       `toml:"metrics"`
	CacheTTL       config.Duration `toml:"cache_ttl"`
	RateLimit      int             `toml:"ratelimit"`
	RecentlyActive string          `toml:"recently_active"`
	BatchSize      int             `toml:"batch_size"`

	Log telegraf.Logger `toml:"-"`

	client          cloudwatchClient
	statFilter      filter.Filter
	metricCache     *metricCache
	queryDimensions map[string]*map[string]string
	windowStart     time.Time
	windowEnd       time.Time

	internalaws.CredentialConfig
}

// Metric defines a simplified Cloudwatch metric.
type Metric struct {
	StatisticExclude *[]string    `toml:"statistic_exclude"`
	StatisticInclude *[]string    `toml:"statistic_include"`
	MetricNames      []string     `toml:"names"`
	Dimensions       []*Dimension `toml:"dimensions"`
}

// Dimension defines a simplified Cloudwatch dimension (provides metric filtering).
type Dimension struct {
	Name         string `toml:"name"`
	Value        string `toml:"value"`
	valueMatcher filter.Filter
}

// metricCache caches metrics, their filters, and generated queries.
type metricCache struct {
	ttl     time.Duration
	built   time.Time
	metrics []filteredMetric
	queries map[string][]types.MetricDataQuery
}

type cloudwatchClient interface {
	ListMetrics(context.Context, *cwClient.ListMetricsInput, ...func(*cwClient.Options)) (*cwClient.ListMetricsOutput, error)
	GetMetricData(context.Context, *cwClient.GetMetricDataInput, ...func(*cwClient.Options)) (*cwClient.GetMetricDataOutput, error)
}

func (*CloudWatch) SampleConfig() string {
	return sampleConfig
}

func (c *CloudWatch) Init() error {
	if len(c.Namespace) != 0 {
		c.Namespaces = append(c.Namespaces, c.Namespace)
	}

	err := c.initializeCloudWatch()
	if err != nil {
		return err
	}

	// Set config level filter (won't change throughout life of plugin).
	c.statFilter, err = filter.NewIncludeExcludeFilter(c.StatisticInclude, c.StatisticExclude)
	if err != nil {
		return err
	}

	return nil
}

// Gather takes in an accumulator and adds the metrics that the Input
// gathers. This is called every "interval".
func (c *CloudWatch) Gather(acc telegraf.Accumulator) error {
	filteredMetrics, err := getFilteredMetrics(c)
	if err != nil {
		return err
	}

	c.updateWindow(time.Now())

	// Get all of the possible queries so we can send groups of 100.
	queries := c.getDataQueries(filteredMetrics)
	if len(queries) == 0 {
		return nil
	}

	// Limit concurrency or we can easily exhaust user connection limit.
	// See cloudwatch API request limits:
	// http://docs.aws.amazon.com/AmazonCloudWatch/latest/DeveloperGuide/cloudwatch_limits.html
	lmtr := limiter.NewRateLimiter(c.RateLimit, time.Second)
	defer lmtr.Stop()
	wg := sync.WaitGroup{}
	rLock := sync.Mutex{}

	results := map[string][]types.MetricDataResult{}

	for namespace, namespacedQueries := range queries {
<<<<<<< HEAD
		// 500 is the maximum number of metric data queries a `GetMetricData` request can contain.
		batchSize := 500
		var batches [][]types.MetricDataQuery

		for batchSize < len(namespacedQueries) {
			namespacedQueries, batches = namespacedQueries[batchSize:], append(batches, namespacedQueries[0:batchSize:batchSize])
=======
		var batches [][]types.MetricDataQuery

		for c.BatchSize < len(namespacedQueries) {
			namespacedQueries, batches = namespacedQueries[c.BatchSize:], append(batches, namespacedQueries[0:c.BatchSize:c.BatchSize])
>>>>>>> 939a9ddb
		}
		batches = append(batches, namespacedQueries)

		for i := range batches {
			wg.Add(1)
			<-lmtr.C
			go func(n string, inm []types.MetricDataQuery) {
				defer wg.Done()
				result, err := c.gatherMetrics(c.getDataInputs(inm))
				if err != nil {
					acc.AddError(err)
					return
				}

				rLock.Lock()
				results[n] = append(results[n], result...)
				rLock.Unlock()
			}(namespace, batches[i])
		}
	}

	wg.Wait()

	return c.aggregateMetrics(acc, results)
}

func (c *CloudWatch) initializeCloudWatch() error {
	proxy, err := c.HTTPProxy.Proxy()
	if err != nil {
		return err
	}

	cfg, err := c.CredentialConfig.Credentials()
	if err != nil {
		return err
	}
	c.client = cwClient.NewFromConfig(cfg, func(options *cwClient.Options) {
		// Disable logging
		options.ClientLogMode = 0

		options.HTTPClient = &http.Client{
			// use values from DefaultTransport
			Transport: &http.Transport{
				Proxy: proxy,
				DialContext: (&net.Dialer{
					Timeout:   30 * time.Second,
					KeepAlive: 30 * time.Second,
					DualStack: true,
				}).DialContext,
				MaxIdleConns:          100,
				IdleConnTimeout:       90 * time.Second,
				TLSHandshakeTimeout:   10 * time.Second,
				ExpectContinueTimeout: 1 * time.Second,
			},
			Timeout: time.Duration(c.Timeout),
		}
	})

	// Initialize regex matchers for each Dimension value.
	for _, m := range c.Metrics {
		for _, dimension := range m.Dimensions {
			matcher, err := filter.NewIncludeExcludeFilter([]string{dimension.Value}, nil)
			if err != nil {
				return err
			}

			dimension.valueMatcher = matcher
		}
	}

	return nil
}

type filteredMetric struct {
	metrics    []types.Metric
	statFilter filter.Filter
}

// getFilteredMetrics returns metrics specified in the config file or metrics listed from Cloudwatch.
func getFilteredMetrics(c *CloudWatch) ([]filteredMetric, error) {
	if c.metricCache != nil && c.metricCache.isValid() {
		return c.metricCache.metrics, nil
	}

	fMetrics := []filteredMetric{}

	// check for provided metric filter
	if c.Metrics != nil {
		for _, m := range c.Metrics {
			metrics := []types.Metric{}
			if !hasWildcard(m.Dimensions) {
				dimensions := make([]types.Dimension, len(m.Dimensions))
				for k, d := range m.Dimensions {
					dimensions[k] = types.Dimension{
						Name:  aws.String(d.Name),
						Value: aws.String(d.Value),
					}
				}
				for _, name := range m.MetricNames {
					for _, namespace := range c.Namespaces {
						metrics = append(metrics, types.Metric{
							Namespace:  aws.String(namespace),
							MetricName: aws.String(name),
							Dimensions: dimensions,
						})
					}
				}
			} else {
				allMetrics, err := c.fetchNamespaceMetrics()
				if err != nil {
					return nil, err
				}
				for _, name := range m.MetricNames {
					for _, metric := range allMetrics {
						if isSelected(name, metric, m.Dimensions) {
							for _, namespace := range c.Namespaces {
								metrics = append(metrics, types.Metric{
									Namespace:  aws.String(namespace),
									MetricName: aws.String(name),
									Dimensions: metric.Dimensions,
								})
							}
						}
					}
				}
			}

			if m.StatisticExclude == nil {
				m.StatisticExclude = &c.StatisticExclude
			}
			if m.StatisticInclude == nil {
				m.StatisticInclude = &c.StatisticInclude
			}
			statFilter, err := filter.NewIncludeExcludeFilter(*m.StatisticInclude, *m.StatisticExclude)
			if err != nil {
				return nil, err
			}

			fMetrics = append(fMetrics, filteredMetric{
				metrics:    metrics,
				statFilter: statFilter,
			})
		}
	} else {
		metrics, err := c.fetchNamespaceMetrics()
		if err != nil {
			return nil, err
		}

		fMetrics = []filteredMetric{
			{
				metrics:    metrics,
				statFilter: c.statFilter,
			},
		}
	}

	c.metricCache = &metricCache{
		metrics: fMetrics,
		built:   time.Now(),
		ttl:     time.Duration(c.CacheTTL),
	}

	return fMetrics, nil
}

// fetchNamespaceMetrics retrieves available metrics for a given CloudWatch namespace.
func (c *CloudWatch) fetchNamespaceMetrics() ([]types.Metric, error) {
	metrics := []types.Metric{}

	var token *string

	params := &cwClient.ListMetricsInput{
		Dimensions: []types.DimensionFilter{},
		NextToken:  token,
		MetricName: nil,
	}
	if c.RecentlyActive == "PT3H" {
		params.RecentlyActive = types.RecentlyActivePt3h
	}

	for _, namespace := range c.Namespaces {
		params.Namespace = aws.String(namespace)
		for {
			resp, err := c.client.ListMetrics(context.Background(), params)
			if err != nil {
				c.Log.Errorf("failed to list metrics with namespace %s: %v", namespace, err)
				// skip problem namespace on error and continue to next namespace
				break
			}

			metrics = append(metrics, resp.Metrics...)
			if resp.NextToken == nil {
				break
			}

			params.NextToken = resp.NextToken
		}
	}
	return metrics, nil
}

func (c *CloudWatch) updateWindow(relativeTo time.Time) {
	windowEnd := relativeTo.Add(-time.Duration(c.Delay))

	if c.windowEnd.IsZero() {
		// this is the first run, no window info, so just get a single period
		c.windowStart = windowEnd.Add(-time.Duration(c.Period))
	} else {
		// subsequent window, start where last window left off
		c.windowStart = c.windowEnd
	}

	c.windowEnd = windowEnd
}

// getDataQueries gets all of the possible queries so we can maximize the request payload.
func (c *CloudWatch) getDataQueries(filteredMetrics []filteredMetric) map[string][]types.MetricDataQuery {
	if c.metricCache != nil && c.metricCache.queries != nil && c.metricCache.isValid() {
		return c.metricCache.queries
	}

	c.queryDimensions = map[string]*map[string]string{}

	dataQueries := map[string][]types.MetricDataQuery{}
	for i, filtered := range filteredMetrics {
		for j, metric := range filtered.metrics {
			id := strconv.Itoa(j) + "_" + strconv.Itoa(i)
			dimension := ctod(metric.Dimensions)
			if filtered.statFilter.Match("average") {
				c.queryDimensions["average_"+id] = dimension
				dataQueries[*metric.Namespace] = append(dataQueries[*metric.Namespace], types.MetricDataQuery{
					Id:    aws.String("average_" + id),
					Label: aws.String(snakeCase(*metric.MetricName + "_average")),
					MetricStat: &types.MetricStat{
						Metric: &filtered.metrics[j],
						Period: aws.Int32(int32(time.Duration(c.Period).Seconds())),
						Stat:   aws.String(StatisticAverage),
					},
				})
			}
			if filtered.statFilter.Match("maximum") {
				c.queryDimensions["maximum_"+id] = dimension
				dataQueries[*metric.Namespace] = append(dataQueries[*metric.Namespace], types.MetricDataQuery{
					Id:    aws.String("maximum_" + id),
					Label: aws.String(snakeCase(*metric.MetricName + "_maximum")),
					MetricStat: &types.MetricStat{
						Metric: &filtered.metrics[j],
						Period: aws.Int32(int32(time.Duration(c.Period).Seconds())),
						Stat:   aws.String(StatisticMaximum),
					},
				})
			}
			if filtered.statFilter.Match("minimum") {
				c.queryDimensions["minimum_"+id] = dimension
				dataQueries[*metric.Namespace] = append(dataQueries[*metric.Namespace], types.MetricDataQuery{
					Id:    aws.String("minimum_" + id),
					Label: aws.String(snakeCase(*metric.MetricName + "_minimum")),
					MetricStat: &types.MetricStat{
						Metric: &filtered.metrics[j],
						Period: aws.Int32(int32(time.Duration(c.Period).Seconds())),
						Stat:   aws.String(StatisticMinimum),
					},
				})
			}
			if filtered.statFilter.Match("sum") {
				c.queryDimensions["sum_"+id] = dimension
				dataQueries[*metric.Namespace] = append(dataQueries[*metric.Namespace], types.MetricDataQuery{
					Id:    aws.String("sum_" + id),
					Label: aws.String(snakeCase(*metric.MetricName + "_sum")),
					MetricStat: &types.MetricStat{
						Metric: &filtered.metrics[j],
						Period: aws.Int32(int32(time.Duration(c.Period).Seconds())),
						Stat:   aws.String(StatisticSum),
					},
				})
			}
			if filtered.statFilter.Match("sample_count") {
				c.queryDimensions["sample_count_"+id] = dimension
				dataQueries[*metric.Namespace] = append(dataQueries[*metric.Namespace], types.MetricDataQuery{
					Id:    aws.String("sample_count_" + id),
					Label: aws.String(snakeCase(*metric.MetricName + "_sample_count")),
					MetricStat: &types.MetricStat{
						Metric: &filtered.metrics[j],
						Period: aws.Int32(int32(time.Duration(c.Period).Seconds())),
						Stat:   aws.String(StatisticSampleCount),
					},
				})
			}
		}
	}

	if len(dataQueries) == 0 {
		c.Log.Debug("no metrics found to collect")
		return nil
	}

	if c.metricCache == nil {
		c.metricCache = &metricCache{
			queries: dataQueries,
			built:   time.Now(),
			ttl:     time.Duration(c.CacheTTL),
		}
	} else {
		c.metricCache.queries = dataQueries
	}

	return dataQueries
}

// gatherMetrics gets metric data from Cloudwatch.
func (c *CloudWatch) gatherMetrics(
	params *cwClient.GetMetricDataInput,
) ([]types.MetricDataResult, error) {
	results := []types.MetricDataResult{}

	for {
		resp, err := c.client.GetMetricData(context.Background(), params)
		if err != nil {
			return nil, fmt.Errorf("failed to get metric data: %v", err)
		}

		results = append(results, resp.MetricDataResults...)
		if resp.NextToken == nil {
			break
		}
		params.NextToken = resp.NextToken
	}

	return results, nil
}

func (c *CloudWatch) aggregateMetrics(
	acc telegraf.Accumulator,
	metricDataResults map[string][]types.MetricDataResult,
) error {
	var (
		grouper = internalMetric.NewSeriesGrouper()
	)

	for namespace, results := range metricDataResults {
		namespace = sanitizeMeasurement(namespace)

		for _, result := range results {
			tags := map[string]string{}

			if dimensions, ok := c.queryDimensions[*result.Id]; ok {
				tags = *dimensions
			}
			tags["region"] = c.Region

			for i := range result.Values {
				if err := grouper.Add(namespace, tags, result.Timestamps[i], *result.Label, result.Values[i]); err != nil {
					acc.AddError(err)
				}
			}
		}
	}

	for _, metric := range grouper.Metrics() {
		acc.AddMetric(metric)
	}

	return nil
}

func init() {
	inputs.Add("cloudwatch", func() telegraf.Input {
		return New()
	})
}

// New instance of the cloudwatch plugin
func New() *CloudWatch {
	return &CloudWatch{
		CacheTTL:  config.Duration(time.Hour),
		RateLimit: 25,
		Timeout:   config.Duration(time.Second * 5),
		BatchSize: 500,
	}
}

func sanitizeMeasurement(namespace string) string {
	namespace = strings.ReplaceAll(namespace, "/", "_")
	namespace = snakeCase(namespace)
	return "cloudwatch_" + namespace
}

func snakeCase(s string) string {
	s = internal.SnakeCase(s)
	s = strings.ReplaceAll(s, " ", "_")
	s = strings.ReplaceAll(s, "__", "_")
	return s
}

// ctod converts cloudwatch dimensions to regular dimensions.
func ctod(cDimensions []types.Dimension) *map[string]string {
	dimensions := map[string]string{}
	for i := range cDimensions {
		dimensions[snakeCase(*cDimensions[i].Name)] = *cDimensions[i].Value
	}
	return &dimensions
}

func (c *CloudWatch) getDataInputs(dataQueries []types.MetricDataQuery) *cwClient.GetMetricDataInput {
	return &cwClient.GetMetricDataInput{
		StartTime:         aws.Time(c.windowStart),
		EndTime:           aws.Time(c.windowEnd),
		MetricDataQueries: dataQueries,
	}
}

// isValid checks the validity of the metric cache.
func (f *metricCache) isValid() bool {
	return f.metrics != nil && time.Since(f.built) < f.ttl
}

func hasWildcard(dimensions []*Dimension) bool {
	for _, d := range dimensions {
		if d.Value == "" || strings.ContainsAny(d.Value, "*?[") {
			return true
		}
	}
	return false
}

func isSelected(name string, metric types.Metric, dimensions []*Dimension) bool {
	if name != *metric.MetricName {
		return false
	}
	if len(metric.Dimensions) != len(dimensions) {
		return false
	}
	for _, d := range dimensions {
		selected := false
		for _, d2 := range metric.Dimensions {
			if d.Name == *d2.Name {
				if d.Value == "" || d.valueMatcher.Match(*d2.Value) {
					selected = true
				}
			}
		}
		if !selected {
			return false
		}
	}
	return true
}<|MERGE_RESOLUTION|>--- conflicted
+++ resolved
@@ -147,19 +147,10 @@
 	results := map[string][]types.MetricDataResult{}
 
 	for namespace, namespacedQueries := range queries {
-<<<<<<< HEAD
-		// 500 is the maximum number of metric data queries a `GetMetricData` request can contain.
-		batchSize := 500
-		var batches [][]types.MetricDataQuery
-
-		for batchSize < len(namespacedQueries) {
-			namespacedQueries, batches = namespacedQueries[batchSize:], append(batches, namespacedQueries[0:batchSize:batchSize])
-=======
 		var batches [][]types.MetricDataQuery
 
 		for c.BatchSize < len(namespacedQueries) {
 			namespacedQueries, batches = namespacedQueries[c.BatchSize:], append(batches, namespacedQueries[0:c.BatchSize:c.BatchSize])
->>>>>>> 939a9ddb
 		}
 		batches = append(batches, namespacedQueries)
 
