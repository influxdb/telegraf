--- conflicted
+++ resolved
@@ -21,40 +21,6 @@
 	"github.com/influxdata/telegraf/plugins/inputs"
 )
 
-<<<<<<< HEAD
-type (
-	// CloudWatch contains the configuration and cache for the cloudwatch plugin.
-	CloudWatch struct {
-		Region           string            `toml:"region"`
-		AccessKey        string            `toml:"access_key"`
-		SecretKey        string            `toml:"secret_key"`
-		RoleARN          string            `toml:"role_arn"`
-		Profile          string            `toml:"profile"`
-		CredentialPath   string            `toml:"shared_credential_file"`
-		Token            string            `toml:"token"`
-		EndpointURL      string            `toml:"endpoint_url"`
-		StatisticExclude []string          `toml:"statistic_exclude"`
-		StatisticInclude []string          `toml:"statistic_include"`
-		Timeout          internal.Duration `toml:"timeout"`
-
-		Period         internal.Duration `toml:"period"`
-		Delay          internal.Duration `toml:"delay"`
-		Namespace      string            `toml:"namespace"`
-		Metrics        []*Metric         `toml:"metrics"`
-		CacheTTL       internal.Duration `toml:"cache_ttl"`
-		RateLimit      int               `toml:"ratelimit"`
-		RecentlyActive string            `toml:"recently_active"`
-
-		Log telegraf.Logger `toml:"-"`
-
-		client          cloudwatchClient
-		statFilter      filter.Filter
-		metricCache     *metricCache
-		queryDimensions map[string]*map[string]string
-		windowStart     time.Time
-		windowEnd       time.Time
-	}
-=======
 // CloudWatch contains the configuration and cache for the cloudwatch plugin.
 type CloudWatch struct {
 	Region           string          `toml:"region"`
@@ -75,6 +41,8 @@
 	Metrics   []*Metric       `toml:"metrics"`
 	CacheTTL  config.Duration `toml:"cache_ttl"`
 	RateLimit int             `toml:"ratelimit"`
+	RecentlyActive string     `toml:"recently_active"`
+
 
 	Log telegraf.Logger `toml:"-"`
 
@@ -85,7 +53,6 @@
 	windowStart     time.Time
 	windowEnd       time.Time
 }
->>>>>>> a3a1224e
 
 // Metric defines a simplified Cloudwatch metric.
 type Metric struct {
