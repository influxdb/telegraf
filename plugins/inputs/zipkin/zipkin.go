--- conflicted
+++ resolved
@@ -111,15 +111,7 @@
 // Start launches a separate goroutine for collecting zipkin client http requests,
 // passing in a telegraf.Accumulator such that data can be collected.
 func (z *Zipkin) Start(acc telegraf.Accumulator) error {
-<<<<<<< HEAD
-	if z.handler == nil {
-		z.handler = NewSpanHandler(z.Path)
-	}
-=======
-	log.Println("starting zipkin plugin...")
-
 	z.handler = NewSpanHandler(z.Path)
->>>>>>> 4bdbc755
 
 	var wg sync.WaitGroup
 	z.waitGroup = &wg
