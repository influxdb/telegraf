--- conflicted
+++ resolved
@@ -1,4 +1,3 @@
-<<<<<<< HEAD
 # SNMP Input Plugin
 
 The `snmp` input plugin uses polling to gather metrics from SNMP agents.
@@ -13,22 +12,20 @@
 ## Configuration
 
 ```toml @sample.conf
-=======
-# SNMP Input Plugin
-
-The `snmp` input plugin uses polling to gather metrics from SNMP agents.
-Support for gathering individual OIDs as well as complete SNMP tables is
-included.
-
-## Note about Paths
-
-Path is a global variable, separate snmp instances will append the specified
-path onto the global path variable
-
-## Configuration
-
-```toml @sample.conf
->>>>>>> 939a9ddb
+# SNMP Input Plugin
+
+The `snmp` input plugin uses polling to gather metrics from SNMP agents.
+Support for gathering individual OIDs as well as complete SNMP tables is
+included.
+
+## Note about Paths
+
+Path is a global variable, separate snmp instances will append the specified
+path onto the global path variable
+
+## Configuration
+
+```toml @sample.conf
 # Retrieves SNMP values from remote agents
 [[inputs.snmp]]
   ## Agent addresses to retrieve values from.
@@ -47,15 +44,12 @@
   ## SNMP version; can be 1, 2, or 3.
   # version = 2
 
-<<<<<<< HEAD
-=======
   ## Unconnected UDP socket
   ## When true, SNMP reponses are accepted from any address not just
   ## the requested address. This can be useful when gathering from
   ## redundant/failover systems.
   # unconnected_udp_socket = false 
 
->>>>>>> 939a9ddb
   ## Path to mib files
   ## Used by the gosmi translator.
   ## To add paths when translating with netsnmp, use the MIBDIRS environment variable
@@ -113,7 +107,6 @@
       oid = "IF-MIB::ifDescr"
       name = "ifDescr"
       is_tag = true
-<<<<<<< HEAD
 ```
 
 ### Configure SNMP Requests
@@ -387,282 +380,280 @@
 
 [metric filtering]: /docs/CONFIGURATION.md#metric-filtering
 [metric]: /docs/METRICS.md
-=======
-```
-
-### Configure SNMP Requests
-
-This plugin provides two methods for configuring the SNMP requests: `fields`
-and `tables`.  Use the `field` option to gather single ad-hoc variables.
-To collect SNMP tables, use the `table` option.
-
-#### Field
-
-Use a `field` to collect a variable by OID.  Requests specified with this
-option operate similar to the `snmpget` utility.
-
-```toml
-[[inputs.snmp]]
-  # ... snip ...
-
-  [[inputs.snmp.field]]
-    ## Object identifier of the variable as a numeric or textual OID.
-    oid = "RFC1213-MIB::sysName.0"
-
-    ## Name of the field or tag to create.  If not specified, it defaults to
-    ## the value of 'oid'. If 'oid' is numeric, an attempt to translate the
-    ## numeric OID into a textual OID will be made.
-    # name = ""
-
-    ## If true the variable will be added as a tag, otherwise a field will be
-    ## created.
-    # is_tag = false
-
-    ## Apply one of the following conversions to the variable value:
-    ##   float(X):    Convert the input value into a float and divides by the
-    ##                Xth power of 10. Effectively just moves the decimal left
-    ##                X places. For example a value of `123` with `float(2)`
-    ##                will result in `1.23`.
-    ##   float:       Convert the value into a float with no adjustment. Same
-    ##                as `float(0)`.
-    ##   int:         Convert the value into an integer.
-    ##   hwaddr:      Convert the value to a MAC address.
-    ##   ipaddr:      Convert the value to an IP address.
-    ##   hextoint:X:Y Convert a hex string value to integer. Where X is the Endian
-    ##                and Y the bit size. For example: hextoint:LittleEndian:uint64
-    ##                or hextoint:BigEndian:uint32. Valid options for the Endian are:
-    ##                BigEndian and LittleEndian. For the bit size: uint16, uint32
-    ##                and uint64.
-    ##
-    # conversion = ""
-```
-
-#### Table
-
-Use a `table` to configure the collection of a SNMP table.  SNMP requests
-formed with this option operate similarly way to the `snmptable` command.
-
-Control the handling of specific table columns using a nested `field`.  These
-nested fields are specified similarly to a top-level `field`.
-
-By default all columns of the SNMP table will be collected - it is not required
-to add a nested field for each column, only those which you wish to modify. To
-*only* collect certain columns, omit the `oid` from the `table` section and only
-include `oid` settings in `field` sections. For more complex include/exclude
-cases for columns use [metric filtering][].
-
-One [metric][] is created for each row of the SNMP table.
-
-```toml
-[[inputs.snmp]]
-  # ... snip ...
-
-  [[inputs.snmp.table]]
-    ## Object identifier of the SNMP table as a numeric or textual OID.
-    oid = "IF-MIB::ifTable"
-
-    ## Name of the field or tag to create.  If not specified, it defaults to
-    ## the value of 'oid'.  If 'oid' is numeric an attempt to translate the
-    ## numeric OID into a textual OID will be made.
-    # name = ""
-
-    ## Which tags to inherit from the top-level config and to use in the output
-    ## of this table's measurement.
-    ## example: inherit_tags = ["source"]
-    # inherit_tags = []
-
-    ## Add an 'index' tag with the table row number.  Use this if the table has
-    ## no indexes or if you are excluding them.  This option is normally not
-    ## required as any index columns are automatically added as tags.
-    # index_as_tag = false
-
-    [[inputs.snmp.table.field]]
-      ## OID to get. May be a numeric or textual module-qualified OID.
-      oid = "IF-MIB::ifDescr"
-
-      ## Name of the field or tag to create.  If not specified, it defaults to
-      ## the value of 'oid'. If 'oid' is numeric an attempt to translate the
-      ## numeric OID into a textual OID will be made.
-      # name = ""
-
-      ## Output this field as a tag.
-      # is_tag = false
-
-      ## The OID sub-identifier to strip off so that the index can be matched
-      ## against other fields in the table.
-      # oid_index_suffix = ""
-
-      ## Specifies the length of the index after the supplied table OID (in OID
-      ## path segments). Truncates the index after this point to remove non-fixed
-      ## value or length index suffixes.
-      # oid_index_length = 0
-
-      ## Specifies if the value of given field should be snmptranslated
-      ## by default no field values are translated
-      # translate = true
-
-      ## Secondary index table allows to merge data from two tables with
-      ## different index that this filed will be used to join them. There can
-      ## be only one secondary index table.
-      # secondary_index_table = false
-
-      ## This field is using secondary index, and will be later merged with
-      ## primary index using SecondaryIndexTable. SecondaryIndexTable and
-      ## SecondaryIndexUse are exclusive.
-      # secondary_index_use = false
-
-      ## Controls if entries from secondary table should be added or not
-      ## if joining index is present or not. I set to true, means that join
-      ## is outer, and index is prepended with "Secondary." for missing values
-      ## to avoid overlaping indexes from both tables. Can be set per field or
-      ## globally with SecondaryIndexTable, global true overrides per field false.
-      # secondary_outer_join = false
-```
-
-#### Two Table Join
-
-Snmp plugin can join two snmp tables that have different indexes. For this to
-work one table should have translation field that return index of second table
-as value. Examples of such fields are:
-
-* Cisco portTable with translation field: `CISCO-STACK-MIB::portIfIndex`,
-which value is IfIndex from ifTable
-* Adva entityFacilityTable with translation field: `ADVA-FSPR7-MIB::entityFacilityOneIndex`,
-which value is IfIndex from ifTable
-* Cisco cpeExtPsePortTable with translation field: `CISCO-POWER-ETHERNET-EXT-MIB::cpeExtPsePortEntPhyIndex`,
-which value is index from entPhysicalTable
-
-Such field can be used to translate index to secondary table with
-`secondary_index_table = true` and all fields from secondary table (with index
-pointed from translation field), should have added option `secondary_index_use =
-true`. Telegraf cannot duplicate entries during join so translation must be
-1-to-1 (not 1-to-many). To add fields from secondary table with index that is
-not present in translation table (outer join), there is a second option for
-translation index `secondary_outer_join = true`.
-
-##### Example configuration for table joins
-
-CISCO-POWER-ETHERNET-EXT-MIB table before join:
-
-```toml
-[[inputs.snmp.table]]
-name = "ciscoPower"
-index_as_tag = true
-
-[[inputs.snmp.table.field]]
-name = "PortPwrConsumption"
-oid = "CISCO-POWER-ETHERNET-EXT-MIB::cpeExtPsePortPwrConsumption"
-
-[[inputs.snmp.table.field]]
-name = "EntPhyIndex"
-oid = "CISCO-POWER-ETHERNET-EXT-MIB::cpeExtPsePortEntPhyIndex"
-```
-
-Partial result (removed agent_host and host columns from all following outputs
-in this section):
-
-```text
-> ciscoPower,index=1.2 EntPhyIndex=1002i,PortPwrConsumption=6643i 1621460628000000000
-> ciscoPower,index=1.6 EntPhyIndex=1006i,PortPwrConsumption=10287i 1621460628000000000
-> ciscoPower,index=1.5 EntPhyIndex=1005i,PortPwrConsumption=8358i 1621460628000000000
-```
-
-Note here that EntPhyIndex column carries index from ENTITY-MIB table, config
-for it:
-
-```toml
-[[inputs.snmp.table]]
-name = "entityTable"
-index_as_tag = true
-
-[[inputs.snmp.table.field]]
-name = "EntPhysicalName"
-oid = "ENTITY-MIB::entPhysicalName"
-```
-
-Partial result:
-
-```text
-> entityTable,index=1006 EntPhysicalName="GigabitEthernet1/6" 1621460809000000000
-> entityTable,index=1002 EntPhysicalName="GigabitEthernet1/2" 1621460809000000000
-> entityTable,index=1005 EntPhysicalName="GigabitEthernet1/5" 1621460809000000000
-```
-
-Now, lets attempt to join these results into one table. EntPhyIndex matches
-index from second table, and lets convert EntPhysicalName into tag, so second
-table will only provide tags into result. Configuration:
-
-```toml
-[[inputs.snmp.table]]
-name = "ciscoPowerEntity"
-index_as_tag = true
-
-[[inputs.snmp.table.field]]
-name = "PortPwrConsumption"
-oid = "CISCO-POWER-ETHERNET-EXT-MIB::cpeExtPsePortPwrConsumption"
-
-[[inputs.snmp.table.field]]
-name = "EntPhyIndex"
-oid = "CISCO-POWER-ETHERNET-EXT-MIB::cpeExtPsePortEntPhyIndex"
-secondary_index_table = true    # enables joining
-
-[[inputs.snmp.table.field]]
-name = "EntPhysicalName"
-oid = "ENTITY-MIB::entPhysicalName"
-secondary_index_use = true      # this tag is indexed from secondary table
-is_tag = true
-```
-
-Result:
-
-```text
-> ciscoPowerEntity,EntPhysicalName=GigabitEthernet1/2,index=1.2 EntPhyIndex=1002i,PortPwrConsumption=6643i 1621461148000000000
-> ciscoPowerEntity,EntPhysicalName=GigabitEthernet1/6,index=1.6 EntPhyIndex=1006i,PortPwrConsumption=10287i 1621461148000000000
-> ciscoPowerEntity,EntPhysicalName=GigabitEthernet1/5,index=1.5 EntPhyIndex=1005i,PortPwrConsumption=8358i 1621461148000000000
-```
-
-## Troubleshooting
-
-Check that a numeric field can be translated to a textual field:
-
-```sh
-$ snmptranslate .1.3.6.1.2.1.1.3.0
-DISMAN-EVENT-MIB::sysUpTimeInstance
-```
-
-Request a top-level field:
-
-```sh
-snmpget -v2c -c public 127.0.0.1 sysUpTime.0
-```
-
-Request a table:
-
-```sh
-snmptable -v2c -c public 127.0.0.1 ifTable
-```
-
-To collect a packet capture, run this command in the background while running
-Telegraf or one of the above commands.  Adjust the interface, host and port as
-needed:
-
-```sh
-sudo tcpdump -s 0 -i eth0 -w telegraf-snmp.pcap host 127.0.0.1 and port 161
-```
-
-## Metrics
-
-The field and tags will depend on the table and fields configured.
-
-## Example Output
-
-```shell
-snmp,agent_host=127.0.0.1,source=loaner uptime=11331974i 1575509815000000000
-interface,agent_host=127.0.0.1,ifDescr=wlan0,ifIndex=3,source=example.org ifAdminStatus=1i,ifInDiscards=0i,ifInErrors=0i,ifInNUcastPkts=0i,ifInOctets=3436617431i,ifInUcastPkts=2717778i,ifInUnknownProtos=0i,ifLastChange=0i,ifMtu=1500i,ifOperStatus=1i,ifOutDiscards=0i,ifOutErrors=0i,ifOutNUcastPkts=0i,ifOutOctets=581368041i,ifOutQLen=0i,ifOutUcastPkts=1354338i,ifPhysAddress="c8:5b:76:c9:e6:8c",ifSpecific=".0.0",ifSpeed=0i,ifType=6i 1575509815000000000
-interface,agent_host=127.0.0.1,ifDescr=eth0,ifIndex=2,source=example.org ifAdminStatus=1i,ifInDiscards=0i,ifInErrors=0i,ifInNUcastPkts=21i,ifInOctets=3852386380i,ifInUcastPkts=3634004i,ifInUnknownProtos=0i,ifLastChange=9088763i,ifMtu=1500i,ifOperStatus=1i,ifOutDiscards=0i,ifOutErrors=0i,ifOutNUcastPkts=0i,ifOutOctets=434865441i,ifOutQLen=0i,ifOutUcastPkts=2110394i,ifPhysAddress="c8:5b:76:c9:e6:8c",ifSpecific=".0.0",ifSpeed=1000000000i,ifType=6i 1575509815000000000
-interface,agent_host=127.0.0.1,ifDescr=lo,ifIndex=1,source=example.org ifAdminStatus=1i,ifInDiscards=0i,ifInErrors=0i,ifInNUcastPkts=0i,ifInOctets=51555569i,ifInUcastPkts=339097i,ifInUnknownProtos=0i,ifLastChange=0i,ifMtu=65536i,ifOperStatus=1i,ifOutDiscards=0i,ifOutErrors=0i,ifOutNUcastPkts=0i,ifOutOctets=51555569i,ifOutQLen=0i,ifOutUcastPkts=339097i,ifSpecific=".0.0",ifSpeed=10000000i,ifType=24i 1575509815000000000
-```
-
-[metric filtering]: /docs/CONFIGURATION.md#metric-filtering
-[metric]: /docs/METRICS.md
->>>>>>> 939a9ddb
+```
+
+### Configure SNMP Requests
+
+This plugin provides two methods for configuring the SNMP requests: `fields`
+and `tables`.  Use the `field` option to gather single ad-hoc variables.
+To collect SNMP tables, use the `table` option.
+
+#### Field
+
+Use a `field` to collect a variable by OID.  Requests specified with this
+option operate similar to the `snmpget` utility.
+
+```toml
+[[inputs.snmp]]
+  # ... snip ...
+
+  [[inputs.snmp.field]]
+    ## Object identifier of the variable as a numeric or textual OID.
+    oid = "RFC1213-MIB::sysName.0"
+
+    ## Name of the field or tag to create.  If not specified, it defaults to
+    ## the value of 'oid'. If 'oid' is numeric, an attempt to translate the
+    ## numeric OID into a textual OID will be made.
+    # name = ""
+
+    ## If true the variable will be added as a tag, otherwise a field will be
+    ## created.
+    # is_tag = false
+
+    ## Apply one of the following conversions to the variable value:
+    ##   float(X):    Convert the input value into a float and divides by the
+    ##                Xth power of 10. Effectively just moves the decimal left
+    ##                X places. For example a value of `123` with `float(2)`
+    ##                will result in `1.23`.
+    ##   float:       Convert the value into a float with no adjustment. Same
+    ##                as `float(0)`.
+    ##   int:         Convert the value into an integer.
+    ##   hwaddr:      Convert the value to a MAC address.
+    ##   ipaddr:      Convert the value to an IP address.
+    ##   hextoint:X:Y Convert a hex string value to integer. Where X is the Endian
+    ##                and Y the bit size. For example: hextoint:LittleEndian:uint64
+    ##                or hextoint:BigEndian:uint32. Valid options for the Endian are:
+    ##                BigEndian and LittleEndian. For the bit size: uint16, uint32
+    ##                and uint64.
+    ##
+    # conversion = ""
+```
+
+#### Table
+
+Use a `table` to configure the collection of a SNMP table.  SNMP requests
+formed with this option operate similarly way to the `snmptable` command.
+
+Control the handling of specific table columns using a nested `field`.  These
+nested fields are specified similarly to a top-level `field`.
+
+By default all columns of the SNMP table will be collected - it is not required
+to add a nested field for each column, only those which you wish to modify. To
+*only* collect certain columns, omit the `oid` from the `table` section and only
+include `oid` settings in `field` sections. For more complex include/exclude
+cases for columns use [metric filtering][].
+
+One [metric][] is created for each row of the SNMP table.
+
+```toml
+[[inputs.snmp]]
+  # ... snip ...
+
+  [[inputs.snmp.table]]
+    ## Object identifier of the SNMP table as a numeric or textual OID.
+    oid = "IF-MIB::ifTable"
+
+    ## Name of the field or tag to create.  If not specified, it defaults to
+    ## the value of 'oid'.  If 'oid' is numeric an attempt to translate the
+    ## numeric OID into a textual OID will be made.
+    # name = ""
+
+    ## Which tags to inherit from the top-level config and to use in the output
+    ## of this table's measurement.
+    ## example: inherit_tags = ["source"]
+    # inherit_tags = []
+
+    ## Add an 'index' tag with the table row number.  Use this if the table has
+    ## no indexes or if you are excluding them.  This option is normally not
+    ## required as any index columns are automatically added as tags.
+    # index_as_tag = false
+
+    [[inputs.snmp.table.field]]
+      ## OID to get. May be a numeric or textual module-qualified OID.
+      oid = "IF-MIB::ifDescr"
+
+      ## Name of the field or tag to create.  If not specified, it defaults to
+      ## the value of 'oid'. If 'oid' is numeric an attempt to translate the
+      ## numeric OID into a textual OID will be made.
+      # name = ""
+
+      ## Output this field as a tag.
+      # is_tag = false
+
+      ## The OID sub-identifier to strip off so that the index can be matched
+      ## against other fields in the table.
+      # oid_index_suffix = ""
+
+      ## Specifies the length of the index after the supplied table OID (in OID
+      ## path segments). Truncates the index after this point to remove non-fixed
+      ## value or length index suffixes.
+      # oid_index_length = 0
+
+      ## Specifies if the value of given field should be snmptranslated
+      ## by default no field values are translated
+      # translate = true
+
+      ## Secondary index table allows to merge data from two tables with
+      ## different index that this filed will be used to join them. There can
+      ## be only one secondary index table.
+      # secondary_index_table = false
+
+      ## This field is using secondary index, and will be later merged with
+      ## primary index using SecondaryIndexTable. SecondaryIndexTable and
+      ## SecondaryIndexUse are exclusive.
+      # secondary_index_use = false
+
+      ## Controls if entries from secondary table should be added or not
+      ## if joining index is present or not. I set to true, means that join
+      ## is outer, and index is prepended with "Secondary." for missing values
+      ## to avoid overlaping indexes from both tables. Can be set per field or
+      ## globally with SecondaryIndexTable, global true overrides per field false.
+      # secondary_outer_join = false
+```
+
+#### Two Table Join
+
+Snmp plugin can join two snmp tables that have different indexes. For this to
+work one table should have translation field that return index of second table
+as value. Examples of such fields are:
+
+* Cisco portTable with translation field: `CISCO-STACK-MIB::portIfIndex`,
+which value is IfIndex from ifTable
+* Adva entityFacilityTable with translation field: `ADVA-FSPR7-MIB::entityFacilityOneIndex`,
+which value is IfIndex from ifTable
+* Cisco cpeExtPsePortTable with translation field: `CISCO-POWER-ETHERNET-EXT-MIB::cpeExtPsePortEntPhyIndex`,
+which value is index from entPhysicalTable
+
+Such field can be used to translate index to secondary table with
+`secondary_index_table = true` and all fields from secondary table (with index
+pointed from translation field), should have added option `secondary_index_use =
+true`. Telegraf cannot duplicate entries during join so translation must be
+1-to-1 (not 1-to-many). To add fields from secondary table with index that is
+not present in translation table (outer join), there is a second option for
+translation index `secondary_outer_join = true`.
+
+##### Example configuration for table joins
+
+CISCO-POWER-ETHERNET-EXT-MIB table before join:
+
+```toml
+[[inputs.snmp.table]]
+name = "ciscoPower"
+index_as_tag = true
+
+[[inputs.snmp.table.field]]
+name = "PortPwrConsumption"
+oid = "CISCO-POWER-ETHERNET-EXT-MIB::cpeExtPsePortPwrConsumption"
+
+[[inputs.snmp.table.field]]
+name = "EntPhyIndex"
+oid = "CISCO-POWER-ETHERNET-EXT-MIB::cpeExtPsePortEntPhyIndex"
+```
+
+Partial result (removed agent_host and host columns from all following outputs
+in this section):
+
+```text
+> ciscoPower,index=1.2 EntPhyIndex=1002i,PortPwrConsumption=6643i 1621460628000000000
+> ciscoPower,index=1.6 EntPhyIndex=1006i,PortPwrConsumption=10287i 1621460628000000000
+> ciscoPower,index=1.5 EntPhyIndex=1005i,PortPwrConsumption=8358i 1621460628000000000
+```
+
+Note here that EntPhyIndex column carries index from ENTITY-MIB table, config
+for it:
+
+```toml
+[[inputs.snmp.table]]
+name = "entityTable"
+index_as_tag = true
+
+[[inputs.snmp.table.field]]
+name = "EntPhysicalName"
+oid = "ENTITY-MIB::entPhysicalName"
+```
+
+Partial result:
+
+```text
+> entityTable,index=1006 EntPhysicalName="GigabitEthernet1/6" 1621460809000000000
+> entityTable,index=1002 EntPhysicalName="GigabitEthernet1/2" 1621460809000000000
+> entityTable,index=1005 EntPhysicalName="GigabitEthernet1/5" 1621460809000000000
+```
+
+Now, lets attempt to join these results into one table. EntPhyIndex matches
+index from second table, and lets convert EntPhysicalName into tag, so second
+table will only provide tags into result. Configuration:
+
+```toml
+[[inputs.snmp.table]]
+name = "ciscoPowerEntity"
+index_as_tag = true
+
+[[inputs.snmp.table.field]]
+name = "PortPwrConsumption"
+oid = "CISCO-POWER-ETHERNET-EXT-MIB::cpeExtPsePortPwrConsumption"
+
+[[inputs.snmp.table.field]]
+name = "EntPhyIndex"
+oid = "CISCO-POWER-ETHERNET-EXT-MIB::cpeExtPsePortEntPhyIndex"
+secondary_index_table = true    # enables joining
+
+[[inputs.snmp.table.field]]
+name = "EntPhysicalName"
+oid = "ENTITY-MIB::entPhysicalName"
+secondary_index_use = true      # this tag is indexed from secondary table
+is_tag = true
+```
+
+Result:
+
+```text
+> ciscoPowerEntity,EntPhysicalName=GigabitEthernet1/2,index=1.2 EntPhyIndex=1002i,PortPwrConsumption=6643i 1621461148000000000
+> ciscoPowerEntity,EntPhysicalName=GigabitEthernet1/6,index=1.6 EntPhyIndex=1006i,PortPwrConsumption=10287i 1621461148000000000
+> ciscoPowerEntity,EntPhysicalName=GigabitEthernet1/5,index=1.5 EntPhyIndex=1005i,PortPwrConsumption=8358i 1621461148000000000
+```
+
+## Troubleshooting
+
+Check that a numeric field can be translated to a textual field:
+
+```sh
+$ snmptranslate .1.3.6.1.2.1.1.3.0
+DISMAN-EVENT-MIB::sysUpTimeInstance
+```
+
+Request a top-level field:
+
+```sh
+snmpget -v2c -c public 127.0.0.1 sysUpTime.0
+```
+
+Request a table:
+
+```sh
+snmptable -v2c -c public 127.0.0.1 ifTable
+```
+
+To collect a packet capture, run this command in the background while running
+Telegraf or one of the above commands.  Adjust the interface, host and port as
+needed:
+
+```sh
+sudo tcpdump -s 0 -i eth0 -w telegraf-snmp.pcap host 127.0.0.1 and port 161
+```
+
+## Metrics
+
+The field and tags will depend on the table and fields configured.
+
+## Example Output
+
+```shell
+snmp,agent_host=127.0.0.1,source=loaner uptime=11331974i 1575509815000000000
+interface,agent_host=127.0.0.1,ifDescr=wlan0,ifIndex=3,source=example.org ifAdminStatus=1i,ifInDiscards=0i,ifInErrors=0i,ifInNUcastPkts=0i,ifInOctets=3436617431i,ifInUcastPkts=2717778i,ifInUnknownProtos=0i,ifLastChange=0i,ifMtu=1500i,ifOperStatus=1i,ifOutDiscards=0i,ifOutErrors=0i,ifOutNUcastPkts=0i,ifOutOctets=581368041i,ifOutQLen=0i,ifOutUcastPkts=1354338i,ifPhysAddress="c8:5b:76:c9:e6:8c",ifSpecific=".0.0",ifSpeed=0i,ifType=6i 1575509815000000000
+interface,agent_host=127.0.0.1,ifDescr=eth0,ifIndex=2,source=example.org ifAdminStatus=1i,ifInDiscards=0i,ifInErrors=0i,ifInNUcastPkts=21i,ifInOctets=3852386380i,ifInUcastPkts=3634004i,ifInUnknownProtos=0i,ifLastChange=9088763i,ifMtu=1500i,ifOperStatus=1i,ifOutDiscards=0i,ifOutErrors=0i,ifOutNUcastPkts=0i,ifOutOctets=434865441i,ifOutQLen=0i,ifOutUcastPkts=2110394i,ifPhysAddress="c8:5b:76:c9:e6:8c",ifSpecific=".0.0",ifSpeed=1000000000i,ifType=6i 1575509815000000000
+interface,agent_host=127.0.0.1,ifDescr=lo,ifIndex=1,source=example.org ifAdminStatus=1i,ifInDiscards=0i,ifInErrors=0i,ifInNUcastPkts=0i,ifInOctets=51555569i,ifInUcastPkts=339097i,ifInUnknownProtos=0i,ifLastChange=0i,ifMtu=65536i,ifOperStatus=1i,ifOutDiscards=0i,ifOutErrors=0i,ifOutNUcastPkts=0i,ifOutOctets=51555569i,ifOutQLen=0i,ifOutUcastPkts=339097i,ifSpecific=".0.0",ifSpeed=10000000i,ifType=24i 1575509815000000000
+```
+
+[metric filtering]: /docs/CONFIGURATION.md#metric-filtering
+[metric]: /docs/METRICS.md