package snmp

import (
	"bufio"
	"bytes"
	"encoding/binary"
	"fmt"
	"log"
	"math"
	"net"
	"os/exec"
	"strconv"
	"strings"
	"sync"
	"time"

	"github.com/gosnmp/gosnmp"
	"github.com/influxdata/telegraf"
	"github.com/influxdata/telegraf/internal"
	"github.com/influxdata/telegraf/internal/snmp"
	"github.com/influxdata/telegraf/plugins/inputs"
	"github.com/influxdata/wlog"
)

const description = `Retrieves SNMP values from remote agents`
const sampleConfig = `
  ## Agent addresses to retrieve values from.
  ##   format:  agents = ["<scheme://><hostname>:<port>"]
  ##   scheme:  optional, either udp, udp4, udp6, tcp, tcp4, tcp6.            
  ##            default is udp
  ##   port:    optional
  ##   example: agents = ["udp://127.0.0.1:161"]
  ##            agents = ["tcp://127.0.0.1:161"]
  ##            agents = ["udp4://v4only-snmp-agent"]
  agents = ["udp://127.0.0.1:161"]

  ## Timeout for each request.
  # timeout = "5s"

  ## SNMP version; can be 1, 2, or 3.
  # version = 2

  ## Agent host tag; the tag used to reference the source host
  # agent_host_tag = "agent_host"

  ## SNMP community string.
  # community = "public"

  ## Number of retries to attempt.
  # retries = 3

  ## The GETBULK max-repetitions parameter.
  # max_repetitions = 10

  ## SNMPv3 authentication and encryption options.
  ##
  ## Security Name.
  # sec_name = "myuser"
  ## Authentication protocol; one of "MD5", "SHA", or "".
  # auth_protocol = "MD5"
  ## Authentication password.
  # auth_password = "pass"
  ## Security Level; one of "noAuthNoPriv", "authNoPriv", or "authPriv".
  # sec_level = "authNoPriv"
  ## Context Name.
  # context_name = ""
  ## Privacy protocol used for encrypted messages; one of "DES", "AES" or "".
  # priv_protocol = ""
  ## Privacy password used for encrypted messages.
  # priv_password = ""

  ## Add fields and tables defining the variables you wish to collect.  This
  ## example collects the system uptime and interface variables.  Reference the
  ## full plugin documentation for configuration details.
`

// execCommand is so tests can mock out exec.Command usage.
var execCommand = exec.Command

// execCmd executes the specified command, returning the STDOUT content.
// If command exits with error status, the output is captured into the returned error.
func execCmd(arg0 string, args ...string) ([]byte, error) {
	if wlog.LogLevel() == wlog.DEBUG {
		quoted := make([]string, 0, len(args))
		for _, arg := range args {
			quoted = append(quoted, fmt.Sprintf("%q", arg))
		}
		log.Printf("D! [inputs.snmp] executing %q %s", arg0, strings.Join(quoted, " "))
	}

	out, err := execCommand(arg0, args...).Output()
	if err != nil {
		if err, ok := err.(*exec.ExitError); ok {
			return nil, fmt.Errorf("%s: %w", bytes.TrimRight(err.Stderr, "\r\n"), err)
		}
		return nil, err
	}
	return out, nil
}

// Snmp holds the configuration for the plugin.
type Snmp struct {
	// The SNMP agent to query. Format is [SCHEME://]ADDR[:PORT] (e.g.
	// udp://1.2.3.4:161).  If the scheme is not specified then "udp" is used.
	Agents []string `toml:"agents"`

	// The tag used to name the agent host
	AgentHostTag string `toml:"agent_host_tag"`

	snmp.ClientConfig

	Tables []Table `toml:"table"`

	// Name & Fields are the elements of a Table.
	// Telegraf chokes if we try to embed a Table. So instead we have to embed the
	// fields of a Table, and construct a Table during runtime.
	Name   string  // deprecated in 1.14; use name_override
	Fields []Field `toml:"field"`

	connectionCache []snmpConnection
	initialized     bool
}

func (s *Snmp) init() error {
	if s.initialized {
		return nil
	}

	s.connectionCache = make([]snmpConnection, len(s.Agents))

	for i := range s.Tables {
		if err := s.Tables[i].Init(); err != nil {
			return fmt.Errorf("initializing table %s: %w", s.Tables[i].Name, err)
		}
	}

	for i := range s.Fields {
		if err := s.Fields[i].init(); err != nil {
			return fmt.Errorf("initializing field %s: %w", s.Fields[i].Name, err)
		}
	}

	if len(s.AgentHostTag) == 0 {
		s.AgentHostTag = "agent_host"
	}

	s.initialized = true
	return nil
}

// Table holds the configuration for a SNMP table.
type Table struct {
	// Name will be the name of the measurement.
	Name string

	// Which tags to inherit from the top-level config.
	InheritTags []string

	// Adds each row's table index as a tag.
	IndexAsTag bool

	// Fields is the tags and values to look up.
	Fields []Field `toml:"field"`

	// OID for automatic field population.
	// If provided, init() will populate Fields with all the table columns of the
	// given OID.
	Oid string

	initialized bool
}

// Init() builds & initializes the nested fields.
func (t *Table) Init() error {
	if t.initialized {
		return nil
	}

	if err := t.initBuild(); err != nil {
		return err
	}

	// initialize all the nested fields
	for i := range t.Fields {
		if err := t.Fields[i].init(); err != nil {
			return fmt.Errorf("initializing field %s: %w", t.Fields[i].Name, err)
		}
	}

	t.initialized = true
	return nil
}

// initBuild initializes the table if it has an OID configured. If so, the
// net-snmp tools will be used to look up the OID and auto-populate the table's
// fields.
func (t *Table) initBuild() error {
	if t.Oid == "" {
		return nil
	}

	_, _, oidText, fields, err := snmpTable(t.Oid)
	if err != nil {
		return err
	}

	if t.Name == "" {
		t.Name = oidText
	}

	knownOIDs := map[string]bool{}
	for _, f := range t.Fields {
		knownOIDs[f.Oid] = true
	}
	for _, f := range fields {
		if !knownOIDs[f.Oid] {
			t.Fields = append(t.Fields, f)
		}
	}

	return nil
}

// Field holds the configuration for a Field to look up.
type Field struct {
	// Name will be the name of the field.
	Name string
	// OID is prefix for this field. The plugin will perform a walk through all
	// OIDs with this as their parent. For each value found, the plugin will strip
	// off the OID prefix, and use the remainder as the index. For multiple fields
	// to show up in the same row, they must share the same index.
	Oid string
	// OidIndexSuffix is the trailing sub-identifier on a table record OID that will be stripped off to get the record's index.
	OidIndexSuffix string
	// OidIndexLength specifies the length of the index in OID path segments. It can be used to remove sub-identifiers that vary in content or length.
	OidIndexLength int
	// IsTag controls whether this OID is output as a tag or a value.
	IsTag bool
	// Conversion controls any type conversion that is done on the value.
	//  "float"/"float(0)" will convert the value into a float.
	//  "float(X)" will convert the value into a float, and then move the decimal before Xth right-most digit.
	//  "int" will conver the value into an integer.
	//  "hwaddr" will convert a 6-byte string to a MAC address.
	//  "ipaddr" will convert the value to an IPv4 or IPv6 address.
	Conversion string
	// Translate tells if the value of the field should be snmptranslated
	Translate bool

	initialized bool
}

// init() converts OID names to numbers, and sets the .Name attribute if unset.
func (f *Field) init() error {
	if f.initialized {
		return nil
	}

	_, oidNum, oidText, conversion, err := SnmpTranslate(f.Oid)
	if err != nil {
		return fmt.Errorf("translating: %w", err)
	}
	f.Oid = oidNum
	if f.Name == "" {
		f.Name = oidText
	}
	if f.Conversion == "" {
		f.Conversion = conversion
	}

	//TODO use textual convention conversion from the MIB

	f.initialized = true
	return nil
}

// RTable is the resulting table built from a Table.
type RTable struct {
	// Name is the name of the field, copied from Table.Name.
	Name string
	// Time is the time the table was built.
	Time time.Time
	// Rows are the rows that were found, one row for each table OID index found.
	Rows []RTableRow
}

// RTableRow is the resulting row containing all the OID values which shared
// the same index.
type RTableRow struct {
	// Tags are all the Field values which had IsTag=true.
	Tags map[string]string
	// Fields are all the Field values which had IsTag=false.
	Fields map[string]interface{}
}

type walkError struct {
	msg string
	err error
}

func (e *walkError) Error() string {
	return e.msg
}

func (e *walkError) Unwrap() error {
	return e.err
}

func init() {
	inputs.Add("snmp", func() telegraf.Input {
		return &Snmp{
			Name: "snmp",
			ClientConfig: snmp.ClientConfig{
				Retries:        3,
				MaxRepetitions: 10,
				Timeout:        internal.Duration{Duration: 5 * time.Second},
				Version:        2,
				Community:      "public",
			},
		}
	})
}

// SampleConfig returns the default configuration of the input.
func (s *Snmp) SampleConfig() string {
	return sampleConfig
}

// Description returns a one-sentence description on the input.
func (s *Snmp) Description() string {
	return description
}

// Gather retrieves all the configured fields and tables.
// Any error encountered does not halt the process. The errors are accumulated
// and returned at the end.
func (s *Snmp) Gather(acc telegraf.Accumulator) error {
	if err := s.init(); err != nil {
		return err
	}

	var wg sync.WaitGroup
	for i, agent := range s.Agents {
		wg.Add(1)
		go func(i int, agent string) {
			defer wg.Done()
			gs, err := s.getConnection(i)
			if err != nil {
				acc.AddError(fmt.Errorf("agent %s: %w", agent, err))
				return
			}

			// First is the top-level fields. We treat the fields as table prefixes with an empty index.
			t := Table{
				Name:   s.Name,
				Fields: s.Fields,
			}
			topTags := map[string]string{}
			if err := s.gatherTable(acc, gs, t, topTags, false); err != nil {
				acc.AddError(fmt.Errorf("agent %s: %w", agent, err))
			}

			// Now is the real tables.
			for _, t := range s.Tables {
				if err := s.gatherTable(acc, gs, t, topTags, true); err != nil {
					acc.AddError(fmt.Errorf("agent %s: gathering table %s: %w", agent, t.Name, err))
				}
			}
		}(i, agent)
	}
	wg.Wait()

	return nil
}

func (s *Snmp) gatherTable(acc telegraf.Accumulator, gs snmpConnection, t Table, topTags map[string]string, walk bool) error {
	rt, err := t.Build(gs, walk)
	if err != nil {
		return err
	}

	for _, tr := range rt.Rows {
		if !walk {
			// top-level table. Add tags to topTags.
			for k, v := range tr.Tags {
				topTags[k] = v
			}
		} else {
			// real table. Inherit any specified tags.
			for _, k := range t.InheritTags {
				if v, ok := topTags[k]; ok {
					tr.Tags[k] = v
				}
			}
		}
		if _, ok := tr.Tags[s.AgentHostTag]; !ok {
			tr.Tags[s.AgentHostTag] = gs.Host()
		}
		acc.AddFields(rt.Name, tr.Fields, tr.Tags, rt.Time)
	}

	return nil
}

// Build retrieves all the fields specified in the table and constructs the RTable.
func (t Table) Build(gs snmpConnection, walk bool) (*RTable, error) {
	rows := map[string]RTableRow{}

	tagCount := 0
	for _, f := range t.Fields {
		if f.IsTag {
			tagCount++
		}

		if len(f.Oid) == 0 {
			return nil, fmt.Errorf("cannot have empty OID on field %s", f.Name)
		}
		var oid string
		if f.Oid[0] == '.' {
			oid = f.Oid
		} else {
			// make sure OID has "." because the BulkWalkAll results do, and the prefix needs to match
			oid = "." + f.Oid
		}

		// ifv contains a mapping of table OID index to field value
		ifv := map[string]interface{}{}

		if !walk {
			// This is used when fetching non-table fields. Fields configured a the top
			// scope of the plugin.
			// We fetch the fields directly, and add them to ifv as if the index were an
			// empty string. This results in all the non-table fields sharing the same
			// index, and being added on the same row.
			if pkt, err := gs.Get([]string{oid}); err != nil {
				return nil, fmt.Errorf("performing get on field %s: %w", f.Name, err)
			} else if pkt != nil && len(pkt.Variables) > 0 && pkt.Variables[0].Type != gosnmp.NoSuchObject && pkt.Variables[0].Type != gosnmp.NoSuchInstance {
				ent := pkt.Variables[0]
				fv, err := fieldConvert(f.Conversion, ent.Value)
				if err != nil {
					return nil, fmt.Errorf("converting %q (OID %s) for field %s: %w", ent.Value, ent.Name, f.Name, err)
				}
				ifv[""] = fv
			}
		} else {
			err := gs.Walk(oid, func(ent gosnmp.SnmpPDU) error {
				if len(ent.Name) <= len(oid) || ent.Name[:len(oid)+1] != oid+"." {
					return &walkError{} // break the walk
				}

				idx := ent.Name[len(oid):]
				if f.OidIndexSuffix != "" {
					if !strings.HasSuffix(idx, f.OidIndexSuffix) {
						// this entry doesn't match our OidIndexSuffix. skip it
						return nil
					}
					idx = idx[:len(idx)-len(f.OidIndexSuffix)]
				}
				if f.OidIndexLength != 0 {
					i := f.OidIndexLength + 1 // leading separator
					idx = strings.Map(func(r rune) rune {
						if r == '.' {
							i--
						}
						if i < 1 {
							return -1
						}
						return r
					}, idx)
				}

				// snmptranslate table field value here
				if f.Translate {
					if entOid, ok := ent.Value.(string); ok {
						_, _, oidText, _, err := SnmpTranslate(entOid)
						if err == nil {
							// If no error translating, the original value for ent.Value should be replaced
							ent.Value = oidText
						}
					}
				}

				fv, err := fieldConvert(f.Conversion, ent.Value)
				if err != nil {
					return &walkError{
						msg: fmt.Sprintf("converting %q (OID %s) for field %s", ent.Value, ent.Name, f.Name),
						err: err,
					}
				}
				ifv[idx] = fv
				return nil
			})
			if err != nil {
				// Our callback always wraps errors in a walkError.
				// If this error isn't a walkError, we know it's not
				// from the callback
				if _, ok := err.(*walkError); !ok {
					return nil, fmt.Errorf("performing bulk walk for field %s: %w", f.Name, err)
				}
			}
		}

		for idx, v := range ifv {
			rtr, ok := rows[idx]
			if !ok {
				rtr = RTableRow{}
				rtr.Tags = map[string]string{}
				rtr.Fields = map[string]interface{}{}
				rows[idx] = rtr
			}
			if t.IndexAsTag && idx != "" {
				if idx[0] == '.' {
					idx = idx[1:]
				}
				rtr.Tags["index"] = idx
			}
			// don't add an empty string
			if vs, ok := v.(string); !ok || vs != "" {
				if f.IsTag {
					if ok {
						rtr.Tags[f.Name] = vs
					} else {
						rtr.Tags[f.Name] = fmt.Sprintf("%v", v)
					}
				} else {
					rtr.Fields[f.Name] = v
				}
			}
		}
	}

	rt := RTable{
		Name: t.Name,
		Time: time.Now(), //TODO record time at start
		Rows: make([]RTableRow, 0, len(rows)),
	}
	for _, r := range rows {
		rt.Rows = append(rt.Rows, r)
	}
	return &rt, nil
}

// snmpConnection is an interface which wraps a *gosnmp.GoSNMP object.
// We interact through an interface so we can mock it out in tests.
type snmpConnection interface {
	Host() string
	//BulkWalkAll(string) ([]gosnmp.SnmpPDU, error)
	Walk(string, gosnmp.WalkFunc) error
	Get(oids []string) (*gosnmp.SnmpPacket, error)
}

// getConnection creates a snmpConnection (*gosnmp.GoSNMP) object and caches the
// result using `agentIndex` as the cache key.  This is done to allow multiple
// connections to a single address.  It is an error to use a connection in
// more than one goroutine.
func (s *Snmp) getConnection(idx int) (snmpConnection, error) {
	if gs := s.connectionCache[idx]; gs != nil {
		return gs, nil
	}

	agent := s.Agents[idx]

	var err error
	var gs snmp.GosnmpWrapper
	gs, err = snmp.NewWrapper(s.ClientConfig)
	if err != nil {
		return nil, err
	}
<<<<<<< HEAD
=======

>>>>>>> f3a208ee
	err = gs.SetAgent(agent)
	if err != nil {
		return nil, err
	}

	s.connectionCache[idx] = gs

	if err := gs.Connect(); err != nil {
		return nil, fmt.Errorf("setting up connection: %w", err)
	}

	return gs, nil
}

// fieldConvert converts from any type according to the conv specification
func fieldConvert(conv string, v interface{}) (interface{}, error) {
	if conv == "" {
		if bs, ok := v.([]byte); ok {
			return string(bs), nil
		}
		return v, nil
	}

	var d int
	if _, err := fmt.Sscanf(conv, "float(%d)", &d); err == nil || conv == "float" {
		switch vt := v.(type) {
		case float32:
			v = float64(vt) / math.Pow10(d)
		case float64:
			v = float64(vt) / math.Pow10(d)
		case int:
			v = float64(vt) / math.Pow10(d)
		case int8:
			v = float64(vt) / math.Pow10(d)
		case int16:
			v = float64(vt) / math.Pow10(d)
		case int32:
			v = float64(vt) / math.Pow10(d)
		case int64:
			v = float64(vt) / math.Pow10(d)
		case uint:
			v = float64(vt) / math.Pow10(d)
		case uint8:
			v = float64(vt) / math.Pow10(d)
		case uint16:
			v = float64(vt) / math.Pow10(d)
		case uint32:
			v = float64(vt) / math.Pow10(d)
		case uint64:
			v = float64(vt) / math.Pow10(d)
		case []byte:
			vf, _ := strconv.ParseFloat(string(vt), 64)
			v = vf / math.Pow10(d)
		case string:
			vf, _ := strconv.ParseFloat(vt, 64)
			v = vf / math.Pow10(d)
		}
		return v, nil
	}

	if conv == "int" {
		switch vt := v.(type) {
		case float32:
			v = int64(vt)
		case float64:
			v = int64(vt)
		case int:
			v = int64(vt)
		case int8:
			v = int64(vt)
		case int16:
			v = int64(vt)
		case int32:
			v = int64(vt)
		case int64:
			v = vt
		case uint:
			v = int64(vt)
		case uint8:
			v = int64(vt)
		case uint16:
			v = int64(vt)
		case uint32:
			v = int64(vt)
		case uint64:
			v = int64(vt)
		case []byte:
			v, _ = strconv.ParseInt(string(vt), 10, 64)
		case string:
			v, _ = strconv.ParseInt(vt, 10, 64)
		}
		return v, nil
	}

	if conv == "hwaddr" {
		switch vt := v.(type) {
		case string:
			v = net.HardwareAddr(vt).String()
		case []byte:
			v = net.HardwareAddr(vt).String()
		default:
			return nil, fmt.Errorf("invalid type (%T) for hwaddr conversion", v)
		}
		return v, nil
	}

	split := strings.Split(conv, ":")
	if split[0] == "hextoint" && len(split) == 3 {

		endian := split[1]
		bit := split[2]

		bv, ok := v.([]byte)
		if !ok {
			return v, nil
		}

		if endian == "LittleEndian" {
			switch bit {
			case "uint64":
				v = binary.LittleEndian.Uint64(bv)
			case "uint32":
				v = binary.LittleEndian.Uint32(bv)
			case "uint16":
				v = binary.LittleEndian.Uint16(bv)
			default:
				return nil, fmt.Errorf("invalid bit value (%s) for hex to int conversion", bit)
			}
		} else if endian == "BigEndian" {
			switch bit {
			case "uint64":
				v = binary.BigEndian.Uint64(bv)
			case "uint32":
				v = binary.BigEndian.Uint32(bv)
			case "uint16":
				v = binary.BigEndian.Uint16(bv)
			default:
				return nil, fmt.Errorf("invalid bit value (%s) for hex to int conversion", bit)
			}
		} else {
			return nil, fmt.Errorf("invalid Endian value (%s) for hex to int conversion", endian)
		}

		return v, nil
	}

	if conv == "ipaddr" {
		var ipbs []byte

		switch vt := v.(type) {
		case string:
			ipbs = []byte(vt)
		case []byte:
			ipbs = vt
		default:
			return nil, fmt.Errorf("invalid type (%T) for ipaddr conversion", v)
		}

		switch len(ipbs) {
		case 4, 16:
			v = net.IP(ipbs).String()
		default:
			return nil, fmt.Errorf("invalid length (%d) for ipaddr conversion", len(ipbs))
		}

		return v, nil
	}

	return nil, fmt.Errorf("invalid conversion type '%s'", conv)
}

type snmpTableCache struct {
	mibName string
	oidNum  string
	oidText string
	fields  []Field
	err     error
}

var snmpTableCaches map[string]snmpTableCache
var snmpTableCachesLock sync.Mutex

// snmpTable resolves the given OID as a table, providing information about the
// table and fields within.
func snmpTable(oid string) (mibName string, oidNum string, oidText string, fields []Field, err error) {
	snmpTableCachesLock.Lock()
	if snmpTableCaches == nil {
		snmpTableCaches = map[string]snmpTableCache{}
	}

	var stc snmpTableCache
	var ok bool
	if stc, ok = snmpTableCaches[oid]; !ok {
		stc.mibName, stc.oidNum, stc.oidText, stc.fields, stc.err = snmpTableCall(oid)
		snmpTableCaches[oid] = stc
	}

	snmpTableCachesLock.Unlock()
	return stc.mibName, stc.oidNum, stc.oidText, stc.fields, stc.err
}

func snmpTableCall(oid string) (mibName string, oidNum string, oidText string, fields []Field, err error) {
	mibName, oidNum, oidText, _, err = SnmpTranslate(oid)
	if err != nil {
		return "", "", "", nil, fmt.Errorf("translating: %w", err)
	}

	mibPrefix := mibName + "::"
	oidFullName := mibPrefix + oidText

	// first attempt to get the table's tags
	tagOids := map[string]struct{}{}
	// We have to guess that the "entry" oid is `oid+".1"`. snmptable and snmptranslate don't seem to have a way to provide the info.
	if out, err := execCmd("snmptranslate", "-Td", oidFullName+".1"); err == nil {
		scanner := bufio.NewScanner(bytes.NewBuffer(out))
		for scanner.Scan() {
			line := scanner.Text()

			if !strings.HasPrefix(line, "  INDEX") {
				continue
			}

			i := strings.Index(line, "{ ")
			if i == -1 { // parse error
				continue
			}
			line = line[i+2:]
			i = strings.Index(line, " }")
			if i == -1 { // parse error
				continue
			}
			line = line[:i]
			for _, col := range strings.Split(line, ", ") {
				tagOids[mibPrefix+col] = struct{}{}
			}
		}
	}

	// this won't actually try to run a query. The `-Ch` will just cause it to dump headers.
	out, err := execCmd("snmptable", "-Ch", "-Cl", "-c", "public", "127.0.0.1", oidFullName)
	if err != nil {
		return "", "", "", nil, fmt.Errorf("getting table columns: %w", err)
	}
	scanner := bufio.NewScanner(bytes.NewBuffer(out))
	scanner.Scan()
	cols := scanner.Text()
	if len(cols) == 0 {
		return "", "", "", nil, fmt.Errorf("could not find any columns in table")
	}
	for _, col := range strings.Split(cols, " ") {
		if len(col) == 0 {
			continue
		}
		_, isTag := tagOids[mibPrefix+col]
		fields = append(fields, Field{Name: col, Oid: mibPrefix + col, IsTag: isTag})
	}

	return mibName, oidNum, oidText, fields, err
}

type snmpTranslateCache struct {
	mibName    string
	oidNum     string
	oidText    string
	conversion string
	err        error
}

var snmpTranslateCachesLock sync.Mutex
var snmpTranslateCaches map[string]snmpTranslateCache

// snmpTranslate resolves the given OID.
func SnmpTranslate(oid string) (mibName string, oidNum string, oidText string, conversion string, err error) {
	snmpTranslateCachesLock.Lock()
	if snmpTranslateCaches == nil {
		snmpTranslateCaches = map[string]snmpTranslateCache{}
	}

	var stc snmpTranslateCache
	var ok bool
	if stc, ok = snmpTranslateCaches[oid]; !ok {
		// This will result in only one call to snmptranslate running at a time.
		// We could speed it up by putting a lock in snmpTranslateCache and then
		// returning it immediately, and multiple callers would then release the
		// snmpTranslateCachesLock and instead wait on the individual
		// snmpTranslation.Lock to release. But I don't know that the extra complexity
		// is worth it. Especially when it would slam the system pretty hard if lots
		// of lookups are being performed.

		stc.mibName, stc.oidNum, stc.oidText, stc.conversion, stc.err = snmpTranslateCall(oid)
		snmpTranslateCaches[oid] = stc
	}

	snmpTranslateCachesLock.Unlock()

	return stc.mibName, stc.oidNum, stc.oidText, stc.conversion, stc.err
}

func snmpTranslateCall(oid string) (mibName string, oidNum string, oidText string, conversion string, err error) {
	var out []byte
	if strings.ContainsAny(oid, ":abcdefghijklmnopqrstuvwxyzABCDEFGHIJKLMNOPQRSTUVWXYZ") {
		out, err = execCmd("snmptranslate", "-Td", "-Ob", oid)
	} else {
		out, err = execCmd("snmptranslate", "-Td", "-Ob", "-m", "all", oid)
		if err, ok := err.(*exec.Error); ok && err.Err == exec.ErrNotFound {
			// Silently discard error if snmptranslate not found and we have a numeric OID.
			// Meaning we can get by without the lookup.
			return "", oid, oid, "", nil
		}
	}
	if err != nil {
		return "", "", "", "", err
	}

	scanner := bufio.NewScanner(bytes.NewBuffer(out))
	ok := scanner.Scan()
	if !ok && scanner.Err() != nil {
		return "", "", "", "", fmt.Errorf("getting OID text: %w", scanner.Err())
	}

	oidText = scanner.Text()

	i := strings.Index(oidText, "::")
	if i == -1 {
		// was not found in MIB.
		if bytes.Contains(out, []byte("[TRUNCATED]")) {
			return "", oid, oid, "", nil
		}
		// not truncated, but not fully found. We still need to parse out numeric OID, so keep going
		oidText = oid
	} else {
		mibName = oidText[:i]
		oidText = oidText[i+2:]
	}

	for scanner.Scan() {
		line := scanner.Text()

		if strings.HasPrefix(line, "  -- TEXTUAL CONVENTION ") {
			tc := strings.TrimPrefix(line, "  -- TEXTUAL CONVENTION ")
			switch tc {
			case "MacAddress", "PhysAddress":
				conversion = "hwaddr"
			case "InetAddressIPv4", "InetAddressIPv6", "InetAddress", "IPSIpAddress":
				conversion = "ipaddr"
			}
		} else if strings.HasPrefix(line, "::= { ") {
			objs := strings.TrimPrefix(line, "::= { ")
			objs = strings.TrimSuffix(objs, " }")

			for _, obj := range strings.Split(objs, " ") {
				if len(obj) == 0 {
					continue
				}
				if i := strings.Index(obj, "("); i != -1 {
					obj = obj[i+1:]
					oidNum += "." + obj[:strings.Index(obj, ")")]
				} else {
					oidNum += "." + obj
				}
			}
			break
		}
	}

	return mibName, oidNum, oidText, conversion, nil
}<|MERGE_RESOLUTION|>--- conflicted
+++ resolved
@@ -565,10 +565,7 @@
 	if err != nil {
 		return nil, err
 	}
-<<<<<<< HEAD
-=======
-
->>>>>>> f3a208ee
+
 	err = gs.SetAgent(agent)
 	if err != nil {
 		return nil, err
