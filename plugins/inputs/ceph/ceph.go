--- conflicted
+++ resolved
@@ -166,11 +166,7 @@
 var findSockets = func(c *Ceph) ([]*socket, error) {
 	listing, err := os.ReadDir(c.SocketDir)
 	if err != nil {
-<<<<<<< HEAD
-		return []*socket{}, fmt.Errorf("Failed to read socket directory %q: %w", c.SocketDir, err)
-=======
 		return []*socket{}, fmt.Errorf("failed to read socket directory %q: %w", c.SocketDir, err)
->>>>>>> 245705cf
 	}
 	sockets := make([]*socket, 0, len(listing))
 	for _, info := range listing {
