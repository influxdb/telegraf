--- conflicted
+++ resolved
@@ -201,7 +201,6 @@
   # discover_concurrency = 1
 ```
 
-<<<<<<< HEAD
 ### Inventory Paths
 Resources to be monitored can be selected using Inventory Paths. This treats the vSphere inventory as a tree structure similar
 to a file system. A vSphere inventory has a structure similar to this:
@@ -244,7 +243,6 @@
 As we can see from the example tree above, VMs appear both in its on folder under the datacenter, as well as under the hosts. This is useful when you like to select VMs on a specific host. For example, ```/DC0/host/Cluster1/Host1/hadoop*``` selects all VMs with a name starting with "hadoop" that are running on Host1. 
 
 We can extend this to looking at a cluster level: ```/DC0/host/Cluster1/*/hadoop*```. This selects any VM matching "hadoop*" on any host in Cluster1.
-=======
 ## Performance Considerations
 
 ### Realtime vs. historical metrics
@@ -324,7 +322,6 @@
 * ```discover_concurrency```: The  maximum number of simultaneous queries for resource discovery allowed.
 
 While a higher level of concurrency typically has a positive impact on performance, increasing these numbers too much can cause performance issues at the vCenter server. A rule of thumb is to set these parameters to the number of virtual machines divided by 1500 and rounded up to the nearest integer. 
->>>>>>> 2f2ababb
 
 ## Measurements &amp; Fields
 
