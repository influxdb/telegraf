--- conflicted
+++ resolved
@@ -219,15 +219,9 @@
 
   ## Custom attributes from vCenter can be very useful for queries in order to slice the
   ## metrics along different dimension and for forming ad-hoc relationships. They are disabled
-<<<<<<< HEAD
   ## by default, since they can add a considerable amount of tags to the resulting metrics. To
   ## enable, simply set custom_attribute_exlude to [] (empty set) and use custom_attribute_include
-  ## to select the attributes you want to include. 
-=======
-  # by default, since they can add a considerable amount of tags to the resulting metrics. To
-  # enable, simply set custom_attribute_exlude to [] (empty set) and use custom_attribute_include
-  # to select the attributes you want to include. 
->>>>>>> e6628c4c
+  ## to select the attributes you want to include.
   # custom_attribute_include = []
   # custom_attribute_exclude = ["*"] # Default is to exclude everything
 
