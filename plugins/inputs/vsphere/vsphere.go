package vsphere

import (
	"context"
	"log"
	"sync"
	"time"

	"github.com/influxdata/telegraf"
	"github.com/influxdata/telegraf/internal"
	"github.com/influxdata/telegraf/internal/tls"
	"github.com/influxdata/telegraf/plugins/inputs"
	"github.com/vmware/govmomi/vim25/soap"
)

// VSphere is the top level type for the vSphere input plugin. It contains all the configuration
// and a list of connected vSphere endpoints
type VSphere struct {
	Vcenters                []string
	Username                string
	Password                string
	DatacenterInstances     bool
	DatacenterMetricInclude []string
	DatacenterMetricExclude []string
	DatacenterInclude       []string
	ClusterInstances        bool
	ClusterMetricInclude    []string
	ClusterMetricExclude    []string
	ClusterInclude          []string
	HostInstances           bool
	HostMetricInclude       []string
	HostMetricExclude       []string
	HostInclude             []string
	VMInstances             bool     `toml:"vm_instances"`
	VMMetricInclude         []string `toml:"vm_metric_include"`
	VMMetricExclude         []string `toml:"vm_metric_exclude"`
	VMInclude               []string `toml:"vm_include"`
	DatastoreInstances      bool
	DatastoreMetricInclude  []string
	DatastoreMetricExclude  []string
	DatastoreInclude        []string
	Separator               string
<<<<<<< HEAD
	CustomAttributes        bool
=======
	UseIntSamples           bool
>>>>>>> 96ded740

	MaxQueryObjects         int
	MaxQueryMetrics         int
	CollectConcurrency      int
	DiscoverConcurrency     int
	ForceDiscoverOnInit     bool
	ObjectDiscoveryInterval internal.Duration
	Timeout                 internal.Duration

	endpoints []*Endpoint
	cancel    context.CancelFunc

	// Mix in the TLS/SSL goodness from core
	tls.ClientConfig
}

var sampleConfig = `
  ## List of vCenter URLs to be monitored. These three lines must be uncommented
  ## and edited for the plugin to work.
  vcenters = [ "https://vcenter.local/sdk" ]
  username = "user@corp.local"
  password = "secret"

  ## VMs
  ## Typical VM metrics (if omitted or empty, all metrics are collected)
  vm_metric_include = [
    "cpu.demand.average",
    "cpu.idle.summation",
    "cpu.latency.average",
    "cpu.readiness.average",
    "cpu.ready.summation",
    "cpu.run.summation",
    "cpu.usagemhz.average",
    "cpu.used.summation",
    "cpu.wait.summation",
    "mem.active.average",
    "mem.granted.average",
    "mem.latency.average",
    "mem.swapin.average",
    "mem.swapinRate.average",
    "mem.swapout.average",
    "mem.swapoutRate.average",
    "mem.usage.average",
    "mem.vmmemctl.average",
    "net.bytesRx.average",
    "net.bytesTx.average",
    "net.droppedRx.summation",
    "net.droppedTx.summation",
    "net.usage.average",
    "power.power.average",
    "virtualDisk.numberReadAveraged.average",
    "virtualDisk.numberWriteAveraged.average",
    "virtualDisk.read.average",
    "virtualDisk.readOIO.latest",
    "virtualDisk.throughput.usage.average",
    "virtualDisk.totalReadLatency.average",
    "virtualDisk.totalWriteLatency.average",
    "virtualDisk.write.average",
    "virtualDisk.writeOIO.latest",
    "sys.uptime.latest",
  ]
  # vm_metric_exclude = [] ## Nothing is excluded by default
  # vm_instances = true ## true by default

  ## Hosts
  ## Typical host metrics (if omitted or empty, all metrics are collected)
  host_metric_include = [
    "cpu.coreUtilization.average",
    "cpu.costop.summation",
    "cpu.demand.average",
    "cpu.idle.summation",
    "cpu.latency.average",
    "cpu.readiness.average",
    "cpu.ready.summation",
    "cpu.swapwait.summation",
    "cpu.usage.average",
    "cpu.usagemhz.average",
    "cpu.used.summation",
    "cpu.utilization.average",
    "cpu.wait.summation",
    "disk.deviceReadLatency.average",
    "disk.deviceWriteLatency.average",
    "disk.kernelReadLatency.average",
    "disk.kernelWriteLatency.average",
    "disk.numberReadAveraged.average",
    "disk.numberWriteAveraged.average",
    "disk.read.average",
    "disk.totalReadLatency.average",
    "disk.totalWriteLatency.average",
    "disk.write.average",
    "mem.active.average",
    "mem.latency.average",
    "mem.state.latest",
    "mem.swapin.average",
    "mem.swapinRate.average",
    "mem.swapout.average",
    "mem.swapoutRate.average",
    "mem.totalCapacity.average",
    "mem.usage.average",
    "mem.vmmemctl.average",
    "net.bytesRx.average",
    "net.bytesTx.average",
    "net.droppedRx.summation",
    "net.droppedTx.summation",
    "net.errorsRx.summation",
    "net.errorsTx.summation",
    "net.usage.average",
    "power.power.average",
    "storageAdapter.numberReadAveraged.average",
    "storageAdapter.numberWriteAveraged.average",
    "storageAdapter.read.average",
    "storageAdapter.write.average",
    "sys.uptime.latest",
  ]
  # host_metric_exclude = [] ## Nothing excluded by default
  # host_instances = true ## true by default

  ## Clusters
  # cluster_metric_include = [] ## if omitted or empty, all metrics are collected
  # cluster_metric_exclude = [] ## Nothing excluded by default
  # cluster_instances = false ## false by default

  ## Datastores
  # datastore_metric_include = [] ## if omitted or empty, all metrics are collected
  # datastore_metric_exclude = [] ## Nothing excluded by default
  # datastore_instances = false ## false by default for Datastores only

  ## Datacenters
  datacenter_metric_include = [] ## if omitted or empty, all metrics are collected
  datacenter_metric_exclude = [ "*" ] ## Datacenters are not collected by default.
  # datacenter_instances = false ## false by default for Datastores only

<<<<<<< HEAD
  ## Send custom attributes of hosts and VMs as tags
  # custom_attributes = false

  ## Plugin Settings  
=======
  ## Plugin Settings
>>>>>>> 96ded740
  ## separator character to use for measurement and field names (default: "_")
  # separator = "_"

  ## number of objects to retreive per query for realtime resources (vms and hosts)
  ## set to 64 for vCenter 5.5 and 6.0 (default: 256)
  # max_query_objects = 256

  ## number of metrics to retreive per query for non-realtime resources (clusters and datastores)
  ## set to 64 for vCenter 5.5 and 6.0 (default: 256)
  # max_query_metrics = 256

  ## number of go routines to use for collection and discovery of objects and metrics
  # collect_concurrency = 1
  # discover_concurrency = 1

  ## whether or not to force discovery of new objects on initial gather call before collecting metrics
  ## when true for large environments this may cause errors for time elapsed while collecting metrics
  ## when false (default) the first collection cycle may result in no or limited metrics while objects are discovered
  # force_discover_on_init = false

  ## the interval before (re)discovering objects subject to metrics collection (default: 300s)
  # object_discovery_interval = "300s"

  ## timeout applies to any of the api request made to vcenter
  # timeout = "60s"

  ## When set to true, all samples are sent as integers. This makes the output
  ## data types backwards compatible with Telegraf 1.9 or lower. Normally all
  ## samples from vCenter, with the exception of percentages, are integer
  ## values, but under some conditions, some averaging takes place internally in
  ## the plugin. Setting this flag to "false" will send values as floats to
  ## preserve the full precision when averaging takes place.
  # use_int_samples = true

  ## Optional SSL Config
  # ssl_ca = "/path/to/cafile"
  # ssl_cert = "/path/to/certfile"
  # ssl_key = "/path/to/keyfile"
  ## Use SSL but skip chain & host verification
  # insecure_skip_verify = false
`

// SampleConfig returns a set of default configuration to be used as a boilerplate when setting up
// Telegraf.
func (v *VSphere) SampleConfig() string {
	return sampleConfig
}

// Description returns a short textual description of the plugin
func (v *VSphere) Description() string {
	return "Read metrics from VMware vCenter"
}

// Start is called from telegraf core when a plugin is started and allows it to
// perform initialization tasks.
func (v *VSphere) Start(acc telegraf.Accumulator) error {
	log.Println("D! [inputs.vsphere]: Starting plugin")
	ctx, cancel := context.WithCancel(context.Background())
	v.cancel = cancel

	// Create endpoints, one for each vCenter we're monitoring
	v.endpoints = make([]*Endpoint, len(v.Vcenters))
	for i, rawURL := range v.Vcenters {
		u, err := soap.ParseURL(rawURL)
		if err != nil {
			return err
		}
		ep, err := NewEndpoint(ctx, v, u)
		if err != nil {
			return err
		}
		v.endpoints[i] = ep
	}
	return nil
}

// Stop is called from telegraf core when a plugin is stopped and allows it to
// perform shutdown tasks.
func (v *VSphere) Stop() {
	log.Println("D! [inputs.vsphere]: Stopping plugin")
	v.cancel()

	// Wait for all endpoints to finish. No need to wait for
	// Gather() to finish here, since it Stop() will only be called
	// after the last Gather() has finished. We do, however, need to
	// wait for any discovery to complete by trying to grab the
	// "busy" mutex.
	for _, ep := range v.endpoints {
		log.Printf("D! [inputs.vsphere]: Waiting for endpoint %s to finish", ep.URL.Host)
		func() {
			ep.busy.Lock() // Wait until discovery is finished
			defer ep.busy.Unlock()
			ep.Close()
		}()
	}
}

// Gather is the main data collection function called by the Telegraf core. It performs all
// the data collection and writes all metrics into the Accumulator passed as an argument.
func (v *VSphere) Gather(acc telegraf.Accumulator) error {
	var wg sync.WaitGroup
	for _, ep := range v.endpoints {
		wg.Add(1)
		go func(endpoint *Endpoint) {
			defer HandlePanicWithAcc(acc)
			defer wg.Done()
			err := endpoint.Collect(context.Background(), acc)
			if err == context.Canceled {

				// No need to signal errors if we were merely canceled.
				err = nil
			}
			if err != nil {
				acc.AddError(err)
			}
		}(ep)
	}

	wg.Wait()
	return nil
}

func init() {
	inputs.Add("vsphere", func() telegraf.Input {
		return &VSphere{
			Vcenters: []string{},

			DatacenterInstances:     false,
			DatacenterMetricInclude: nil,
			DatacenterMetricExclude: nil,
			DatacenterInclude:       []string{"/*"},
			ClusterInstances:        false,
			ClusterMetricInclude:    nil,
			ClusterMetricExclude:    nil,
			ClusterInclude:          []string{"/*/host/**"},
			HostInstances:           true,
			HostMetricInclude:       nil,
			HostMetricExclude:       nil,
			HostInclude:             []string{"/*/host/**"},
			VMInstances:             true,
			VMMetricInclude:         nil,
			VMMetricExclude:         nil,
			VMInclude:               []string{"/*/vm/**"},
			DatastoreInstances:      false,
			DatastoreMetricInclude:  nil,
			DatastoreMetricExclude:  nil,
			DatastoreInclude:        []string{"/*/datastore/**"},
			Separator:               "_",
<<<<<<< HEAD
			CustomAttributes:        false,
=======
			UseIntSamples:           true,
>>>>>>> 96ded740

			MaxQueryObjects:         256,
			MaxQueryMetrics:         256,
			CollectConcurrency:      1,
			DiscoverConcurrency:     1,
			ForceDiscoverOnInit:     false,
			ObjectDiscoveryInterval: internal.Duration{Duration: time.Second * 300},
			Timeout:                 internal.Duration{Duration: time.Second * 60},
		}
	})
}<|MERGE_RESOLUTION|>--- conflicted
+++ resolved
@@ -40,11 +40,8 @@
 	DatastoreMetricExclude  []string
 	DatastoreInclude        []string
 	Separator               string
-<<<<<<< HEAD
 	CustomAttributes        bool
-=======
 	UseIntSamples           bool
->>>>>>> 96ded740
 
 	MaxQueryObjects         int
 	MaxQueryMetrics         int
@@ -177,14 +174,10 @@
   datacenter_metric_exclude = [ "*" ] ## Datacenters are not collected by default.
   # datacenter_instances = false ## false by default for Datastores only
 
-<<<<<<< HEAD
   ## Send custom attributes of hosts and VMs as tags
   # custom_attributes = false
 
   ## Plugin Settings  
-=======
-  ## Plugin Settings
->>>>>>> 96ded740
   ## separator character to use for measurement and field names (default: "_")
   # separator = "_"
 
@@ -333,11 +326,8 @@
 			DatastoreMetricExclude:  nil,
 			DatastoreInclude:        []string{"/*/datastore/**"},
 			Separator:               "_",
-<<<<<<< HEAD
 			CustomAttributes:        false,
-=======
 			UseIntSamples:           true,
->>>>>>> 96ded740
 
 			MaxQueryObjects:         256,
 			MaxQueryMetrics:         256,
