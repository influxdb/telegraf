--- conflicted
+++ resolved
@@ -3,6 +3,7 @@
 import (
 	"context"
 	"crypto/tls"
+	"fmt"
 	"log"
 	"net/url"
 	"strconv"
@@ -77,12 +78,7 @@
 		ctx2, cancel2 := context.WithTimeout(ctx, cf.parent.Timeout.Duration)
 		defer cancel2()
 		if cf.client.Client.SessionManager.Login(ctx2, url.UserPassword(cf.parent.Username, cf.parent.Password)) != nil {
-<<<<<<< HEAD
-			log.Printf("W! [inputs.vsphere]: Client reauthentication failed.")
-			return nil, err
-=======
-			return nil.fmt.Errorf("Renewing authentication failed: %v", err)
->>>>>>> 180a7bfc
+			return nil, fmt.Errorf("Renewing authentication failed: %v", err)
 		}
 	}
 
