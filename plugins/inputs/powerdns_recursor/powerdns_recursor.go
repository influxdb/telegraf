--- conflicted
+++ resolved
@@ -2,11 +2,7 @@
 package powerdns_recursor
 
 import (
-<<<<<<< HEAD
-=======
-	"bufio"
 	_ "embed"
->>>>>>> 50848315
 	"errors"
 	"fmt"
 	"math/rand"
@@ -38,26 +34,7 @@
 
 var defaultTimeout = 5 * time.Second
 
-<<<<<<< HEAD
-var sampleConfig = `
-  ## Path to the Recursor control socket.
-  unix_sockets = ["/var/run/pdns_recursor.controlsocket"]
-
-  ## Directory to create receive socket.  This default is likely not writable,
-  ## please reference the full plugin documentation for a recommended setup.
-  # socket_dir = "/var/run/"
-
-  ## Socket permissions for the receive socket.
-  # socket_mode = "0666"
-
-  ## IMPORTANT: Set this to true if you're running PowerDNS 4.5.0 or newer.
-  # new_control_protocol = false
-`
-
-func (p *PowerdnsRecursor) SampleConfig() string {
-=======
 func (*PowerdnsRecursor) SampleConfig() string {
->>>>>>> 50848315
 	return sampleConfig
 }
 
