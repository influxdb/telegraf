--- conflicted
+++ resolved
@@ -1,6 +1,5 @@
 # Consul Input Plugin
 
-<<<<<<< HEAD
 This plugin will collect statistics about all helath checks registered in the Consul and some basic information about Consul status.
 It uses [Consul Health API](https://www.consul.io/docs/agent/http/health.html#health_state) and [Consul Catalog API] (https://www.consul.io/docs/agent/http/catalog.html)
 to query the data.
@@ -9,13 +8,6 @@
 
 Additionaly it can be configured to gather service health checks (parameter: `service_health`) but since it may be time
 consuming it is disabled by default.
-=======
-This plugin will collect statistics about all health checks registered in the
-Consul. It uses [Consul API](https://www.consul.io/docs/agent/http/health.html#health_state)
-to query the data. It will not report the
-[telemetry](https://www.consul.io/docs/agent/telemetry.html) but Consul can
-report those stats already using StatsD protocol if needed.
->>>>>>> af68975e
 
 ### Configuration:
 
@@ -34,25 +26,13 @@
   ## HTTP Basic Authentication username and password.
   # username = ""
   # password = ""
-<<<<<<< HEAD
+
   ## Optional data centre to query the health checks from (default: "")
   # datacentre = ""
+
   ## Optional should we gather service health checks (default: false)
   # service_health = false
-```
-=======
->>>>>>> af68975e
-
-  ## Data centre to query the health checks from
-  # datacentre = ""
-
-<<<<<<< HEAD
-### consul_health_checks:
-Tags:
-- node: on which node check/service is registered on
-- service_name: name of the service (this is the service name not the service ID)
-- check_id
-=======
+  
   ## SSL Config
   # ssl_ca = "/etc/telegraf/ca.pem"
   # ssl_cert = "/etc/telegraf/cert.pem"
@@ -60,7 +40,12 @@
   ## If false, skip chain & host verification
   # insecure_skip_verify = true
 ```
->>>>>>> af68975e
+
+### consul_health_checks:
+Tags:
+- node: on which node check/service is registered on
+- service_name: name of the service (this is the service name not the service ID)
+- check_id
 
 ### Metrics:
 
@@ -101,7 +86,6 @@
 
 ## Example output
 ```
-<<<<<<< HEAD
 $ telegraf --config ./telegraf.conf -input-filter consul -test
 * Plugin: consul, Collection 1
 > consul_health_checks,host=wolfpit,node=consul-server-node check_id="serfHealth",check_name="Serf Health Status",service_id="",status="passing" 1464698464486439902
@@ -119,8 +103,4 @@
 > consul_health_checks,host=wolfpit,node=consul-server-node,service_name=www.example.com,check_id="service:www-example-com.test01" check_name="Service 'www.example.com' check",service_id="www-example-com.test01",status="critical" 1464698464486519036
 > consul_health_checks,host=wolfpit,node=consul-server-node,check_id="serfHealth" check_name="Serf Health Status",service_id="",status="passing",passing=1i,critical=0i,warning=0i 1464698464486439902
 > consul_health_checks,host=wolfpit,node=consul-server-node,service_name=www.example.com,check_id="service:www-example-com.test01" check_name="Service 'www.example.com' check",service_id="www-example-com.test01",status="critical",passing=0i,critical=1i,warning=0i 1464698464486519036
-=======
-consul_health_checks,host=wolfpit,node=consul-server-node,check_id="serfHealth" check_name="Serf Health Status",service_id="",status="passing",passing=1i,critical=0i,warning=0i 1464698464486439902
-consul_health_checks,host=wolfpit,node=consul-server-node,service_name=www.example.com,check_id="service:www-example-com.test01" check_name="Service 'www.example.com' check",service_id="www-example-com.test01",status="critical",passing=0i,critical=1i,warning=0i 1464698464486519036
->>>>>>> af68975e
 ```