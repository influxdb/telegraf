package consul

import (
	"net/http"

	"github.com/hashicorp/consul/api"
	"github.com/influxdata/telegraf"
	"github.com/influxdata/telegraf/internal"
	"github.com/influxdata/telegraf/plugins/inputs"
)

type Consul struct {
	Address    string
	Scheme     string
	Token      string
	Username   string
	Password   string
	Datacentre string

	CollectServiceHealth bool `toml:"service_health"`

	// Path to CA file
	SSLCA string `toml:"ssl_ca"`
	// Path to host cert file
	SSLCert string `toml:"ssl_cert"`
	// Path to cert key file
	SSLKey string `toml:"ssl_key"`
	// Use SSL but skip chain & host verification
	InsecureSkipVerify bool

	// client used to connect to Consul agnet
	client *api.Client
}

var sampleConfig = `
  ## Consul server address
  # address = "localhost"

  ## URI scheme for the Consul server, one of "http", "https"
  # scheme = "http"

  ## ACL token used in every request
  # token = ""

  ## HTTP Basic Authentication username and password.
  # username = ""
  # password = ""

  ## Data centre to query the health checks from
  # datacentre = ""
<<<<<<< HEAD
  ## Optional should we gather service health checks (default: false)
  # service_health = false
=======

  ## SSL Config
  # ssl_ca = "/etc/telegraf/ca.pem"
  # ssl_cert = "/etc/telegraf/cert.pem"
  # ssl_key = "/etc/telegraf/key.pem"
  ## If false, skip chain & host verification
  # insecure_skip_verify = true
>>>>>>> af68975e
`

func (c *Consul) Description() string {
	return "Gather health check statuses from services registered in Consul"
}

func (c *Consul) SampleConfig() string {
	return sampleConfig
}

func (c *Consul) createAPIClient() (*api.Client, error) {
	config := api.DefaultConfig()

	if c.Address != "" {
		config.Address = c.Address
	}

	if c.Scheme != "" {
		config.Scheme = c.Scheme
	}

	if c.Datacentre != "" {
		config.Datacenter = c.Datacentre
	}

	if c.Token != "" {
		config.Token = c.Token
	}

	if c.Username != "" {
		config.HttpAuth = &api.HttpBasicAuth{
			Username: c.Username,
			Password: c.Password,
		}
	}

	tlsCfg, err := internal.GetTLSConfig(
		c.SSLCert, c.SSLKey, c.SSLCA, c.InsecureSkipVerify)

	if err != nil {
		return nil, err
	}

	config.HttpClient.Transport = &http.Transport{
		TLSClientConfig: tlsCfg,
	}

	return api.NewClient(config)
}

func (c *Consul) GatherHealthCheck(acc telegraf.Accumulator, checks []*api.HealthCheck) {
	for _, check := range checks {
		record := make(map[string]interface{})
		tags := make(map[string]string)

		record["check_name"] = check.Name
		record["service_id"] = check.ServiceID

		record["status"] = check.Status
		record["passing"] = 0
		record["critical"] = 0
		record["warning"] = 0
		record[check.Status] = 1

		tags["node"] = check.Node
		tags["service_name"] = check.ServiceName
		tags["check_id"] = check.CheckID

		acc.AddFields("consul_health_checks", record, tags)
	}
}

func (c *Consul) GatherServiceHealth(services map[string][]string, acc telegraf.Accumulator) error {
	for s := range services {
		service, _, err := c.client.Health().Service(s, "", false, &api.QueryOptions{})

		if err != nil {
			return err
		}

		for _, elem := range service {
			if len(elem.Checks) == 0 {
				continue
			}

			record := make(map[string]interface{})
			tags := make(map[string]string)

			record["healthy"] = 1.0
			tags["service_name"] = s

			for _, check := range elem.Checks {
				if len(tags["node"]) == 0 {
					tags["node"] = check.Node
				}
				if check.Status != api.HealthPassing {
					record["healthy"] = 0.0
					break
				}
			}

			acc.AddFields("consul_service_health", record, tags)
		}
	}

	return nil
}

func (c *Consul) GatherServerStats(acc telegraf.Accumulator) error {
	peers, err := c.client.Status().Peers()

	if err != nil {
		return err
	}

	record := make(map[string]interface{})

	record["peers"] = float64(len(peers))

	leader, err := c.client.Status().Leader()

	if err != nil {
		return err
	}

	if len(leader) == 0 {
		record["leader"] = 1.0
	} else {
		record["leader"] = 0.0
	}

	nodes, _, err := c.client.Catalog().Nodes(&api.QueryOptions{})

	if err != nil {
		return err
	}

	record["nodes"] = float64(len(nodes))

	services, _, err := c.client.Catalog().Services(&api.QueryOptions{})

	if err != nil {
		return err
	}

	record["services"] = float64(len(services))

	acc.AddFields("consul_server_stats", record, map[string]string{})

	if c.CollectServiceHealth {
		err = c.GatherServiceHealth(services, acc)

		if err != nil {
			return err
		}
	}

	return nil
}

func (c *Consul) Gather(acc telegraf.Accumulator) error {
	if c.client == nil {
		newClient, err := c.createAPIClient()

		if err != nil {
			return err
		}

		c.client = newClient
	}

	checks, _, err := c.client.Health().State("any", nil)

	if err != nil {
		return err
	}

	c.GatherHealthCheck(acc, checks)

	err = c.GatherServerStats(acc)

	if err != nil {
		return err
	}

	return nil
}

func init() {
	inputs.Add("consul", func() telegraf.Input {
		return &Consul{}
	})
}<|MERGE_RESOLUTION|>--- conflicted
+++ resolved
@@ -48,10 +48,9 @@
 
   ## Data centre to query the health checks from
   # datacentre = ""
-<<<<<<< HEAD
+
   ## Optional should we gather service health checks (default: false)
   # service_health = false
-=======
 
   ## SSL Config
   # ssl_ca = "/etc/telegraf/ca.pem"
@@ -59,7 +58,6 @@
   # ssl_key = "/etc/telegraf/key.pem"
   ## If false, skip chain & host verification
   # insecure_skip_verify = true
->>>>>>> af68975e
 `
 
 func (c *Consul) Description() string {
