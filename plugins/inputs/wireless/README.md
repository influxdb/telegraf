--- conflicted
+++ resolved
@@ -34,15 +34,11 @@
     - misc (int64, packets, counter) - dropped for un-specified reason
     - missed_beacon (int64, packets, counter) - missed beacon packets
 
-<<<<<<< HEAD
 
-=======
->>>>>>> 4ca3015d
 ### macOS metrics
 
 - metric
   - tags:
-<<<<<<< HEAD
     - state (running or not)
     - op_mode (operating mode: station, ad_hoc or ap)
     - 802.11_auth (open or hidden)
@@ -62,7 +58,6 @@
     - guardInterval (int64, guard, metric) - The guard interval
     - NSS (int64, NSS, metric) - The number of spatial streams
     - channel (channel information)
-=======
     - Interface (wireless interface, set to `airport`)
     - State (running or not)
     - Op mode (operating mode: station, ad_hoc or ap)
@@ -80,7 +75,6 @@
     - maxRate (int64, Mbps, gauge) - The maximum transmit rate
     - lastAssocStatus (int64, gauge) - The last association status
     - MCS (int64, MCS, gauge) - The last MCS
->>>>>>> 4ca3015d
 
 ## Example Output
 
