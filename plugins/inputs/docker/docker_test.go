--- conflicted
+++ resolved
@@ -106,13 +106,6 @@
 	CloseF: func() error {
 		return nil
 	},
-<<<<<<< HEAD
-}
-
-func newClient(_ string, _ *tls.Config) (Client, error) {
-	return &baseClient, nil
-=======
->>>>>>> 939a9ddb
 }
 
 func TestDockerGatherContainerStats(t *testing.T) {
@@ -1299,7 +1292,6 @@
 		})
 	}
 }
-<<<<<<< HEAD
 
 func Test_parseContainerStatsPerDeviceAndTotal(t *testing.T) {
 	type args struct {
@@ -1452,160 +1444,6 @@
 	}
 }
 
-=======
-
-func Test_parseContainerStatsPerDeviceAndTotal(t *testing.T) {
-	type args struct {
-		stat             *types.StatsJSON
-		tags             map[string]string
-		id               string
-		perDeviceInclude []string
-		totalInclude     []string
-		daemonOSType     string
-	}
-
-	var (
-		testDate       = time.Date(2018, 6, 14, 5, 51, 53, 266176036, time.UTC)
-		metricCPUTotal = testutil.MustMetric(
-			"docker_container_cpu",
-			map[string]string{
-				"cpu": "cpu-total",
-			},
-			map[string]interface{}{},
-			testDate)
-
-		metricCPU0 = testutil.MustMetric(
-			"docker_container_cpu",
-			map[string]string{
-				"cpu": "cpu0",
-			},
-			map[string]interface{}{},
-			testDate)
-		metricCPU1 = testutil.MustMetric(
-			"docker_container_cpu",
-			map[string]string{
-				"cpu": "cpu1",
-			},
-			map[string]interface{}{},
-			testDate)
-
-		metricNetworkTotal = testutil.MustMetric(
-			"docker_container_net",
-			map[string]string{
-				"network": "total",
-			},
-			map[string]interface{}{},
-			testDate)
-
-		metricNetworkEth0 = testutil.MustMetric(
-			"docker_container_net",
-			map[string]string{
-				"network": "eth0",
-			},
-			map[string]interface{}{},
-			testDate)
-
-		metricNetworkEth1 = testutil.MustMetric(
-			"docker_container_net",
-			map[string]string{
-				"network": "eth0",
-			},
-			map[string]interface{}{},
-			testDate)
-		metricBlkioTotal = testutil.MustMetric(
-			"docker_container_blkio",
-			map[string]string{
-				"device": "total",
-			},
-			map[string]interface{}{},
-			testDate)
-		metricBlkio6_0 = testutil.MustMetric(
-			"docker_container_blkio",
-			map[string]string{
-				"device": "6:0",
-			},
-			map[string]interface{}{},
-			testDate)
-		metricBlkio6_1 = testutil.MustMetric(
-			"docker_container_blkio",
-			map[string]string{
-				"device": "6:1",
-			},
-			map[string]interface{}{},
-			testDate)
-	)
-	stats := testStats()
-	tests := []struct {
-		name     string
-		args     args
-		expected []telegraf.Metric
-	}{
-		{
-			name: "Per device and total metrics enabled",
-			args: args{
-				stat:             stats,
-				perDeviceInclude: containerMetricClasses,
-				totalInclude:     containerMetricClasses,
-			},
-			expected: []telegraf.Metric{
-				metricCPUTotal, metricCPU0, metricCPU1,
-				metricNetworkTotal, metricNetworkEth0, metricNetworkEth1,
-				metricBlkioTotal, metricBlkio6_0, metricBlkio6_1,
-			},
-		},
-		{
-			name: "Per device metrics enabled",
-			args: args{
-				stat:             stats,
-				perDeviceInclude: containerMetricClasses,
-				totalInclude:     []string{},
-			},
-			expected: []telegraf.Metric{
-				metricCPU0, metricCPU1,
-				metricNetworkEth0, metricNetworkEth1,
-				metricBlkio6_0, metricBlkio6_1,
-			},
-		},
-		{
-			name: "Total metrics enabled",
-			args: args{
-				stat:             stats,
-				perDeviceInclude: []string{},
-				totalInclude:     containerMetricClasses,
-			},
-			expected: []telegraf.Metric{metricCPUTotal, metricNetworkTotal, metricBlkioTotal},
-		},
-		{
-			name: "Per device and total metrics disabled",
-			args: args{
-				stat:             stats,
-				perDeviceInclude: []string{},
-				totalInclude:     []string{},
-			},
-			expected: []telegraf.Metric{},
-		},
-	}
-
-	for _, tt := range tests {
-		t.Run(tt.name, func(t *testing.T) {
-			var acc testutil.Accumulator
-			d := &Docker{
-				Log:              testutil.Logger{},
-				PerDeviceInclude: tt.args.perDeviceInclude,
-				TotalInclude:     tt.args.totalInclude,
-			}
-			d.parseContainerStats(tt.args.stat, &acc, tt.args.tags, tt.args.id, tt.args.daemonOSType)
-
-			actual := FilterMetrics(acc.GetTelegrafMetrics(), func(m telegraf.Metric) bool {
-				return choice.Contains(m.Name(),
-					[]string{"docker_container_cpu", "docker_container_net", "docker_container_blkio"})
-			})
-			testutil.RequireMetricsEqual(t, tt.expected, actual, testutil.OnlyTags(), testutil.SortMetrics())
-		})
-	}
-}
-
->>>>>>> 939a9ddb
 func TestDocker_Init(t *testing.T) {
 	type fields struct {
 		PerDevice        bool
