package filestat

import (
	"runtime"
	"strings"
	"testing"

	"github.com/stretchr/testify/require"

	"github.com/influxdata/telegraf/testutil"
	"github.com/stretchr/testify/assert"
)

func TestGatherNoMd5(t *testing.T) {
	dir := getTestdataDir()
	fs := NewFileStat()
	fs.Files = []string{
		dir + "log1.log",
		dir + "log2.log",
		"/non/existant/file",
	}

	acc := testutil.Accumulator{}
	acc.GatherError(fs.Gather)

	tags1 := map[string]string{
		"file": dir + "log1.log",
	}
<<<<<<< HEAD
	require.True(t, acc.HasPoint("filestat", tags1, "size_bytes", int64(0)))
	require.True(t, acc.HasPoint("filestat", tags1, "exists", int64(1)))
=======
	require.True(t, acc.HasPoint("filestat", tags1,
		"size_bytes", int64(0)))
	require.True(t, acc.HasPoint("filestat", tags1,
		"exists", int64(1)))
>>>>>>> 112955a9

	tags2 := map[string]string{
		"file": dir + "log2.log",
	}
<<<<<<< HEAD
	require.True(t, acc.HasPoint("filestat", tags2, "size_bytes", int64(0)))
	require.True(t, acc.HasPoint("filestat", tags2, "exists", int64(1)))
=======
	require.True(t, acc.HasPoint("filestat", tags2,
		"size_bytes", int64(0)))
	require.True(t, acc.HasPoint("filestat", tags2,
		"exists", int64(1)))
>>>>>>> 112955a9

	tags3 := map[string]string{
		"file": "/non/existant/file",
	}
<<<<<<< HEAD
	require.True(t, acc.HasPoint("filestat", tags3, "exists", int64(0)))
=======
	require.True(t, acc.HasPoint("filestat", tags3,
		"exists", int64(0)))
>>>>>>> 112955a9
}

func TestGatherExplicitFiles(t *testing.T) {
	dir := getTestdataDir()
	fs := NewFileStat()
	fs.Md5 = true
	fs.Files = []string{
		dir + "log1.log",
		dir + "log2.log",
		"/non/existant/file",
	}

	acc := testutil.Accumulator{}
	acc.GatherError(fs.Gather)

	tags1 := map[string]string{
		"file": dir + "log1.log",
	}
<<<<<<< HEAD
	require.True(t, acc.HasPoint("filestat", tags1, "size_bytes", int64(0)))
	require.True(t, acc.HasPoint("filestat", tags1, "exists", int64(1)))
	require.True(t, acc.HasPoint("filestat", tags1, "md5_sum", "d41d8cd98f00b204e9800998ecf8427e"))
=======
	require.True(t, acc.HasPoint("filestat", tags1,
		"size_bytes", int64(0)))
	require.True(t, acc.HasPoint("filestat", tags1,
		"exists", int64(1)))
	require.True(t, acc.HasPoint("filestat", tags1,
		"md5_sum", "d41d8cd98f00b204e9800998ecf8427e"))
>>>>>>> 112955a9

	tags2 := map[string]string{
		"file": dir + "log2.log",
	}
<<<<<<< HEAD
	require.True(t, acc.HasPoint("filestat", tags2, "size_bytes", int64(0)))
	require.True(t, acc.HasPoint("filestat", tags2, "exists", int64(1)))
	require.True(t, acc.HasPoint("filestat", tags2, "md5_sum", "d41d8cd98f00b204e9800998ecf8427e"))
=======
	require.True(t, acc.HasPoint("filestat", tags2,
		"size_bytes", int64(0)))
	require.True(t, acc.HasPoint("filestat", tags2,
		"exists", int64(1)))
	require.True(t, acc.HasPoint("filestat", tags2,
		"md5_sum", "d41d8cd98f00b204e9800998ecf8427e"))
>>>>>>> 112955a9

	tags3 := map[string]string{
		"file": "/non/existant/file",
	}
<<<<<<< HEAD
	require.True(t, acc.HasPoint("filestat", tags3, "exists", int64(0)))
=======
	require.True(t, acc.HasPoint("filestat", tags3,
		"exists", int64(0)))
>>>>>>> 112955a9
}

func TestGatherGlob(t *testing.T) {
	dir := getTestdataDir()
	fs := NewFileStat()
	fs.Md5 = true
	fs.Files = []string{
		dir + "*.log",
	}

	acc := testutil.Accumulator{}
	acc.GatherError(fs.Gather)

	tags1 := map[string]string{
		"file": dir + "log1.log",
	}
	require.True(t, acc.HasPoint("filestat", tags1, "size_bytes", int64(0)))
	require.True(t, acc.HasPoint("filestat", tags1, "exists", int64(1)))
	require.True(t, acc.HasPoint("filestat", tags1, "md5_sum", "d41d8cd98f00b204e9800998ecf8427e"))

	tags2 := map[string]string{
		"file": dir + "log2.log",
	}
	require.True(t, acc.HasPoint("filestat", tags2, "size_bytes", int64(0)))
	require.True(t, acc.HasPoint("filestat", tags2, "exists", int64(1)))
	require.True(t, acc.HasPoint("filestat", tags2, "md5_sum", "d41d8cd98f00b204e9800998ecf8427e"))
}

func TestGatherSuperAsterisk(t *testing.T) {
	dir := getTestdataDir()
	fs := NewFileStat()
	fs.Md5 = true
	fs.Files = []string{
		dir + "**",
	}

	acc := testutil.Accumulator{}
	acc.GatherError(fs.Gather)

	tags1 := map[string]string{
		"file": dir + "log1.log",
	}
<<<<<<< HEAD
	require.True(t, acc.HasPoint("filestat", tags1, "size_bytes", int64(0)))
	require.True(t, acc.HasPoint("filestat", tags1, "exists", int64(1)))
	require.True(t, acc.HasPoint("filestat", tags1, "md5_sum", "d41d8cd98f00b204e9800998ecf8427e"))
=======
	require.True(t, acc.HasPoint("filestat", tags1,
		"size_bytes", int64(0)))
	require.True(t, acc.HasPoint("filestat", tags1,
		"exists", int64(1)))
	require.True(t, acc.HasPoint("filestat", tags1,
		"md5_sum", "d41d8cd98f00b204e9800998ecf8427e"))
>>>>>>> 112955a9

	tags2 := map[string]string{
		"file": dir + "log2.log",
	}
<<<<<<< HEAD
	require.True(t, acc.HasPoint("filestat", tags2, "size_bytes", int64(0)))
	require.True(t, acc.HasPoint("filestat", tags2, "exists", int64(1)))
	require.True(t, acc.HasPoint("filestat", tags2, "md5_sum", "d41d8cd98f00b204e9800998ecf8427e"))
=======
	require.True(t, acc.HasPoint("filestat", tags2,
		"size_bytes", int64(0)))
	require.True(t, acc.HasPoint("filestat", tags2,
		"exists", int64(1)))
	require.True(t, acc.HasPoint("filestat", tags2,
		"md5_sum", "d41d8cd98f00b204e9800998ecf8427e"))
>>>>>>> 112955a9

	tags3 := map[string]string{
		"file": dir + "test.conf",
	}
<<<<<<< HEAD
	require.True(t, acc.HasPoint("filestat", tags3, "size_bytes", int64(104)))
	require.True(t, acc.HasPoint("filestat", tags3, "exists", int64(1)))
	require.True(t, acc.HasPoint("filestat", tags3, "md5_sum", "5a7e9b77fa25e7bb411dbd17cf403c1f"))
}

func TestModificationTime(t *testing.T) {
	dir := getTestdataDir()
	fs := NewFileStat()
	fs.Files = []string{
		dir + "log1.log",
	}

	acc := testutil.Accumulator{}
	acc.GatherError(fs.Gather)

	tags1 := map[string]string{
		"file": dir + "log1.log",
	}
	require.True(t, acc.HasPoint("filestat", tags1, "size_bytes", int64(0)))
	require.True(t, acc.HasPoint("filestat", tags1, "exists", int64(1)))
	require.True(t, acc.HasInt64Field("filestat", "modification_time"))
}

func TestNoModificationTime(t *testing.T) {
	fs := NewFileStat()
	fs.Files = []string{
		"/non/existant/file",
	}

	acc := testutil.Accumulator{}
	acc.GatherError(fs.Gather)

	tags1 := map[string]string{
		"file": "/non/existant/file",
	}
	require.True(t, acc.HasPoint("filestat", tags1, "exists", int64(0)))
	require.False(t, acc.HasInt64Field("filestat", "modification_time"))
=======
	require.True(t, acc.HasPoint("filestat", tags3,
		"size_bytes", int64(104)))
	require.True(t, acc.HasPoint("filestat", tags3,
		"exists", int64(1)))
	require.True(t, acc.HasPoint("filestat", tags3,
		"md5_sum", "5a7e9b77fa25e7bb411dbd17cf403c1f"))
>>>>>>> 112955a9
}

func TestGetMd5(t *testing.T) {
	dir := getTestdataDir()
	md5, err := getMd5(dir + "test.conf")
	assert.NoError(t, err)
	assert.Equal(t, "5a7e9b77fa25e7bb411dbd17cf403c1f", md5)

	md5, err = getMd5("/tmp/foo/bar/fooooo")
	assert.Error(t, err)
}

func getTestdataDir() string {
	_, filename, _, _ := runtime.Caller(1)
	return strings.Replace(filename, "filestat_test.go", "testdata/", 1)
}<|MERGE_RESOLUTION|>--- conflicted
+++ resolved
@@ -26,38 +26,19 @@
 	tags1 := map[string]string{
 		"file": dir + "log1.log",
 	}
-<<<<<<< HEAD
 	require.True(t, acc.HasPoint("filestat", tags1, "size_bytes", int64(0)))
 	require.True(t, acc.HasPoint("filestat", tags1, "exists", int64(1)))
-=======
-	require.True(t, acc.HasPoint("filestat", tags1,
-		"size_bytes", int64(0)))
-	require.True(t, acc.HasPoint("filestat", tags1,
-		"exists", int64(1)))
->>>>>>> 112955a9
 
 	tags2 := map[string]string{
 		"file": dir + "log2.log",
 	}
-<<<<<<< HEAD
 	require.True(t, acc.HasPoint("filestat", tags2, "size_bytes", int64(0)))
 	require.True(t, acc.HasPoint("filestat", tags2, "exists", int64(1)))
-=======
-	require.True(t, acc.HasPoint("filestat", tags2,
-		"size_bytes", int64(0)))
-	require.True(t, acc.HasPoint("filestat", tags2,
-		"exists", int64(1)))
->>>>>>> 112955a9
 
 	tags3 := map[string]string{
 		"file": "/non/existant/file",
 	}
-<<<<<<< HEAD
 	require.True(t, acc.HasPoint("filestat", tags3, "exists", int64(0)))
-=======
-	require.True(t, acc.HasPoint("filestat", tags3,
-		"exists", int64(0)))
->>>>>>> 112955a9
 }
 
 func TestGatherExplicitFiles(t *testing.T) {
@@ -76,44 +57,21 @@
 	tags1 := map[string]string{
 		"file": dir + "log1.log",
 	}
-<<<<<<< HEAD
 	require.True(t, acc.HasPoint("filestat", tags1, "size_bytes", int64(0)))
 	require.True(t, acc.HasPoint("filestat", tags1, "exists", int64(1)))
 	require.True(t, acc.HasPoint("filestat", tags1, "md5_sum", "d41d8cd98f00b204e9800998ecf8427e"))
-=======
-	require.True(t, acc.HasPoint("filestat", tags1,
-		"size_bytes", int64(0)))
-	require.True(t, acc.HasPoint("filestat", tags1,
-		"exists", int64(1)))
-	require.True(t, acc.HasPoint("filestat", tags1,
-		"md5_sum", "d41d8cd98f00b204e9800998ecf8427e"))
->>>>>>> 112955a9
 
-	tags2 := map[string]string{
+  tags2 := map[string]string{
 		"file": dir + "log2.log",
 	}
-<<<<<<< HEAD
 	require.True(t, acc.HasPoint("filestat", tags2, "size_bytes", int64(0)))
 	require.True(t, acc.HasPoint("filestat", tags2, "exists", int64(1)))
 	require.True(t, acc.HasPoint("filestat", tags2, "md5_sum", "d41d8cd98f00b204e9800998ecf8427e"))
-=======
-	require.True(t, acc.HasPoint("filestat", tags2,
-		"size_bytes", int64(0)))
-	require.True(t, acc.HasPoint("filestat", tags2,
-		"exists", int64(1)))
-	require.True(t, acc.HasPoint("filestat", tags2,
-		"md5_sum", "d41d8cd98f00b204e9800998ecf8427e"))
->>>>>>> 112955a9
 
 	tags3 := map[string]string{
 		"file": "/non/existant/file",
 	}
-<<<<<<< HEAD
 	require.True(t, acc.HasPoint("filestat", tags3, "exists", int64(0)))
-=======
-	require.True(t, acc.HasPoint("filestat", tags3,
-		"exists", int64(0)))
->>>>>>> 112955a9
 }
 
 func TestGatherGlob(t *testing.T) {
@@ -156,39 +114,20 @@
 	tags1 := map[string]string{
 		"file": dir + "log1.log",
 	}
-<<<<<<< HEAD
 	require.True(t, acc.HasPoint("filestat", tags1, "size_bytes", int64(0)))
 	require.True(t, acc.HasPoint("filestat", tags1, "exists", int64(1)))
 	require.True(t, acc.HasPoint("filestat", tags1, "md5_sum", "d41d8cd98f00b204e9800998ecf8427e"))
-=======
-	require.True(t, acc.HasPoint("filestat", tags1,
-		"size_bytes", int64(0)))
-	require.True(t, acc.HasPoint("filestat", tags1,
-		"exists", int64(1)))
-	require.True(t, acc.HasPoint("filestat", tags1,
-		"md5_sum", "d41d8cd98f00b204e9800998ecf8427e"))
->>>>>>> 112955a9
 
 	tags2 := map[string]string{
 		"file": dir + "log2.log",
 	}
-<<<<<<< HEAD
 	require.True(t, acc.HasPoint("filestat", tags2, "size_bytes", int64(0)))
 	require.True(t, acc.HasPoint("filestat", tags2, "exists", int64(1)))
 	require.True(t, acc.HasPoint("filestat", tags2, "md5_sum", "d41d8cd98f00b204e9800998ecf8427e"))
-=======
-	require.True(t, acc.HasPoint("filestat", tags2,
-		"size_bytes", int64(0)))
-	require.True(t, acc.HasPoint("filestat", tags2,
-		"exists", int64(1)))
-	require.True(t, acc.HasPoint("filestat", tags2,
-		"md5_sum", "d41d8cd98f00b204e9800998ecf8427e"))
->>>>>>> 112955a9
 
 	tags3 := map[string]string{
 		"file": dir + "test.conf",
 	}
-<<<<<<< HEAD
 	require.True(t, acc.HasPoint("filestat", tags3, "size_bytes", int64(104)))
 	require.True(t, acc.HasPoint("filestat", tags3, "exists", int64(1)))
 	require.True(t, acc.HasPoint("filestat", tags3, "md5_sum", "5a7e9b77fa25e7bb411dbd17cf403c1f"))
@@ -226,14 +165,6 @@
 	}
 	require.True(t, acc.HasPoint("filestat", tags1, "exists", int64(0)))
 	require.False(t, acc.HasInt64Field("filestat", "modification_time"))
-=======
-	require.True(t, acc.HasPoint("filestat", tags3,
-		"size_bytes", int64(104)))
-	require.True(t, acc.HasPoint("filestat", tags3,
-		"exists", int64(1)))
-	require.True(t, acc.HasPoint("filestat", tags3,
-		"md5_sum", "5a7e9b77fa25e7bb411dbd17cf403c1f"))
->>>>>>> 112955a9
 }
 
 func TestGetMd5(t *testing.T) {
