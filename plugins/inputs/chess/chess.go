--- conflicted
+++ resolved
@@ -71,10 +71,6 @@
 			fmt.Print(err.Error())
 			os.Exit(1)
 		}
-<<<<<<< HEAD
-		c.Log.Info(responseLeaderData)
-		//fmt.Print(responseLeaderData)
-=======
 		//fmt.Printf("%+v\n", Leaderboards)
 
 		for _, stat := range Leaderboards.Daily {
@@ -87,7 +83,6 @@
 			fields["score"] = stat.Score
 			acc.AddFields("leaderboards", fields, tags)
 		}
->>>>>>> b9a20cad
 	}
 	return nil
 }
