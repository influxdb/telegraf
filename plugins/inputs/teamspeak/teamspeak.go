--- conflicted
+++ resolved
@@ -20,32 +20,7 @@
 	connected bool
 }
 
-<<<<<<< HEAD
-func (ts *Teamspeak) Description() string {
-	return "Reads metrics from a Teamspeak 3 Server via ServerQuery"
-}
-
-const sampleConfig = `
-  ## Server address for Teamspeak 3 ServerQuery
-  # server = "127.0.0.1:10011"
-  ## Username for ServerQuery
-  username = "serverqueryuser"
-  ## Password for ServerQuery
-  password = "secret"
-  ## Nickname of the ServerQuery client
-  nickname = "telegraf"
-  ## Array of virtual servers
-  # virtual_servers = [1]
-`
-
-func (ts *Teamspeak) SampleConfig() string {
-	return sampleConfig
-}
-
 func (ts *Teamspeak) connect() error {
-=======
-func (ts *Teamspeak) Gather(acc telegraf.Accumulator) error {
->>>>>>> 03847d8c
 	var err error
 
 	ts.client, err = ts3.NewClient(ts.Server)
