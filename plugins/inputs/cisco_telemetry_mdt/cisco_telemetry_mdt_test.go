--- conflicted
+++ resolved
@@ -17,26 +17,6 @@
 	"google.golang.org/grpc"
 )
 
-<<<<<<< HEAD
-func TestHandleTelemetryEmpty(t *testing.T) {
-	c := &CiscoTelemetryMDT{Log: testutil.Logger{}, Transport: "dummy"}
-	acc := &testutil.Accumulator{}
-	c.Start(acc)
-
-	telemetry := &telemetry.Telemetry{
-		DataGpbkv: []*telemetry.TelemetryField{
-			{},
-		},
-	}
-	data, _ := proto.Marshal(telemetry)
-
-	c.handleTelemetry(data)
-	assert.Contains(t, acc.Errors, errors.New("empty encoding path or measurement"))
-	assert.Empty(t, acc.Metrics)
-}
-
-=======
->>>>>>> e5533418
 func TestHandleTelemetryTwoSimple(t *testing.T) {
 	c := &CiscoTelemetryMDT{Log: testutil.Logger{}, Transport: "dummy", Aliases: map[string]string{"alias": "type:model/some/path"}}
 	acc := &testutil.Accumulator{}
