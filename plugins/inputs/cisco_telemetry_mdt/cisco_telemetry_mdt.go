package cisco_telemetry_mdt

import (
	"bytes"
	"encoding/binary"
	"fmt"
	"io"
	"net"
	"path"
	"strconv"
	"strings"
	"sync"
	"time"

	"github.com/influxdata/telegraf/metric"

	dialout "github.com/cisco-ie/nx-telemetry-proto/mdt_dialout"
	telemetry "github.com/cisco-ie/nx-telemetry-proto/telemetry_bis"
	"github.com/golang/protobuf/proto"
	"github.com/influxdata/telegraf"
	internaltls "github.com/influxdata/telegraf/internal/tls"
	"github.com/influxdata/telegraf/plugins/inputs"
	"google.golang.org/grpc"
	"google.golang.org/grpc/credentials"

	// Register GRPC gzip decoder to support compressed telemetry
	_ "google.golang.org/grpc/encoding/gzip"
	"google.golang.org/grpc/peer"
)

const (
	// Maximum telemetry payload size (in bytes) to accept for GRPC dialout transport
	tcpMaxMsgLen uint32 = 1024 * 1024
)

// CiscoTelemetryMDT plugin for IOS XR, IOS XE and NXOS platforms
type CiscoTelemetryMDT struct {
	// Common configuration
	Transport      string
	ServiceAddress string            `toml:"service_address"`
	MaxMsgSize     int               `toml:"max_msg_size"`
	Aliases        map[string]string `toml:"aliases"`
	EmbeddedTags   []string          `toml:"embedded_tags"`

	Log telegraf.Logger

	// GRPC TLS settings
	internaltls.ServerConfig

	// Internal listener / client handle
	grpcServer *grpc.Server
	listener   net.Listener

	// Internal state
	aliases   map[string]string
	warned    map[string]struct{}
	extraTags map[string]map[string]struct{}
	mutex     sync.Mutex
	acc       telegraf.Accumulator
	wg        sync.WaitGroup
}

// Start the Cisco MDT service
func (c *CiscoTelemetryMDT) Start(acc telegraf.Accumulator) error {
	var err error
	c.acc = acc
	c.listener, err = net.Listen("tcp", c.ServiceAddress)
	if err != nil {
		return err
	}

	// Invert aliases list
	c.warned = make(map[string]struct{})
	c.aliases = make(map[string]string, len(c.Aliases))
	for alias, path := range c.Aliases {
		c.aliases[path] = alias
	}

	// Fill extra tags
	c.extraTags = make(map[string]map[string]struct{})
	for _, tag := range c.EmbeddedTags {
		dir := path.Dir(tag)
		if _, hasKey := c.extraTags[dir]; !hasKey {
			c.extraTags[dir] = make(map[string]struct{})
		}
		c.extraTags[dir][path.Base(tag)] = struct{}{}
	}

	switch c.Transport {
	case "tcp":
		// TCP dialout server accept routine
		c.wg.Add(1)
		go func() {
			c.acceptTCPClients()
			c.wg.Done()
		}()

	case "grpc":
		var opts []grpc.ServerOption
		tlsConfig, err := c.ServerConfig.TLSConfig()
		if err != nil {
			c.listener.Close()
			return err
		} else if tlsConfig != nil {
			opts = append(opts, grpc.Creds(credentials.NewTLS(tlsConfig)))
		}

		if c.MaxMsgSize > 0 {
			opts = append(opts, grpc.MaxRecvMsgSize(c.MaxMsgSize))
		}

		c.grpcServer = grpc.NewServer(opts...)
		dialout.RegisterGRPCMdtDialoutServer(c.grpcServer, c)

		c.wg.Add(1)
		go func() {
			c.grpcServer.Serve(c.listener)
			c.wg.Done()
		}()

	default:
		c.listener.Close()
		return fmt.Errorf("invalid Cisco MDT transport: %s", c.Transport)
	}

	return nil
}

// AcceptTCPDialoutClients defines the TCP dialout server main routine
func (c *CiscoTelemetryMDT) acceptTCPClients() {
	// Keep track of all active connections, so we can close them if necessary
	var mutex sync.Mutex
	clients := make(map[net.Conn]struct{})

	for {
		conn, err := c.listener.Accept()
		if neterr, ok := err.(*net.OpError); ok && (neterr.Timeout() || neterr.Temporary()) {
			continue
		} else if err != nil {
			break // Stop() will close the connection so Accept() will fail here
		}

		mutex.Lock()
		clients[conn] = struct{}{}
		mutex.Unlock()

		// Individual client connection routine
		c.wg.Add(1)
		go func() {
			c.Log.Debugf("Accepted Cisco MDT TCP dialout connection from %s", conn.RemoteAddr())
			if err := c.handleTCPClient(conn); err != nil {
				c.acc.AddError(err)
			}
			c.Log.Debugf("Closed Cisco MDT TCP dialout connection from %s", conn.RemoteAddr())

			mutex.Lock()
			delete(clients, conn)
			mutex.Unlock()

			conn.Close()
			c.wg.Done()
		}()
	}

	// Close all remaining client connections
	mutex.Lock()
	for client := range clients {
		if err := client.Close(); err != nil {
			c.Log.Errorf("Failed to close TCP dialout client: %v", err)
		}
	}
	mutex.Unlock()
}

// Handle a TCP telemetry client
func (c *CiscoTelemetryMDT) handleTCPClient(conn net.Conn) error {
	// TCP Dialout telemetry framing header
	var hdr struct {
		MsgType       uint16
		MsgEncap      uint16
		MsgHdrVersion uint16
		MsgFlags      uint16
		MsgLen        uint32
	}

	var payload bytes.Buffer

	for {
		// Read and validate dialout telemetry header
		if err := binary.Read(conn, binary.BigEndian, &hdr); err != nil {
			return err
		}

		maxMsgSize := tcpMaxMsgLen
		if c.MaxMsgSize > 0 {
			maxMsgSize = uint32(c.MaxMsgSize)
		}

		if hdr.MsgLen > maxMsgSize {
			return fmt.Errorf("dialout packet too long: %v", hdr.MsgLen)
		} else if hdr.MsgFlags != 0 {
			return fmt.Errorf("invalid dialout flags: %v", hdr.MsgFlags)
		}

		// Read and handle telemetry packet
		payload.Reset()
		if size, err := payload.ReadFrom(io.LimitReader(conn, int64(hdr.MsgLen))); size != int64(hdr.MsgLen) {
			if err != nil {
				return err
			}
			return fmt.Errorf("TCP dialout premature EOF")
		}

		c.handleTelemetry(payload.Bytes())
	}
}

// MdtDialout RPC server method for grpc-dialout transport
func (c *CiscoTelemetryMDT) MdtDialout(stream dialout.GRPCMdtDialout_MdtDialoutServer) error {
	peer, peerOK := peer.FromContext(stream.Context())
	if peerOK {
		c.Log.Debugf("Accepted Cisco MDT GRPC dialout connection from %s", peer.Addr)
	}

	var chunkBuffer bytes.Buffer

	for {
		packet, err := stream.Recv()
		if err != nil {
			if err != io.EOF {
				c.acc.AddError(fmt.Errorf("GRPC dialout receive error: %v", err))
			}
			break
		}

		if len(packet.Data) == 0 && len(packet.Errors) != 0 {
			c.acc.AddError(fmt.Errorf("GRPC dialout error: %s", packet.Errors))
			break
		}

		// Reassemble chunked telemetry data received from NX-OS
		if packet.TotalSize == 0 {
			c.handleTelemetry(packet.Data)
		} else if int(packet.TotalSize) <= c.MaxMsgSize {
			chunkBuffer.Write(packet.Data)
			if chunkBuffer.Len() >= int(packet.TotalSize) {
				c.handleTelemetry(chunkBuffer.Bytes())
				chunkBuffer.Reset()
			}
		} else {
			c.acc.AddError(fmt.Errorf("dropped too large packet: %dB > %dB", packet.TotalSize, c.MaxMsgSize))
		}
	}

	if peerOK {
		c.Log.Debugf("Closed Cisco MDT GRPC dialout connection from %s", peer.Addr)
	}

	return nil
}

// Handle telemetry packet from any transport, decode and add as measurement
func (c *CiscoTelemetryMDT) handleTelemetry(data []byte) {
	msg := &telemetry.Telemetry{}
	err := proto.Unmarshal(data, msg)
	if err != nil {
		c.acc.AddError(fmt.Errorf("Cisco MDT failed to decode: %v", err))
		return
	}

	grouper := metric.NewSeriesGrouper()
	for _, gpbkv := range msg.DataGpbkv {
		// Produce metadata tags
		var tags map[string]string

		// Top-level field may have measurement timestamp, if not use message timestamp
		measured := gpbkv.Timestamp
		if measured == 0 {
			measured = msg.MsgTimestamp
		}

		timestamp := time.Unix(int64(measured/1000), int64(measured%1000)*1000000)

		// Find toplevel GPBKV fields "keys" and "content"
		var keys, content *telemetry.TelemetryField = nil, nil
		for _, field := range gpbkv.Fields {
<<<<<<< HEAD
			switch field.Name {
			case "keys":
				tags = make(map[string]string, len(field.Fields)+2)
				tags["source"] = telemetry.GetNodeIdStr()
				tags["subscription"] = telemetry.GetSubscriptionIdStr()
				for _, subfield := range field.Fields {
					c.parseGPBKVField(subfield, &namebuf, telemetry.EncodingPath, timestamp, tags, nil)
				}
			case "content":
				fields = make(map[string]interface{}, len(field.Fields))
				for _, subfield := range field.Fields {
					c.parseGPBKVField(subfield, &namebuf, telemetry.EncodingPath, timestamp, tags, fields)
				}
			default:
				c.Log.Infof("Unexpected top-level MDT field: %s", field.Name)
			}
		}

		// Find best alias for encoding path and emit measurement
		if len(fields) > 0 && len(tags) > 0 && len(telemetry.EncodingPath) > 0 {
			name := telemetry.EncodingPath
			if alias, ok := c.aliases[name]; ok {
				tags["path"] = name
				name = alias
			} else {
				c.Log.Debugf("No measurement alias for encoding path: %s", name)
			}
			c.acc.AddFields(name, fields, tags, timestamp)
		} else {
			c.acc.AddError(fmt.Errorf("empty encoding path or measurement"))
=======
			if field.Name == "keys" {
				keys = field
			} else if field.Name == "content" {
				content = field
			}
		}

		if keys == nil || content == nil {
			log.Printf("I! [inputs.cisco_telemetry_mdt]: Message from %s missing keys or content", msg.GetNodeIdStr())
			continue
		}

		// Parse keys
		tags = make(map[string]string, len(keys.Fields)+3)
		tags["source"] = msg.GetNodeIdStr()
		tags["subscription"] = msg.GetSubscriptionIdStr()
		tags["path"] = msg.GetEncodingPath()

		for _, subfield := range keys.Fields {
			c.parseKeyField(tags, subfield, "")
		}

		// Parse values
		for _, subfield := range content.Fields {
			c.parseContentField(grouper, subfield, "", msg.EncodingPath, tags, timestamp)
>>>>>>> e5533418
		}
	}

	for _, metric := range grouper.Metrics() {
		c.acc.AddMetric(metric)
	}
}

func decodeValue(field *telemetry.TelemetryField) interface{} {
	switch val := field.ValueByType.(type) {
	case *telemetry.TelemetryField_BytesValue:
		return val.BytesValue
	case *telemetry.TelemetryField_StringValue:
		if len(val.StringValue) > 0 {
			return val.StringValue
		}
	case *telemetry.TelemetryField_BoolValue:
		return val.BoolValue
	case *telemetry.TelemetryField_Uint32Value:
		return val.Uint32Value
	case *telemetry.TelemetryField_Uint64Value:
		return val.Uint64Value
	case *telemetry.TelemetryField_Sint32Value:
		return val.Sint32Value
	case *telemetry.TelemetryField_Sint64Value:
		return val.Sint64Value
	case *telemetry.TelemetryField_DoubleValue:
		return val.DoubleValue
	case *telemetry.TelemetryField_FloatValue:
		return val.FloatValue
	}
	return nil
}

func decodeTag(field *telemetry.TelemetryField) string {
	switch val := field.ValueByType.(type) {
	case *telemetry.TelemetryField_BytesValue:
		return string(val.BytesValue)
	case *telemetry.TelemetryField_StringValue:
		return val.StringValue
	case *telemetry.TelemetryField_BoolValue:
		if val.BoolValue {
			return "true"
		}
		return "false"
	case *telemetry.TelemetryField_Uint32Value:
		return strconv.FormatUint(uint64(val.Uint32Value), 10)
	case *telemetry.TelemetryField_Uint64Value:
		return strconv.FormatUint(val.Uint64Value, 10)
	case *telemetry.TelemetryField_Sint32Value:
		return strconv.FormatInt(int64(val.Sint32Value), 10)
	case *telemetry.TelemetryField_Sint64Value:
		return strconv.FormatInt(val.Sint64Value, 10)
	case *telemetry.TelemetryField_DoubleValue:
		return strconv.FormatFloat(val.DoubleValue, 'f', -1, 64)
	case *telemetry.TelemetryField_FloatValue:
		return strconv.FormatFloat(float64(val.FloatValue), 'f', -1, 32)
	default:
		return ""
	}
}

// Recursively parse tag fields
func (c *CiscoTelemetryMDT) parseKeyField(tags map[string]string, field *telemetry.TelemetryField, prefix string) {
	localname := strings.Replace(field.Name, "-", "_", -1)
	name := localname
	if len(localname) == 0 {
		name = prefix
	} else if len(prefix) > 0 {
		name = prefix + "/" + localname
	}

	if tag := decodeTag(field); len(name) > 0 && len(tag) > 0 {
		if _, exists := tags[localname]; !exists { // Use short keys whenever possible
			tags[localname] = tag
		} else {
			tags[name] = tag
		}
	}

	for _, subfield := range field.Fields {
		c.parseKeyField(tags, subfield, name)
	}
}

func (c *CiscoTelemetryMDT) parseContentField(grouper *metric.SeriesGrouper, field *telemetry.TelemetryField, prefix string,
	path string, tags map[string]string, timestamp time.Time) {
	name := strings.Replace(field.Name, "-", "_", -1)
	if len(name) == 0 {
		name = prefix
	} else if len(prefix) > 0 {
		name = prefix + "/" + name
	}

	extraTags := c.extraTags[path+"/"+name]

	if value := decodeValue(field); value != nil {
		// Do alias lookup, to shorten measurement names
		measurement := path
		if alias, ok := c.aliases[path]; ok {
			measurement = alias
		} else {
			c.mutex.Lock()
			if _, haveWarned := c.warned[path]; !haveWarned {
				log.Printf("D! [inputs.cisco_telemetry_mdt]: No measurement alias for encoding path: %s", path)
				c.warned[path] = struct{}{}
			}
			c.mutex.Unlock()
		}

		grouper.Add(measurement, tags, timestamp, name, value)
		return
	}

	if len(extraTags) > 0 {
		for _, subfield := range field.Fields {
			if _, isExtraTag := extraTags[subfield.Name]; isExtraTag {
				tags[name+"/"+subfield.Name] = decodeTag(subfield)
			}
		}
	}

	var nxAttributes, nxChildren, nxRows *telemetry.TelemetryField
	isNXOS := !strings.ContainsRune(path, ':') // IOS-XR and IOS-XE have a colon in their encoding path, NX-OS does not
	for _, subfield := range field.Fields {
		if isNXOS && subfield.Name == "attributes" && len(subfield.Fields) > 0 {
			nxAttributes = subfield.Fields[0]
		} else if isNXOS && subfield.Name == "children" && len(subfield.Fields) > 0 {
			nxChildren = subfield
		} else if isNXOS && strings.HasPrefix(subfield.Name, "ROW_") {
			nxRows = subfield
		} else if _, isExtraTag := extraTags[subfield.Name]; !isExtraTag { // Regular telemetry decoding
			c.parseContentField(grouper, subfield, name, path, tags, timestamp)
		}
	}

	if nxAttributes == nil && nxRows == nil {
		return
	} else if nxRows != nil {
		// NXAPI structure: https://developer.cisco.com/docs/cisco-nexus-9000-series-nx-api-cli-reference-release-9-2x/
		for _, row := range nxRows.Fields {
			for i, subfield := range row.Fields {
				if i == 0 { // First subfield contains the index, promote it from value to tag
					tags[prefix] = decodeTag(subfield)
				} else {
					c.parseContentField(grouper, subfield, "", path, tags, timestamp)
				}
			}
			delete(tags, prefix)
		}
		return
	}

	// DME structure: https://developer.cisco.com/site/nxapi-dme-model-reference-api/
	rn := ""
	dn := false

	for _, subfield := range nxAttributes.Fields {
		if subfield.Name == "rn" {
			rn = decodeTag(subfield)
		} else if subfield.Name == "dn" {
			dn = true
		}
	}

	if len(rn) > 0 {
		tags[prefix] = rn
	} else if !dn { // Check for distinguished name being present
		c.acc.AddError(fmt.Errorf("NX-OS decoding failed: missing dn field"))
		return
	}

	for _, subfield := range nxAttributes.Fields {
		if subfield.Name != "rn" {
			c.parseContentField(grouper, subfield, "", path, tags, timestamp)
		}
	}

	if nxChildren != nil {
		// This is a nested structure, children will inherit relative name keys of parent
		for _, subfield := range nxChildren.Fields {
			c.parseContentField(grouper, subfield, prefix, path, tags, timestamp)
		}
	}
	delete(tags, prefix)
}

// Stop listener and cleanup
func (c *CiscoTelemetryMDT) Stop() {
	if c.grpcServer != nil {
		// Stop server and terminate all running dialout routines
		c.grpcServer.Stop()
	}
	if c.listener != nil {
		c.listener.Close()
	}
	c.wg.Wait()
}

const sampleConfig = `
 ## Telemetry transport can be "tcp" or "grpc".  TLS is only supported when
 ## using the grpc transport.
 transport = "grpc"

 ## Address and port to host telemetry listener
 service_address = ":57000"

 ## Enable TLS; grpc transport only.
 # tls_cert = "/etc/telegraf/cert.pem"
 # tls_key = "/etc/telegraf/key.pem"

 ## Enable TLS client authentication and define allowed CA certificates; grpc
 ##  transport only.
 # tls_allowed_cacerts = ["/etc/telegraf/clientca.pem"]

 ## Define (for certain nested telemetry measurements with embedded tags) which fields are tags
 # embedded_tags = ["Cisco-IOS-XR-qos-ma-oper:qos/interface-table/interface/input/service-policy-names/service-policy-instance/statistics/class-stats/class-name"]

 ## Define aliases to map telemetry encoding paths to simple measurement names
 [inputs.cisco_telemetry_mdt.aliases]
   ifstats = "ietf-interfaces:interfaces-state/interface/statistics"
`

// SampleConfig of plugin
func (c *CiscoTelemetryMDT) SampleConfig() string {
	return sampleConfig
}

// Description of plugin
func (c *CiscoTelemetryMDT) Description() string {
	return "Cisco model-driven telemetry (MDT) input plugin for IOS XR, IOS XE and NX-OS platforms"
}

// Gather plugin measurements (unused)
func (c *CiscoTelemetryMDT) Gather(_ telegraf.Accumulator) error {
	return nil
}

func init() {
	inputs.Add("cisco_telemetry_mdt", func() telegraf.Input {
		return &CiscoTelemetryMDT{
			Transport:      "grpc",
			ServiceAddress: "127.0.0.1:57000",
		}
	})
}<|MERGE_RESOLUTION|>--- conflicted
+++ resolved
@@ -284,38 +284,6 @@
 		// Find toplevel GPBKV fields "keys" and "content"
 		var keys, content *telemetry.TelemetryField = nil, nil
 		for _, field := range gpbkv.Fields {
-<<<<<<< HEAD
-			switch field.Name {
-			case "keys":
-				tags = make(map[string]string, len(field.Fields)+2)
-				tags["source"] = telemetry.GetNodeIdStr()
-				tags["subscription"] = telemetry.GetSubscriptionIdStr()
-				for _, subfield := range field.Fields {
-					c.parseGPBKVField(subfield, &namebuf, telemetry.EncodingPath, timestamp, tags, nil)
-				}
-			case "content":
-				fields = make(map[string]interface{}, len(field.Fields))
-				for _, subfield := range field.Fields {
-					c.parseGPBKVField(subfield, &namebuf, telemetry.EncodingPath, timestamp, tags, fields)
-				}
-			default:
-				c.Log.Infof("Unexpected top-level MDT field: %s", field.Name)
-			}
-		}
-
-		// Find best alias for encoding path and emit measurement
-		if len(fields) > 0 && len(tags) > 0 && len(telemetry.EncodingPath) > 0 {
-			name := telemetry.EncodingPath
-			if alias, ok := c.aliases[name]; ok {
-				tags["path"] = name
-				name = alias
-			} else {
-				c.Log.Debugf("No measurement alias for encoding path: %s", name)
-			}
-			c.acc.AddFields(name, fields, tags, timestamp)
-		} else {
-			c.acc.AddError(fmt.Errorf("empty encoding path or measurement"))
-=======
 			if field.Name == "keys" {
 				keys = field
 			} else if field.Name == "content" {
@@ -324,7 +292,7 @@
 		}
 
 		if keys == nil || content == nil {
-			log.Printf("I! [inputs.cisco_telemetry_mdt]: Message from %s missing keys or content", msg.GetNodeIdStr())
+			c.Log.Infof("Message from %s missing keys or content", msg.GetNodeIdStr())
 			continue
 		}
 
@@ -341,7 +309,6 @@
 		// Parse values
 		for _, subfield := range content.Fields {
 			c.parseContentField(grouper, subfield, "", msg.EncodingPath, tags, timestamp)
->>>>>>> e5533418
 		}
 	}
 
@@ -446,7 +413,7 @@
 		} else {
 			c.mutex.Lock()
 			if _, haveWarned := c.warned[path]; !haveWarned {
-				log.Printf("D! [inputs.cisco_telemetry_mdt]: No measurement alias for encoding path: %s", path)
+				c.Log.Debugf("No measurement alias for encoding path: %s", path)
 				c.warned[path] = struct{}{}
 			}
 			c.mutex.Unlock()
