package icinga2

import (
	"encoding/json"
	"fmt"
	"net/http"
	"net/url"
	"time"

	"github.com/influxdata/telegraf"
	"github.com/influxdata/telegraf/internal"
	"github.com/influxdata/telegraf/internal/tls"
	"github.com/influxdata/telegraf/plugins/inputs"
)

type Icinga2 struct {
	Server          string
	ObjectType      string
	Username        string
	Password        string
	ResponseTimeout internal.Duration
	tls.ClientConfig

	Log telegraf.Logger

	client *http.Client
}

type Result struct {
	Results []Object `json:"results"`
}

type Object struct {
	Attrs Attribute  `json:"attrs"`
	Name  string     `json:"name"`
	Joins struct{}   `json:"joins"`
	Meta  struct{}   `json:"meta"`
	Type  ObjectType `json:"type"`
}

type Attribute struct {
	CheckCommand string  `json:"check_command"`
	DisplayName  string  `json:"display_name"`
	Name         string  `json:"name"`
	State        float64 `json:"state"`
}

var levels = []string{"ok", "warning", "critical", "unknown"}

type ObjectType string

var sampleConfig = `
  ## Required Icinga2 server address
  # server = "https://localhost:5665"
<<<<<<< HEAD
  
  ## Required Icinga2 object type ("services" or "hosts")
=======

  ## Required Icinga2 object type ("services" or "hosts, default "services")
>>>>>>> 23cddef3
  # object_type = "services"

  ## Credentials for basic HTTP authentication
  # username = "admin"
  # password = "admin"

  ## Maximum time to receive response.
  # response_timeout = "5s"

  ## Optional TLS Config
  # tls_ca = "/etc/telegraf/ca.pem"
  # tls_cert = "/etc/telegraf/cert.pem"
  # tls_key = "/etc/telegraf/key.pem"
  ## Use TLS but skip chain & host verification
  # insecure_skip_verify = true
  `

func (i *Icinga2) Description() string {
	return "Gather Icinga2 status"
}

func (i *Icinga2) SampleConfig() string {
	return sampleConfig
}

func (i *Icinga2) GatherStatus(acc telegraf.Accumulator, checks []Object) {
	for _, check := range checks {
		url, err := url.Parse(i.Server)
		if err != nil {
			i.Log.Error(err.Error())
			continue
		}

<<<<<<< HEAD
		fields := map[string]interface{}{
			"name":       check.Attrs.Name,
			"state_code": check.Attrs.State,
		}

		tags := map[string]string{
			"display_name":  check.Attrs.DisplayName,
			"check_command": check.Attrs.CheckCommand,
			"state":         levels[check.Attrs.State],
			"source":        url.Hostname(),
			"scheme":        url.Scheme,
			"port":          url.Port(),
		}
=======
		state := int64(check.Attrs.State)

		fields["name"] = check.Attrs.Name
		fields["state_code"] = state

		tags["display_name"] = check.Attrs.DisplayName
		tags["check_command"] = check.Attrs.CheckCommand
		tags["state"] = levels[state]
		tags["source"] = url.Hostname()
		tags["scheme"] = url.Scheme
		tags["port"] = url.Port()
>>>>>>> 23cddef3

		acc.AddFields(fmt.Sprintf("icinga2_%s", i.ObjectType), fields, tags)
	}
}

func (i *Icinga2) createHttpClient() (*http.Client, error) {
	tlsCfg, err := i.ClientConfig.TLSConfig()
	if err != nil {
		return nil, err
	}

	client := &http.Client{
		Transport: &http.Transport{
			TLSClientConfig: tlsCfg,
		},
		Timeout: i.ResponseTimeout.Duration,
	}

	return client, nil
}

func (i *Icinga2) Gather(acc telegraf.Accumulator) error {
	if i.ResponseTimeout.Duration < time.Second {
		i.ResponseTimeout.Duration = time.Second * 5
	}

	if i.client == nil {
		client, err := i.createHttpClient()
		if err != nil {
			return err
		}
		i.client = client
	}

	url := fmt.Sprintf("%s/v1/objects/%s?attrs=name&attrs=display_name&attrs=state&attrs=check_command", i.Server, i.ObjectType)

	req, err := http.NewRequest("GET", url, nil)
	if err != nil {
		return err
	}

	if i.Username != "" {
		req.SetBasicAuth(i.Username, i.Password)
	}

	resp, err := i.client.Do(req)
	if err != nil {
		return err
	}

	defer resp.Body.Close()

	result := Result{}
	json.NewDecoder(resp.Body).Decode(&result)
	if err != nil {
		return err
	}

	i.GatherStatus(acc, result.Results)

	return nil
}

func init() {
	inputs.Add("icinga2", func() telegraf.Input {
		return &Icinga2{
			Server:          "https://localhost:5665",
			ObjectType:      "services",
			ResponseTimeout: internal.Duration{Duration: time.Second * 5},
		}
	})
}<|MERGE_RESOLUTION|>--- conflicted
+++ resolved
@@ -52,13 +52,8 @@
 var sampleConfig = `
   ## Required Icinga2 server address
   # server = "https://localhost:5665"
-<<<<<<< HEAD
   
   ## Required Icinga2 object type ("services" or "hosts")
-=======
-
-  ## Required Icinga2 object type ("services" or "hosts, default "services")
->>>>>>> 23cddef3
   # object_type = "services"
 
   ## Credentials for basic HTTP authentication
@@ -92,33 +87,21 @@
 			continue
 		}
 
-<<<<<<< HEAD
+		state := int64(check.Attrs.State)
+
 		fields := map[string]interface{}{
 			"name":       check.Attrs.Name,
-			"state_code": check.Attrs.State,
+			"state_code": state,
 		}
 
 		tags := map[string]string{
 			"display_name":  check.Attrs.DisplayName,
 			"check_command": check.Attrs.CheckCommand,
-			"state":         levels[check.Attrs.State],
+			"state":         levels[state],
 			"source":        url.Hostname(),
 			"scheme":        url.Scheme,
 			"port":          url.Port(),
 		}
-=======
-		state := int64(check.Attrs.State)
-
-		fields["name"] = check.Attrs.Name
-		fields["state_code"] = state
-
-		tags["display_name"] = check.Attrs.DisplayName
-		tags["check_command"] = check.Attrs.CheckCommand
-		tags["state"] = levels[state]
-		tags["source"] = url.Hostname()
-		tags["scheme"] = url.Scheme
-		tags["port"] = url.Port()
->>>>>>> 23cddef3
 
 		acc.AddFields(fmt.Sprintf("icinga2_%s", i.ObjectType), fields, tags)
 	}
