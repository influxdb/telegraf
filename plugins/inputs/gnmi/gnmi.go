--- conflicted
+++ resolved
@@ -52,19 +52,12 @@
 	internaltls.ClientConfig
 
 	// Internal state
-<<<<<<< HEAD
-	aliases map[string]string
-	acc     telegraf.Accumulator
-	cancel  context.CancelFunc
-	wg      sync.WaitGroup
-	// path/lookup_str/value
-	lookup map[string]map[string]string
-=======
 	internalAliases map[string]string
 	acc             telegraf.Accumulator
 	cancel          context.CancelFunc
 	wg              sync.WaitGroup
->>>>>>> 5d2b5d15
+	// path/lookup_str/value
+	lookup map[string]map[string]string
 
 	Log telegraf.Logger
 }
@@ -80,16 +73,10 @@
 	SampleInterval   config.Duration `toml:"sample_interval"`
 
 	// Duplicate suppression
-<<<<<<< HEAD
-	SuppressRedundant bool              `toml:"suppress_redundant"`
-	HeartbeatInterval internal.Duration `toml:"heartbeat_interval"`
-
+	SuppressRedundant bool            `toml:"suppress_redundant"`
+	HeartbeatInterval config.Duration `toml:"heartbeat_interval"`
 	// Tag-only identification
 	TagOnly bool `toml:"tag_only"`
-=======
-	SuppressRedundant bool            `toml:"suppress_redundant"`
-	HeartbeatInterval config.Duration `toml:"heartbeat_interval"`
->>>>>>> 5d2b5d15
 }
 
 // Start the http listener service
@@ -438,20 +425,6 @@
 }
 
 // Parse path to path-buffer and tag-field
-<<<<<<< HEAD
-func (c *GNMI) handlePath(gPath *gnmi.Path, tags map[string]string, prefix string) (string, string) {
-	var aliasPath string
-	builder := bytes.NewBufferString(prefix)
-
-	// Prefix with origin
-	if len(gPath.Origin) > 0 {
-		builder.WriteString(gPath.Origin)
-		builder.WriteRune(':')
-	}
-
-	// Parse generic keys from prefix
-	for _, elem := range gPath.Elem {
-=======
 func (c *GNMI) handlePath(gnmiPath *gnmiLib.Path, tags map[string]string, prefix string) (pathBuffer string, aliasPath string, err error) {
 	builder := bytes.NewBufferString(prefix)
 
@@ -467,7 +440,6 @@
 
 	// Parse generic keys from prefix
 	for _, elem := range gnmiPath.Elem {
->>>>>>> 5d2b5d15
 		if len(elem.Name) > 0 {
 			if _, err := builder.WriteRune('/'); err != nil {
 				return "", "", err
