--- conflicted
+++ resolved
@@ -1079,36 +1079,6 @@
 	RAISERROR (@ErrorMessage,11,1)
 	RETURN
 END
-<<<<<<< HEAD
-`
-
-const sqlAzureDBSchedulers string = `
-SET DEADLOCK_PRIORITY -10;
-SELECT
-	 'sqlserver_schedulers' AS [measurement]
-	,REPLACE(@@SERVERNAME, '\', ':') AS [sql_instance]
-	,CAST(s.[scheduler_id] AS VARCHAR(4)) AS [scheduler_id]
-	,CAST(s.[cpu_id] AS VARCHAR(4)) AS [cpu_id]
-	,s.[is_online]
-	,s.[is_idle]
-	,s.[preemptive_switches_count]
-	,s.[context_switches_count]
-	,s.[current_tasks_count]
-	,s.[runnable_tasks_count]
-	,s.[current_workers_count]
-	,s.[active_workers_count]
-	,s.[work_queue_count]
-	,s.[pending_disk_io_count]
-	,s.[load_factor]
-	,s.[yield_count]
-	,s.[total_cpu_usage_ms]
-	,s.[total_scheduler_delay_ms]
-FROM sys.dm_os_schedulers AS s
-`
-
-const sqlAzureMISchedulers string = `
-SET DEADLOCK_PRIORITY -10;
-=======
 
 SELECT [blocking_session_id] INTO #blockingSessions FROM sys.dm_exec_requests WHERE [blocking_session_id] != 0
 CREATE INDEX ix_blockingSessions_1 on #blockingSessions ([blocking_session_id])
@@ -1182,7 +1152,6 @@
 	RETURN
 END
 
->>>>>>> 5cc43879
 SELECT
 	 'sqlserver_schedulers' AS [measurement]
 	,REPLACE(@@SERVERNAME, '\', ':') AS [sql_instance]
