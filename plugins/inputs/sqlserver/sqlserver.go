//go:generate ../../../tools/readme_config_includer/generator
package sqlserver

import (
	"context"
	"database/sql"
	_ "embed"
	"errors"
	"fmt"
	"strings"
	"sync"
	"time"

	"github.com/Azure/go-autorest/autorest/adal"
	mssql "github.com/microsoft/go-mssqldb"

	"github.com/influxdata/telegraf"
	"github.com/influxdata/telegraf/config"
	"github.com/influxdata/telegraf/filter"
	"github.com/influxdata/telegraf/plugins/inputs"
)

//go:embed sample.conf
var sampleConfig string

// SQLServer struct
type SQLServer struct {
	Servers      []*config.Secret `toml:"servers"`
	QueryTimeout config.Duration  `toml:"query_timeout"`
	AuthMethod   string           `toml:"auth_method"`
<<<<<<< HEAD
	ClientID     string           `toml:"client_id"`
	QueryVersion int              `toml:"query_version" deprecated:"1.16.0;use 'database_type' instead"`
	AzureDB      bool             `toml:"azuredb" deprecated:"1.16.0;use 'database_type' instead"`
=======
	QueryVersion int              `toml:"query_version" deprecated:"1.16.0;1.35.0;use 'database_type' instead"`
	AzureDB      bool             `toml:"azuredb" deprecated:"1.16.0;1.35.0;use 'database_type' instead"`
>>>>>>> d7f3a0e2
	DatabaseType string           `toml:"database_type"`
	IncludeQuery []string         `toml:"include_query"`
	ExcludeQuery []string         `toml:"exclude_query"`
	HealthMetric bool             `toml:"health_metric"`
	Log          telegraf.Logger  `toml:"-"`

	pools       []*sql.DB
	queries     MapQuery
	adalToken   *adal.Token
	muCacheLock sync.RWMutex
}

// Query struct
type Query struct {
	ScriptName     string
	Script         string
	ResultByRow    bool
	OrderedColumns []string
}

// MapQuery type
type MapQuery map[string]Query

// HealthMetric struct tracking the number of attempted vs successful connections for each connection string
type HealthMetric struct {
	AttemptedQueries  int
	SuccessfulQueries int
}

const defaultServer = "Server=.;app name=telegraf;log=1;"

const (
	typeAzureSQLDB                 = "AzureSQLDB"
	typeAzureSQLManagedInstance    = "AzureSQLManagedInstance"
	typeAzureSQLPool               = "AzureSQLPool"
	typeSQLServer                  = "SQLServer"
	typeAzureArcSQLManagedInstance = "AzureArcSQLManagedInstance"
)

const (
	healthMetricName              = "sqlserver_telegraf_health"
	healthMetricInstanceTag       = "sql_instance"
	healthMetricDatabaseTag       = "database_name"
	healthMetricAttemptedQueries  = "attempted_queries"
	healthMetricSuccessfulQueries = "successful_queries"
	healthMetricDatabaseType      = "database_type"
)

// resource id for Azure SQL Database
const sqlAzureResourceID = "https://database.windows.net/"

type scanner interface {
	Scan(dest ...interface{}) error
}

func (s *SQLServer) initQueries() error {
	s.queries = make(MapQuery)
	queries := s.queries
	s.Log.Infof("Config: database_type: %s , query_version:%d , azuredb: %t", s.DatabaseType, s.QueryVersion, s.AzureDB)

	// To prevent query definition conflicts
	// Constant definitions for type "AzureSQLDB" start with sqlAzureDB
	// Constant definitions for type "AzureSQLManagedInstance" start with sqlAzureMI
	// Constant definitions for type "AzureSQLPool" start with sqlAzurePool
	// Constant definitions for type "AzureArcSQLManagedInstance" start with sqlAzureArcMI
	// Constant definitions for type "SQLServer" start with sqlServer
	if s.DatabaseType == typeAzureSQLDB {
		queries["AzureSQLDBResourceStats"] = Query{ScriptName: "AzureSQLDBResourceStats", Script: sqlAzureDBResourceStats, ResultByRow: false}
		queries["AzureSQLDBResourceGovernance"] = Query{ScriptName: "AzureSQLDBResourceGovernance", Script: sqlAzureDBResourceGovernance, ResultByRow: false}
		queries["AzureSQLDBWaitStats"] = Query{ScriptName: "AzureSQLDBWaitStats", Script: sqlAzureDBWaitStats, ResultByRow: false}
		queries["AzureSQLDBDatabaseIO"] = Query{ScriptName: "AzureSQLDBDatabaseIO", Script: sqlAzureDBDatabaseIO, ResultByRow: false}
		queries["AzureSQLDBServerProperties"] = Query{ScriptName: "AzureSQLDBServerProperties", Script: sqlAzureDBProperties, ResultByRow: false}
		queries["AzureSQLDBOsWaitstats"] = Query{ScriptName: "AzureSQLOsWaitstats", Script: sqlAzureDBOsWaitStats, ResultByRow: false}
		queries["AzureSQLDBMemoryClerks"] = Query{ScriptName: "AzureSQLDBMemoryClerks", Script: sqlAzureDBMemoryClerks, ResultByRow: false}
		queries["AzureSQLDBPerformanceCounters"] = Query{ScriptName: "AzureSQLDBPerformanceCounters", Script: sqlAzureDBPerformanceCounters, ResultByRow: false}
		queries["AzureSQLDBRequests"] = Query{ScriptName: "AzureSQLDBRequests", Script: sqlAzureDBRequests, ResultByRow: false}
		queries["AzureSQLDBSchedulers"] = Query{ScriptName: "AzureSQLDBSchedulers", Script: sqlAzureDBSchedulers, ResultByRow: false}
	} else if s.DatabaseType == typeAzureSQLManagedInstance {
		queries["AzureSQLMIResourceStats"] = Query{ScriptName: "AzureSQLMIResourceStats", Script: sqlAzureMIResourceStats, ResultByRow: false}
		queries["AzureSQLMIResourceGovernance"] = Query{ScriptName: "AzureSQLMIResourceGovernance", Script: sqlAzureMIResourceGovernance, ResultByRow: false}
		queries["AzureSQLMIDatabaseIO"] = Query{ScriptName: "AzureSQLMIDatabaseIO", Script: sqlAzureMIDatabaseIO, ResultByRow: false}
		queries["AzureSQLMIServerProperties"] = Query{ScriptName: "AzureSQLMIServerProperties", Script: sqlAzureMIProperties, ResultByRow: false}
		queries["AzureSQLMIOsWaitstats"] = Query{ScriptName: "AzureSQLMIOsWaitstats", Script: sqlAzureMIOsWaitStats, ResultByRow: false}
		queries["AzureSQLMIMemoryClerks"] = Query{ScriptName: "AzureSQLMIMemoryClerks", Script: sqlAzureMIMemoryClerks, ResultByRow: false}
		queries["AzureSQLMIPerformanceCounters"] = Query{ScriptName: "AzureSQLMIPerformanceCounters", Script: sqlAzureMIPerformanceCounters, ResultByRow: false}
		queries["AzureSQLMIRequests"] = Query{ScriptName: "AzureSQLMIRequests", Script: sqlAzureMIRequests, ResultByRow: false}
		queries["AzureSQLMISchedulers"] = Query{ScriptName: "AzureSQLMISchedulers", Script: sqlAzureMISchedulers, ResultByRow: false}
	} else if s.DatabaseType == typeAzureSQLPool {
		queries["AzureSQLPoolResourceStats"] = Query{ScriptName: "AzureSQLPoolResourceStats", Script: sqlAzurePoolResourceStats, ResultByRow: false}
		queries["AzureSQLPoolResourceGovernance"] =
			Query{ScriptName: "AzureSQLPoolResourceGovernance", Script: sqlAzurePoolResourceGovernance, ResultByRow: false}
		queries["AzureSQLPoolDatabaseIO"] = Query{ScriptName: "AzureSQLPoolDatabaseIO", Script: sqlAzurePoolDatabaseIO, ResultByRow: false}
		queries["AzureSQLPoolOsWaitStats"] = Query{ScriptName: "AzureSQLPoolOsWaitStats", Script: sqlAzurePoolOsWaitStats, ResultByRow: false}
		queries["AzureSQLPoolMemoryClerks"] = Query{ScriptName: "AzureSQLPoolMemoryClerks", Script: sqlAzurePoolMemoryClerks, ResultByRow: false}
		queries["AzureSQLPoolPerformanceCounters"] =
			Query{ScriptName: "AzureSQLPoolPerformanceCounters", Script: sqlAzurePoolPerformanceCounters, ResultByRow: false}
		queries["AzureSQLPoolSchedulers"] = Query{ScriptName: "AzureSQLPoolSchedulers", Script: sqlAzurePoolSchedulers, ResultByRow: false}
	} else if s.DatabaseType == typeAzureArcSQLManagedInstance {
		queries["AzureArcSQLMIDatabaseIO"] = Query{ScriptName: "AzureArcSQLMIDatabaseIO", Script: sqlAzureArcMIDatabaseIO, ResultByRow: false}
		queries["AzureArcSQLMIServerProperties"] = Query{ScriptName: "AzureArcSQLMIServerProperties", Script: sqlAzureArcMIProperties, ResultByRow: false}
		queries["AzureArcSQLMIOsWaitstats"] = Query{ScriptName: "AzureArcSQLMIOsWaitstats", Script: sqlAzureArcMIOsWaitStats, ResultByRow: false}
		queries["AzureArcSQLMIMemoryClerks"] = Query{ScriptName: "AzureArcSQLMIMemoryClerks", Script: sqlAzureArcMIMemoryClerks, ResultByRow: false}
		queries["AzureArcSQLMIPerformanceCounters"] =
			Query{ScriptName: "AzureArcSQLMIPerformanceCounters", Script: sqlAzureArcMIPerformanceCounters, ResultByRow: false}
		queries["AzureArcSQLMIRequests"] = Query{ScriptName: "AzureArcSQLMIRequests", Script: sqlAzureArcMIRequests, ResultByRow: false}
		queries["AzureArcSQLMISchedulers"] = Query{ScriptName: "AzureArcSQLMISchedulers", Script: sqlAzureArcMISchedulers, ResultByRow: false}
	} else if s.DatabaseType == typeSQLServer { //These are still V2 queries and have not been refactored yet.
		queries["SQLServerPerformanceCounters"] = Query{ScriptName: "SQLServerPerformanceCounters", Script: sqlServerPerformanceCounters, ResultByRow: false}
		queries["SQLServerWaitStatsCategorized"] = Query{ScriptName: "SQLServerWaitStatsCategorized", Script: sqlServerWaitStatsCategorized, ResultByRow: false}
		queries["SQLServerDatabaseIO"] = Query{ScriptName: "SQLServerDatabaseIO", Script: sqlServerDatabaseIO, ResultByRow: false}
		queries["SQLServerProperties"] = Query{ScriptName: "SQLServerProperties", Script: sqlServerProperties, ResultByRow: false}
		queries["SQLServerMemoryClerks"] = Query{ScriptName: "SQLServerMemoryClerks", Script: sqlServerMemoryClerks, ResultByRow: false}
		queries["SQLServerSchedulers"] = Query{ScriptName: "SQLServerSchedulers", Script: sqlServerSchedulers, ResultByRow: false}
		queries["SQLServerRequests"] = Query{ScriptName: "SQLServerRequests", Script: sqlServerRequests, ResultByRow: false}
		queries["SQLServerVolumeSpace"] = Query{ScriptName: "SQLServerVolumeSpace", Script: sqlServerVolumeSpace, ResultByRow: false}
		queries["SQLServerCpu"] = Query{ScriptName: "SQLServerCpu", Script: sqlServerRingBufferCPU, ResultByRow: false}
		queries["SQLServerAvailabilityReplicaStates"] =
			Query{ScriptName: "SQLServerAvailabilityReplicaStates", Script: sqlServerAvailabilityReplicaStates, ResultByRow: false}
		queries["SQLServerDatabaseReplicaStates"] =
			Query{ScriptName: "SQLServerDatabaseReplicaStates", Script: sqlServerDatabaseReplicaStates, ResultByRow: false}
		queries["SQLServerRecentBackups"] = Query{ScriptName: "SQLServerRecentBackups", Script: sqlServerRecentBackups, ResultByRow: false}
		queries["SQLServerPersistentVersionStore"] =
			Query{ScriptName: "SQLServerPersistentVersionStore", Script: sqlServerPersistentVersionStore, ResultByRow: false}
	} else {
		// If this is an AzureDB instance, grab some extra metrics
		if s.AzureDB {
			queries["AzureDBResourceStats"] = Query{ScriptName: "AzureDBPerformanceCounters", Script: sqlAzureDBResourceStats, ResultByRow: false}
			queries["AzureDBResourceGovernance"] = Query{ScriptName: "AzureDBPerformanceCounters", Script: sqlAzureDBResourceGovernance, ResultByRow: false}
		}
		// Decide if we want to run version 1 or version 2 queries
		if s.QueryVersion == 2 {
			queries["PerformanceCounters"] = Query{ScriptName: "PerformanceCounters", Script: sqlPerformanceCountersV2, ResultByRow: true}
			queries["WaitStatsCategorized"] = Query{ScriptName: "WaitStatsCategorized", Script: sqlWaitStatsCategorizedV2, ResultByRow: false}
			queries["DatabaseIO"] = Query{ScriptName: "DatabaseIO", Script: sqlDatabaseIOV2, ResultByRow: false}
			queries["ServerProperties"] = Query{ScriptName: "ServerProperties", Script: sqlServerPropertiesV2, ResultByRow: false}
			queries["MemoryClerk"] = Query{ScriptName: "MemoryClerk", Script: sqlMemoryClerkV2, ResultByRow: false}
			queries["Schedulers"] = Query{ScriptName: "Schedulers", Script: sqlServerSchedulersV2, ResultByRow: false}
			queries["SqlRequests"] = Query{ScriptName: "SqlRequests", Script: sqlServerRequestsV2, ResultByRow: false}
			queries["VolumeSpace"] = Query{ScriptName: "VolumeSpace", Script: sqlServerVolumeSpaceV2, ResultByRow: false}
			queries["Cpu"] = Query{ScriptName: "Cpu", Script: sqlServerCPUV2, ResultByRow: false}
		} else {
			queries["PerformanceCounters"] = Query{ScriptName: "PerformanceCounters", Script: sqlPerformanceCounters, ResultByRow: true}
			queries["WaitStatsCategorized"] = Query{ScriptName: "WaitStatsCategorized", Script: sqlWaitStatsCategorized, ResultByRow: false}
			queries["CPUHistory"] = Query{ScriptName: "CPUHistory", Script: sqlCPUHistory, ResultByRow: false}
			queries["DatabaseIO"] = Query{ScriptName: "DatabaseIO", Script: sqlDatabaseIO, ResultByRow: false}
			queries["DatabaseSize"] = Query{ScriptName: "DatabaseSize", Script: sqlDatabaseSize, ResultByRow: false}
			queries["DatabaseStats"] = Query{ScriptName: "DatabaseStats", Script: sqlDatabaseStats, ResultByRow: false}
			queries["DatabaseProperties"] = Query{ScriptName: "DatabaseProperties", Script: sqlDatabaseProperties, ResultByRow: false}
			queries["MemoryClerk"] = Query{ScriptName: "MemoryClerk", Script: sqlMemoryClerk, ResultByRow: false}
			queries["VolumeSpace"] = Query{ScriptName: "VolumeSpace", Script: sqlVolumeSpace, ResultByRow: false}
			queries["PerformanceMetrics"] = Query{ScriptName: "PerformanceMetrics", Script: sqlPerformanceMetrics, ResultByRow: false}
		}
	}

	filterQueries, err := filter.NewIncludeExcludeFilter(s.IncludeQuery, s.ExcludeQuery)
	if err != nil {
		return err
	}

	for query := range queries {
		if !filterQueries.Match(query) {
			delete(queries, query)
		}
	}

	queryList := make([]string, 0, len(queries))
	for query := range queries {
		queryList = append(queryList, query)
	}
	s.Log.Infof("Config: Effective Queries: %#v\n", queryList)

	return nil
}

func (*SQLServer) SampleConfig() string {
	return sampleConfig
}

// Gather collect data from SQL Server
func (s *SQLServer) Gather(acc telegraf.Accumulator) error {
	var wg sync.WaitGroup
	var mutex sync.Mutex
	var healthMetrics = make(map[string]*HealthMetric)

	for i, pool := range s.pools {
		dnsSecret, err := s.Servers[i].Get()
		if err != nil {
			acc.AddError(err)
			continue
		}
		dsn := dnsSecret.String()
		dnsSecret.Destroy()

		for _, query := range s.queries {
			wg.Add(1)
			go func(pool *sql.DB, query Query, dsn string) {
				defer wg.Done()
				queryError := s.gatherServer(pool, query, acc, dsn)

				if s.HealthMetric {
					mutex.Lock()
					s.gatherHealth(healthMetrics, dsn, queryError)
					mutex.Unlock()
				}

				acc.AddError(queryError)
			}(pool, query, dsn)
		}
	}

	wg.Wait()

	if s.HealthMetric {
		s.accHealth(healthMetrics, acc)
	}

	return nil
}

// Start initialize a list of connection pools
func (s *SQLServer) Start(acc telegraf.Accumulator) error {
	if err := s.initQueries(); err != nil {
		acc.AddError(err)
		return err
	}

	// initialize mutual exclusion lock
	s.muCacheLock = sync.RWMutex{}

	for _, serv := range s.Servers {
		var pool *sql.DB

		switch strings.ToLower(s.AuthMethod) {
		case "connection_string":
			// Get the connection string potentially containing secrets
			dsn, err := serv.Get()
			if err != nil {
				acc.AddError(err)
				continue
			}

			// Use the DSN (connection string) directly. In this case,
			// empty username/password causes use of Windows
			// integrated authentication.
			pool, err = sql.Open("mssql", dsn.String())
			dsn.Destroy()
			if err != nil {
				acc.AddError(err)
				continue
			}
		case "aad":
			// AAD Auth with system-assigned managed identity (MSI)
			// AAD Auth is only supported for Azure SQL Database or Azure SQL Managed Instance
			if s.DatabaseType == "SQLServer" {
				err := errors.New("database connection failed : AAD auth is not supported for SQL VM i.e. DatabaseType=SQLServer")
				acc.AddError(err)
				continue
			}

			// get token from in-memory cache variable or from Azure Active Directory
			tokenProvider, err := s.getTokenProvider()
			if err != nil {
				acc.AddError(fmt.Errorf("error creating AAD token provider for system assigned Azure managed identity: %w", err))
				continue
			}

			// Get the connection string potentially containing secrets
			dsn, err := serv.Get()
			if err != nil {
				acc.AddError(err)
				continue
			}
			connector, err := mssql.NewAccessTokenConnector(dsn.String(), tokenProvider)
			dsn.Destroy()
			if err != nil {
				acc.AddError(fmt.Errorf("error creating the SQL connector: %w", err))
				continue
			}

			pool = sql.OpenDB(connector)
		default:
			return fmt.Errorf("unknown auth method: %v", s.AuthMethod)
		}

		s.pools = append(s.pools, pool)
	}

	return nil
}

// Stop cleanup server connection pools
func (s *SQLServer) Stop() {
	for _, pool := range s.pools {
		_ = pool.Close()
	}
}

func (s *SQLServer) gatherServer(pool *sql.DB, query Query, acc telegraf.Accumulator, connectionString string) error {
	// execute query
	ctx := context.Background()
	// Use the query timeout if any
	if s.QueryTimeout > 0 {
		var cancel context.CancelFunc
		ctx, cancel = context.WithTimeout(ctx, time.Duration(s.QueryTimeout))
		defer cancel()
	}
	rows, err := pool.QueryContext(ctx, query.Script)
	if err != nil {
		serverName, databaseName := getConnectionIdentifiers(connectionString)

		// Error msg based on the format in SSMS. SQLErrorClass() is another term for severity/level: http://msdn.microsoft.com/en-us/library/dd304156.aspx
		var sqlErr mssql.Error
		if errors.As(err, &sqlErr) {
			return fmt.Errorf("query %s failed for server: %s and database: %s with Msg %d, Level %d, State %d:, Line %d, Error: %w", query.ScriptName,
				serverName, databaseName, sqlErr.SQLErrorNumber(), sqlErr.SQLErrorClass(), sqlErr.SQLErrorState(), sqlErr.SQLErrorLineNo(), err)
		}

		return fmt.Errorf("query %s failed for server: %s and database: %s with Error: %w", query.ScriptName, serverName, databaseName, err)
	}

	defer rows.Close()

	// grab the column information from the result
	query.OrderedColumns, err = rows.Columns()
	if err != nil {
		return err
	}

	for rows.Next() {
		err = s.accRow(query, acc, rows)
		if err != nil {
			return err
		}
	}
	return rows.Err()
}

func (s *SQLServer) accRow(query Query, acc telegraf.Accumulator, row scanner) error {
	var fields = make(map[string]interface{})

	// store the column name with its *interface{}
	columnMap := make(map[string]*interface{})
	for _, column := range query.OrderedColumns {
		columnMap[column] = new(interface{})
	}

	columnVars := make([]interface{}, 0, len(columnMap))
	// populate the array of interface{} with the pointers in the right order
	for i := 0; i < len(columnMap); i++ {
		columnVars = append(columnVars, columnMap[query.OrderedColumns[i]])
	}
	// deconstruct array of variables and send to Scan
	err := row.Scan(columnVars...)
	if err != nil {
		return err
	}

	// measurement: identified by the header
	// tags: all other fields of type string
	tags := map[string]string{}
	var measurement string
	for header, val := range columnMap {
		if str, ok := (*val).(string); ok {
			if header == "measurement" {
				measurement = str
			} else {
				tags[header] = str
			}
		}
	}

	if s.DatabaseType != "" {
		tags["measurement_db_type"] = s.DatabaseType
	}

	if query.ResultByRow {
		// add measurement to Accumulator
		acc.AddFields(measurement,
			map[string]interface{}{"value": *columnMap["value"]},
			tags, time.Now())
	} else {
		// values
		for header, val := range columnMap {
			if _, ok := (*val).(string); !ok {
				fields[header] = *val
			}
		}
		// add fields to Accumulator
		acc.AddFields(measurement, fields, tags, time.Now())
	}
	return nil
}

// gatherHealth stores info about any query errors in the healthMetrics map
func (s *SQLServer) gatherHealth(healthMetrics map[string]*HealthMetric, serv string, queryError error) {
	if healthMetrics[serv] == nil {
		healthMetrics[serv] = &HealthMetric{}
	}

	healthMetrics[serv].AttemptedQueries++
	if queryError == nil {
		healthMetrics[serv].SuccessfulQueries++
	}
}

// accHealth accumulates the query health data contained within the healthMetrics map
func (s *SQLServer) accHealth(healthMetrics map[string]*HealthMetric, acc telegraf.Accumulator) {
	for connectionString, connectionStats := range healthMetrics {
		sqlInstance, databaseName := getConnectionIdentifiers(connectionString)
		tags := map[string]string{healthMetricInstanceTag: sqlInstance, healthMetricDatabaseTag: databaseName}
		fields := map[string]interface{}{
			healthMetricAttemptedQueries:  connectionStats.AttemptedQueries,
			healthMetricSuccessfulQueries: connectionStats.SuccessfulQueries,
			healthMetricDatabaseType:      s.getDatabaseTypeToLog(),
		}

		acc.AddFields(healthMetricName, fields, tags, time.Now())
	}
}

// getDatabaseTypeToLog returns the type of database monitored by this plugin instance
func (s *SQLServer) getDatabaseTypeToLog() string {
	if s.DatabaseType == typeAzureSQLDB || s.DatabaseType == typeAzureSQLManagedInstance || s.DatabaseType == typeSQLServer {
		return s.DatabaseType
	}

	logname := fmt.Sprintf("QueryVersion-%d", s.QueryVersion)
	if s.AzureDB {
		logname += "-AzureDB"
	}
	return logname
}

func (s *SQLServer) Init() error {
	if len(s.Servers) == 0 {
		srv := config.NewSecret([]byte(defaultServer))
		s.Servers = append(s.Servers, &srv)
	}

	return nil
}

// Get Token Provider by loading cached token or refreshed token
func (s *SQLServer) getTokenProvider() (func() (string, error), error) {
	var tokenString string

	// load token
	s.muCacheLock.RLock()
	token, err := s.loadToken()
	s.muCacheLock.RUnlock()

	// if there's error while loading token or found an expired token, refresh token and save it
	if err != nil || token.IsExpired() {
		// refresh token within a write-lock
		s.muCacheLock.Lock()
		defer s.muCacheLock.Unlock()

		// load token again, in case it's been refreshed by another thread
		token, err = s.loadToken()

		// check loaded token's error/validity, then refresh/save token
		if err != nil || token.IsExpired() {
			// get new token
			spt, err := s.refreshToken()
			if err != nil {
				return nil, err
			}

			// use the refreshed token
			tokenString = spt.OAuthToken()
		} else {
			// use locally cached token
			tokenString = token.OAuthToken()
		}
	} else {
		// use locally cached token
		tokenString = token.OAuthToken()
	}

	// return acquired token
	//nolint:unparam // token provider function always returns nil error in this scenario
	return func() (string, error) {
		return tokenString, nil
	}, nil
}

// Load token from in-mem cache
func (s *SQLServer) loadToken() (*adal.Token, error) {
	// This method currently does a simplistic task of reading a from variable (in-mem cache),
	// however it's been structured here to allow extending the cache mechanism to a different approach in future

	if s.adalToken == nil {
		return nil, errors.New("token is nil or failed to load existing token")
	}

	return s.adalToken, nil
}

// Refresh token for the resource, and save to in-mem cache
func (s *SQLServer) refreshToken() (*adal.Token, error) {
	// get MSI endpoint to get a token
	msiEndpoint, err := adal.GetMSIVMEndpoint()
	if err != nil {
		return nil, err
	}

	// get new token for the resource id
	var spt *adal.ServicePrincipalToken
	if s.ClientID == "" {
		spt, err = adal.NewServicePrincipalTokenFromMSI(msiEndpoint, sqlAzureResourceID)
		if err != nil {
			return nil, err
		}
	} else {
		spt, err = adal.NewServicePrincipalTokenFromMSIWithUserAssignedID(msiEndpoint, sqlAzureResourceID, s.ClientID)
		if err != nil {
			return nil, err
		}
	}

	// ensure token is fresh
	if err := spt.EnsureFresh(); err != nil {
		return nil, err
	}

	// save token to local in-mem cache
	s.adalToken = &adal.Token{
		AccessToken:  spt.Token().AccessToken,
		RefreshToken: spt.Token().RefreshToken,
		ExpiresIn:    spt.Token().ExpiresIn,
		ExpiresOn:    spt.Token().ExpiresOn,
		NotBefore:    spt.Token().NotBefore,
		Resource:     spt.Token().Resource,
		Type:         spt.Token().Type,
	}

	return s.adalToken, nil
}

func init() {
	inputs.Add("sqlserver", func() telegraf.Input {
		return &SQLServer{
			AuthMethod: "connection_string",
		}
	})
}<|MERGE_RESOLUTION|>--- conflicted
+++ resolved
@@ -28,14 +28,9 @@
 	Servers      []*config.Secret `toml:"servers"`
 	QueryTimeout config.Duration  `toml:"query_timeout"`
 	AuthMethod   string           `toml:"auth_method"`
-<<<<<<< HEAD
 	ClientID     string           `toml:"client_id"`
-	QueryVersion int              `toml:"query_version" deprecated:"1.16.0;use 'database_type' instead"`
-	AzureDB      bool             `toml:"azuredb" deprecated:"1.16.0;use 'database_type' instead"`
-=======
 	QueryVersion int              `toml:"query_version" deprecated:"1.16.0;1.35.0;use 'database_type' instead"`
 	AzureDB      bool             `toml:"azuredb" deprecated:"1.16.0;1.35.0;use 'database_type' instead"`
->>>>>>> d7f3a0e2
 	DatabaseType string           `toml:"database_type"`
 	IncludeQuery []string         `toml:"include_query"`
 	ExcludeQuery []string         `toml:"exclude_query"`
