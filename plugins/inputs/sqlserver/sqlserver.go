--- conflicted
+++ resolved
@@ -66,7 +66,7 @@
 # include_query = []
 
 ## A list of queries to explicitly ignore.
-# exclude_query = []
+# exclude_query = ["AzureSQLDBQueryStoreRuntimeStatistics", "AzureSQLDBQueryStoreWaitStatistics"]
 
 ## Queries enabled by default for database_type = "AzureSQLManagedInstance" are - 
 ## AzureSQLMIResourceStats, AzureSQLMIResourceGovernance, AzureSQLMIDatabaseIO, AzureSQLMIServerProperties, AzureSQLMIOsWaitstats, 
@@ -76,7 +76,7 @@
 
 # include_query = []
 
-# exclude_query = []
+# exclude_query = ["AzureSQLMIQueryStoreRuntimeStatistics", "AzureSQLMIQueryStoreWaitStatistics"]
 
 ## Queries enabled by default for database_type = "SQLServer" are - 
 ## SQLServerPerformanceCounters, SQLServerWaitStatsCategorized, SQLServerDatabaseIO, SQLServerProperties, SQLServerMemoryClerks, 
@@ -100,82 +100,6 @@
 
 ## If you are using AzureDB, setting this to true will gather resource utilization metrics
 # azuredb = false
-<<<<<<< HEAD
-
-## Possible queries
-## Database type AzureSQLDB:
-## - AzureSQLDBResourceStats
-## - AzureSQLDBResourceGovernance
-## - AzureSQLDBWaitStats
-## - AzureSQLDBDatabaseIO
-## - AzureSQLDBServerProperties
-## - AzureSQLDBOsWaitstats
-## - AzureSQLDBMemoryClerks
-## - AzureSQLDBPerformanceCounters
-## - AzureSQLDBRequests
-## - AzureSQLDBSchedulers
-## - AzureSQLDBQueryStoreRuntimeStatistics
-## - AzureSQLDBQueryStoreWaitStatistics
-
-## Database type AzureSQLManagedInstance:
-## - AzureSQLMIResourceStats
-## - AzureSQLMIResourceGovernance
-## - AzureSQLMIDatabaseIO
-## - AzureSQLMIServerProperties
-## - AzureSQLMIOsWaitstats
-## - AzureSQLMIMemoryClerks
-## - AzureSQLMIPerformanceCounters
-## - AzureSQLMIRequests
-## - AzureSQLMISchedulers
-## - AzureSQLMIQueryStoreRuntimeStatistics
-## - AzureSQLMIQueryStoreWaitStatistics
-
-## Database type SQLServer:
-## - SQLServerPerformanceCounters
-## - SQLServerWaitStatsCategorized
-## - SQLServerDatabaseIO
-## - SQLServerProperties
-## - SQLServerMemoryClerks
-## - SQLServerSchedulers
-## - SQLServerRequests
-## - SQLServerVolumeSpace
-## - SQLServerCpu
-
-## Version 2:
-## - PerformanceCounters
-## - WaitStatsCategorized
-## - DatabaseIO
-## - ServerProperties
-## - MemoryClerk
-## - Schedulers
-## - SqlRequests
-## - VolumeSpace
-## - Cpu
-
-## Version 1:
-## - PerformanceCounters
-## - WaitStatsCategorized
-## - CPUHistory
-## - DatabaseIO
-## - DatabaseSize
-## - DatabaseStats
-## - DatabaseProperties
-## - MemoryClerk
-## - VolumeSpace
-## - PerformanceMetrics
-
-
-## Queries enabled by default for specific Database Type
-## database_type =  AzureSQLDB
-	## AzureDBWaitStats, AzureDBResourceStats, AzureDBResourceGovernance, sqlAzureDBDatabaseIO
-
-## A list of queries to include. If not specified, all the above listed queries are used.
-# include_query = []
-
-## A list of queries to explicitly ignore.
-exclude_query = [ 'Schedulers', 'SqlRequests', 'AzureSQLDBSchedulers', 'AzureSQLDBRequests', 'AzureSQLDBQueryStoreRuntimeStatistics', 'AzureSQLDBQueryStoreWaitStatistics', 'AzureSQLMISchedulers', 'AzureSQLMIRequests', 'AzureSQLMIQueryStoreRuntimeStatistics', 'AzureSQLMIQueryStoreWaitStatistics', 'SQLServerSchedulers', 'SQLServerRequests']
-=======
->>>>>>> 3d30fd85
 `
 
 // SampleConfig return the sample configuration
