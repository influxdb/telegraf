package sqlserver

import (
	"database/sql"
	"fmt"
	"log"
	"sync"
	"time"

	_ "github.com/denisenkom/go-mssqldb" // go-mssqldb initialization
	"github.com/influxdata/telegraf"
	"github.com/influxdata/telegraf/filter"
	"github.com/influxdata/telegraf/plugins/inputs"
)

// SQLServer struct
type SQLServer struct {
<<<<<<< HEAD
	Servers      []string `toml:"servers"`
	QueryVersion int      `toml:"query_version"`
	AzureDB      bool     `toml:"azuredb"`
	DatabaseType string   `toml:"database_type"`
	IncludeQuery []string `toml:"include_query"`
	ExcludeQuery []string `toml:"exclude_query"`
	pools        []*sql.DB
	queries      MapQuery
=======
	Servers       []string `toml:"servers"`
	QueryVersion  int      `toml:"query_version"`
	AzureDB       bool     `toml:"azuredb"`
	DatabaseType  string   `toml:"database_type"`
	IncludeQuery  []string `toml:"include_query"`
	ExcludeQuery  []string `toml:"exclude_query"`
	HealthMetric  bool     `toml:"health_metric"`
	queries       MapQuery
	isInitialized bool
>>>>>>> 61ea5855
}

// Query struct
type Query struct {
	ScriptName     string
	Script         string
	ResultByRow    bool
	OrderedColumns []string
}

// MapQuery type
type MapQuery map[string]Query

// HealthMetric struct tracking the number of attempted vs successful connections for each connection string
type HealthMetric struct {
	AttemptedQueries  int
	SuccessfulQueries int
}

const defaultServer = "Server=.;app name=telegraf;log=1;"

const (
	typeAzureSQLDB              = "AzureSQLDB"
	typeAzureSQLManagedInstance = "AzureSQLManagedInstance"
	typeSQLServer               = "SQLServer"
)

const (
	healthMetricName              = "sqlserver_telegraf_health"
	healthMetricInstanceTag       = "sql_instance"
	healthMetricDatabaseTag       = "database_name"
	healthMetricAttemptedQueries  = "attempted_queries"
	healthMetricSuccessfulQueries = "successful_queries"
	healthMetricDatabaseType      = "database_type"
)

const sampleConfig = `
## Specify instances to monitor with a list of connection strings.
## All connection parameters are optional.
## By default, the host is localhost, listening on default port, TCP 1433.
##   for Windows, the user is the currently running AD user (SSO).
##   See https://github.com/denisenkom/go-mssqldb for detailed connection
##   parameters, in particular, tls connections can be created like so:
##   "encrypt=true;certificate=<cert>;hostNameInCertificate=<SqlServer host fqdn>"
servers = [
  "Server=192.168.1.10;Port=1433;User Id=<user>;Password=<pw>;app name=telegraf;log=1;",
]

## "database_type" enables a specific set of queries depending on the database type. If specified, it replaces azuredb = true/false and query_version = 2
## In the config file, the sql server plugin section should be repeated each with a set of servers for a specific database_type.
## Possible values for database_type are - "AzureSQLDB" or "AzureSQLManagedInstance" or "SQLServer"

## Queries enabled by default for database_type = "AzureSQLDB" are - 
## AzureSQLDBResourceStats, AzureSQLDBResourceGovernance, AzureSQLDBWaitStats, AzureSQLDBDatabaseIO, AzureSQLDBServerProperties, 
## AzureSQLDBOsWaitstats, AzureSQLDBMemoryClerks, AzureSQLDBPerformanceCounters, AzureSQLDBRequests, AzureSQLDBSchedulers

# database_type = "AzureSQLDB"

## A list of queries to include. If not specified, all the above listed queries are used.
# include_query = []

## A list of queries to explicitly ignore.
# exclude_query = []

## Queries enabled by default for database_type = "AzureSQLManagedInstance" are - 
## AzureSQLMIResourceStats, AzureSQLMIResourceGovernance, AzureSQLMIDatabaseIO, AzureSQLMIServerProperties, AzureSQLMIOsWaitstats, 
## AzureSQLMIMemoryClerks, AzureSQLMIPerformanceCounters, AzureSQLMIRequests, AzureSQLMISchedulers

# database_type = "AzureSQLManagedInstance"

# include_query = []

# exclude_query = []

## Queries enabled by default for database_type = "SQLServer" are - 
## SQLServerPerformanceCounters, SQLServerWaitStatsCategorized, SQLServerDatabaseIO, SQLServerProperties, SQLServerMemoryClerks, 
## SQLServerSchedulers, SQLServerRequests, SQLServerVolumeSpace, SQLServerCpu

database_type = "SQLServer"

include_query = []

## SQLServerAvailabilityReplicaStates and SQLServerDatabaseReplicaStates are optional queries and hence excluded here as default
exclude_query = ["SQLServerAvailabilityReplicaStates", "SQLServerDatabaseReplicaStates"]

## Following are old config settings, you may use them only if you are using the earlier flavor of queries, however it is recommended to use 
## the new mechanism of identifying the database_type there by use it's corresponding queries

## Optional parameter, setting this to 2 will use a new version
## of the collection queries that break compatibility with the original
## dashboards.
## Version 2 - is compatible from SQL Server 2012 and later versions and also for SQL Azure DB
# query_version = 2

## If you are using AzureDB, setting this to true will gather resource utilization metrics
# azuredb = false
`

// SampleConfig return the sample configuration
func (s *SQLServer) SampleConfig() string {
	return sampleConfig
}

// Description return plugin description
func (s *SQLServer) Description() string {
	return "Read metrics from Microsoft SQL Server"
}

type scanner interface {
	Scan(dest ...interface{}) error
}

func initQueries(s *SQLServer) error {
	s.queries = make(MapQuery)
	queries := s.queries
	log.Printf("I! [inputs.sqlserver] Config: database_type: %s , query_version:%d , azuredb: %t", s.DatabaseType, s.QueryVersion, s.AzureDB)

	// New config option database_type
	// To prevent query definition conflicts
	// Constant defintiions for type "AzureSQLDB" start with sqlAzureDB
	// Constant defintiions for type "AzureSQLManagedInstance" start with sqlAzureMI
	// Constant defintiions for type "SQLServer" start with sqlServer
	if s.DatabaseType == typeAzureSQLDB {
		queries["AzureSQLDBResourceStats"] = Query{ScriptName: "AzureSQLDBResourceStats", Script: sqlAzureDBResourceStats, ResultByRow: false}
		queries["AzureSQLDBResourceGovernance"] = Query{ScriptName: "AzureSQLDBResourceGovernance", Script: sqlAzureDBResourceGovernance, ResultByRow: false}
		queries["AzureSQLDBWaitStats"] = Query{ScriptName: "AzureSQLDBWaitStats", Script: sqlAzureDBWaitStats, ResultByRow: false}
		queries["AzureSQLDBDatabaseIO"] = Query{ScriptName: "AzureSQLDBDatabaseIO", Script: sqlAzureDBDatabaseIO, ResultByRow: false}
		queries["AzureSQLDBServerProperties"] = Query{ScriptName: "AzureSQLDBServerProperties", Script: sqlAzureDBProperties, ResultByRow: false}
		queries["AzureSQLDBOsWaitstats"] = Query{ScriptName: "AzureSQLOsWaitstats", Script: sqlAzureDBOsWaitStats, ResultByRow: false}
		queries["AzureSQLDBMemoryClerks"] = Query{ScriptName: "AzureSQLDBMemoryClerks", Script: sqlAzureDBMemoryClerks, ResultByRow: false}
		queries["AzureSQLDBPerformanceCounters"] = Query{ScriptName: "AzureSQLDBPerformanceCounters", Script: sqlAzureDBPerformanceCounters, ResultByRow: false}
		queries["AzureSQLDBRequests"] = Query{ScriptName: "AzureSQLDBRequests", Script: sqlAzureDBRequests, ResultByRow: false}
		queries["AzureSQLDBSchedulers"] = Query{ScriptName: "AzureSQLDBSchedulers", Script: sqlAzureDBSchedulers, ResultByRow: false}
	} else if s.DatabaseType == typeAzureSQLManagedInstance {
		queries["AzureSQLMIResourceStats"] = Query{ScriptName: "AzureSQLMIResourceStats", Script: sqlAzureMIResourceStats, ResultByRow: false}
		queries["AzureSQLMIResourceGovernance"] = Query{ScriptName: "AzureSQLMIResourceGovernance", Script: sqlAzureMIResourceGovernance, ResultByRow: false}
		queries["AzureSQLMIDatabaseIO"] = Query{ScriptName: "AzureSQLMIDatabaseIO", Script: sqlAzureMIDatabaseIO, ResultByRow: false}
		queries["AzureSQLMIServerProperties"] = Query{ScriptName: "AzureSQLMIServerProperties", Script: sqlAzureMIProperties, ResultByRow: false}
		queries["AzureSQLMIOsWaitstats"] = Query{ScriptName: "AzureSQLMIOsWaitstats", Script: sqlAzureMIOsWaitStats, ResultByRow: false}
		queries["AzureSQLMIMemoryClerks"] = Query{ScriptName: "AzureSQLMIMemoryClerks", Script: sqlAzureMIMemoryClerks, ResultByRow: false}
		queries["AzureSQLMIPerformanceCounters"] = Query{ScriptName: "AzureSQLMIPerformanceCounters", Script: sqlAzureMIPerformanceCounters, ResultByRow: false}
		queries["AzureSQLMIRequests"] = Query{ScriptName: "AzureSQLMIRequests", Script: sqlAzureMIRequests, ResultByRow: false}
		queries["AzureSQLMISchedulers"] = Query{ScriptName: "AzureSQLMISchedulers", Script: sqlAzureMISchedulers, ResultByRow: false}
	} else if s.DatabaseType == typeSQLServer { //These are still V2 queries and have not been refactored yet.
		queries["SQLServerPerformanceCounters"] = Query{ScriptName: "SQLServerPerformanceCounters", Script: sqlServerPerformanceCounters, ResultByRow: false}
		queries["SQLServerWaitStatsCategorized"] = Query{ScriptName: "SQLServerWaitStatsCategorized", Script: sqlServerWaitStatsCategorized, ResultByRow: false}
		queries["SQLServerDatabaseIO"] = Query{ScriptName: "SQLServerDatabaseIO", Script: sqlServerDatabaseIO, ResultByRow: false}
		queries["SQLServerProperties"] = Query{ScriptName: "SQLServerProperties", Script: sqlServerProperties, ResultByRow: false}
		queries["SQLServerMemoryClerks"] = Query{ScriptName: "SQLServerMemoryClerks", Script: sqlServerMemoryClerks, ResultByRow: false}
		queries["SQLServerSchedulers"] = Query{ScriptName: "SQLServerSchedulers", Script: sqlServerSchedulers, ResultByRow: false}
		queries["SQLServerRequests"] = Query{ScriptName: "SQLServerRequests", Script: sqlServerRequests, ResultByRow: false}
		queries["SQLServerVolumeSpace"] = Query{ScriptName: "SQLServerVolumeSpace", Script: sqlServerVolumeSpace, ResultByRow: false}
		queries["SQLServerCpu"] = Query{ScriptName: "SQLServerCpu", Script: sqlServerRingBufferCPU, ResultByRow: false}
		queries["SQLServerAvailabilityReplicaStates"] = Query{ScriptName: "SQLServerAvailabilityReplicaStates", Script: sqlServerAvailabilityReplicaStates, ResultByRow: false}
		queries["SQLServerDatabaseReplicaStates"] = Query{ScriptName: "SQLServerDatabaseReplicaStates", Script: sqlServerDatabaseReplicaStates, ResultByRow: false}
	} else {
		// If this is an AzureDB instance, grab some extra metrics
		if s.AzureDB {
			queries["AzureDBResourceStats"] = Query{ScriptName: "AzureDBPerformanceCounters", Script: sqlAzureDBResourceStats, ResultByRow: false}
			queries["AzureDBResourceGovernance"] = Query{ScriptName: "AzureDBPerformanceCounters", Script: sqlAzureDBResourceGovernance, ResultByRow: false}
		}
		// Decide if we want to run version 1 or version 2 queries
		if s.QueryVersion == 2 {
			log.Println("W! DEPRECATION NOTICE: query_version=2 is being deprecated in favor of database_type.")
			queries["PerformanceCounters"] = Query{ScriptName: "PerformanceCounters", Script: sqlPerformanceCountersV2, ResultByRow: true}
			queries["WaitStatsCategorized"] = Query{ScriptName: "WaitStatsCategorized", Script: sqlWaitStatsCategorizedV2, ResultByRow: false}
			queries["DatabaseIO"] = Query{ScriptName: "DatabaseIO", Script: sqlDatabaseIOV2, ResultByRow: false}
			queries["ServerProperties"] = Query{ScriptName: "ServerProperties", Script: sqlServerPropertiesV2, ResultByRow: false}
			queries["MemoryClerk"] = Query{ScriptName: "MemoryClerk", Script: sqlMemoryClerkV2, ResultByRow: false}
			queries["Schedulers"] = Query{ScriptName: "Schedulers", Script: sqlServerSchedulersV2, ResultByRow: false}
			queries["SqlRequests"] = Query{ScriptName: "SqlRequests", Script: sqlServerRequestsV2, ResultByRow: false}
			queries["VolumeSpace"] = Query{ScriptName: "VolumeSpace", Script: sqlServerVolumeSpaceV2, ResultByRow: false}
			queries["Cpu"] = Query{ScriptName: "Cpu", Script: sqlServerCPUV2, ResultByRow: false}
		} else {
			log.Println("W! DEPRECATED: query_version=1 has been deprecated in favor of database_type.")
			queries["PerformanceCounters"] = Query{ScriptName: "PerformanceCounters", Script: sqlPerformanceCounters, ResultByRow: true}
			queries["WaitStatsCategorized"] = Query{ScriptName: "WaitStatsCategorized", Script: sqlWaitStatsCategorized, ResultByRow: false}
			queries["CPUHistory"] = Query{ScriptName: "CPUHistory", Script: sqlCPUHistory, ResultByRow: false}
			queries["DatabaseIO"] = Query{ScriptName: "DatabaseIO", Script: sqlDatabaseIO, ResultByRow: false}
			queries["DatabaseSize"] = Query{ScriptName: "DatabaseSize", Script: sqlDatabaseSize, ResultByRow: false}
			queries["DatabaseStats"] = Query{ScriptName: "DatabaseStats", Script: sqlDatabaseStats, ResultByRow: false}
			queries["DatabaseProperties"] = Query{ScriptName: "DatabaseProperties", Script: sqlDatabaseProperties, ResultByRow: false}
			queries["MemoryClerk"] = Query{ScriptName: "MemoryClerk", Script: sqlMemoryClerk, ResultByRow: false}
			queries["VolumeSpace"] = Query{ScriptName: "VolumeSpace", Script: sqlVolumeSpace, ResultByRow: false}
			queries["PerformanceMetrics"] = Query{ScriptName: "PerformanceMetrics", Script: sqlPerformanceMetrics, ResultByRow: false}
		}
	}

	filterQueries, err := filter.NewIncludeExcludeFilter(s.IncludeQuery, s.ExcludeQuery)
	if err != nil {
		return err
	}

	for query := range queries {
		if !filterQueries.Match(query) {
			delete(queries, query)
		}
	}

	var querylist []string
	for query := range queries {
		querylist = append(querylist, query)
	}
	log.Printf("I! [inputs.sqlserver] Config: Effective Queries: %#v\n", querylist)

	return nil
}

// Gather collect data from SQL Server
func (s *SQLServer) Gather(acc telegraf.Accumulator) error {
	var wg sync.WaitGroup

	for _, pool := range s.pools {
		for _, query := range s.queries {
			wg.Add(1)
			go func(pool *sql.DB, query Query) {
				defer wg.Done()
				acc.AddError(s.gatherServer(pool, query, acc))
			}(pool, query)
		}
	}

<<<<<<< HEAD
	wg.Wait()
	return nil
}

// Start initialize a list of connection pools
func (s *SQLServer) Start(acc telegraf.Accumulator) error {
	if err := initQueries(s); err != nil {
		acc.AddError(err)
		return err
	}

	if len(s.Servers) == 0 {
		s.Servers = append(s.Servers, defaultServer)
	}

	for _, serv := range s.Servers {
		pool, err := sql.Open("mssql", serv)
		if err != nil {
			acc.AddError(err)
			return err
=======
	var wg sync.WaitGroup
	var mutex sync.Mutex
	var healthMetrics = make(map[string]*HealthMetric)

	for _, serv := range s.Servers {
		for _, query := range s.queries {
			wg.Add(1)
			go func(serv string, query Query) {
				defer wg.Done()
				queryError := s.gatherServer(serv, query, acc)

				if s.HealthMetric {
					mutex.Lock()
					s.gatherHealth(healthMetrics, serv, queryError)
					mutex.Unlock()
				}

				acc.AddError(queryError)
			}(serv, query)
>>>>>>> 61ea5855
		}

		s.pools = append(s.pools, pool)
	}

<<<<<<< HEAD
=======
	wg.Wait()

	if s.HealthMetric {
		s.accHealth(healthMetrics, acc)
	}

>>>>>>> 61ea5855
	return nil
}

// Stop cleanup server connection pools
func (s *SQLServer) Stop() {
	for _, pool := range s.pools {
		pool.Close()
	}
}

func (s *SQLServer) gatherServer(pool *sql.DB, query Query, acc telegraf.Accumulator) error {
	// execute query
	rows, err := pool.Query(query.Script)
	if err != nil {
		return fmt.Errorf("Script %s failed: %w", query.ScriptName, err)
		//return   err
	}
	defer rows.Close()

	// grab the column information from the result
	query.OrderedColumns, err = rows.Columns()
	if err != nil {
		return err
	}

	for rows.Next() {
		err = s.accRow(query, acc, rows)
		if err != nil {
			return err
		}
	}
	return rows.Err()
}

func (s *SQLServer) accRow(query Query, acc telegraf.Accumulator, row scanner) error {
	var columnVars []interface{}
	var fields = make(map[string]interface{})

	// store the column name with its *interface{}
	columnMap := make(map[string]*interface{})
	for _, column := range query.OrderedColumns {
		columnMap[column] = new(interface{})
	}
	// populate the array of interface{} with the pointers in the right order
	for i := 0; i < len(columnMap); i++ {
		columnVars = append(columnVars, columnMap[query.OrderedColumns[i]])
	}
	// deconstruct array of variables and send to Scan
	err := row.Scan(columnVars...)
	if err != nil {
		return err
	}

	// measurement: identified by the header
	// tags: all other fields of type string
	tags := map[string]string{}
	var measurement string
	for header, val := range columnMap {
		if str, ok := (*val).(string); ok {
			if header == "measurement" {
				measurement = str
			} else {
				tags[header] = str
			}
		}
	}

	if s.DatabaseType != "" {
		tags["measurement_db_type"] = s.DatabaseType
	}

	if query.ResultByRow {
		// add measurement to Accumulator
		acc.AddFields(measurement,
			map[string]interface{}{"value": *columnMap["value"]},
			tags, time.Now())
	} else {
		// values
		for header, val := range columnMap {
			if _, ok := (*val).(string); !ok {
				fields[header] = (*val)
			}
		}
		// add fields to Accumulator
		acc.AddFields(measurement, fields, tags, time.Now())
	}
	return nil
}

// gatherHealth stores info about any query errors in the healthMetrics map
func (s *SQLServer) gatherHealth(healthMetrics map[string]*HealthMetric, serv string, queryError error) {
	if healthMetrics[serv] == nil {
		healthMetrics[serv] = &HealthMetric{}
	}

	healthMetrics[serv].AttemptedQueries++
	if queryError == nil {
		healthMetrics[serv].SuccessfulQueries++
	}
}

// accHealth accumulates the query health data contained within the healthMetrics map
func (s *SQLServer) accHealth(healthMetrics map[string]*HealthMetric, acc telegraf.Accumulator) {
	for connectionString, connectionStats := range healthMetrics {
		sqlInstance, databaseName := getConnectionIdentifiers(connectionString)
		tags := map[string]string{healthMetricInstanceTag: sqlInstance, healthMetricDatabaseTag: databaseName}
		fields := map[string]interface{}{
			healthMetricAttemptedQueries:  connectionStats.AttemptedQueries,
			healthMetricSuccessfulQueries: connectionStats.SuccessfulQueries,
			healthMetricDatabaseType:      s.getDatabaseTypeToLog(),
		}

		acc.AddFields(healthMetricName, fields, tags, time.Now())
	}
}

// getDatabaseTypeToLog returns the type of database monitored by this plugin instance
func (s *SQLServer) getDatabaseTypeToLog() string {
	if s.DatabaseType == typeAzureSQLDB || s.DatabaseType == typeAzureSQLManagedInstance || s.DatabaseType == typeSQLServer {
		return s.DatabaseType
	}

	logname := fmt.Sprintf("QueryVersion-%d", s.QueryVersion)
	if s.AzureDB {
		logname += "-AzureDB"
	}
	return logname
}

func (s *SQLServer) Init() error {
	if len(s.Servers) == 0 {
		log.Println("W! Warning: Server list is empty.")
	}

	return nil
}

func init() {
	inputs.Add("sqlserver", func() telegraf.Input {
		return &SQLServer{Servers: []string{defaultServer}}
	})
}<|MERGE_RESOLUTION|>--- conflicted
+++ resolved
@@ -15,26 +15,15 @@
 
 // SQLServer struct
 type SQLServer struct {
-<<<<<<< HEAD
 	Servers      []string `toml:"servers"`
 	QueryVersion int      `toml:"query_version"`
 	AzureDB      bool     `toml:"azuredb"`
 	DatabaseType string   `toml:"database_type"`
 	IncludeQuery []string `toml:"include_query"`
 	ExcludeQuery []string `toml:"exclude_query"`
+	HealthMetric bool     `toml:"health_metric"`
 	pools        []*sql.DB
 	queries      MapQuery
-=======
-	Servers       []string `toml:"servers"`
-	QueryVersion  int      `toml:"query_version"`
-	AzureDB       bool     `toml:"azuredb"`
-	DatabaseType  string   `toml:"database_type"`
-	IncludeQuery  []string `toml:"include_query"`
-	ExcludeQuery  []string `toml:"exclude_query"`
-	HealthMetric  bool     `toml:"health_metric"`
-	queries       MapQuery
-	isInitialized bool
->>>>>>> 61ea5855
 }
 
 // Query struct
@@ -246,19 +235,33 @@
 // Gather collect data from SQL Server
 func (s *SQLServer) Gather(acc telegraf.Accumulator) error {
 	var wg sync.WaitGroup
-
-	for _, pool := range s.pools {
+	var mutex sync.Mutex
+	var healthMetrics = make(map[string]*HealthMetric)
+
+	for i, pool := range s.pools {
 		for _, query := range s.queries {
 			wg.Add(1)
 			go func(pool *sql.DB, query Query) {
 				defer wg.Done()
-				acc.AddError(s.gatherServer(pool, query, acc))
+				queryError := s.gatherServer(pool, query, acc)
+
+				if s.HealthMetric {
+					mutex.Lock()
+					s.gatherHealth(healthMetrics, s.Servers[i], queryError)
+					mutex.Unlock()
+				}
+
+				acc.AddError(queryError)
 			}(pool, query)
 		}
 	}
 
-<<<<<<< HEAD
 	wg.Wait()
+
+	if s.HealthMetric {
+		s.accHealth(healthMetrics, acc)
+	}
+
 	return nil
 }
 
@@ -278,48 +281,18 @@
 		if err != nil {
 			acc.AddError(err)
 			return err
-=======
-	var wg sync.WaitGroup
-	var mutex sync.Mutex
-	var healthMetrics = make(map[string]*HealthMetric)
-
-	for _, serv := range s.Servers {
-		for _, query := range s.queries {
-			wg.Add(1)
-			go func(serv string, query Query) {
-				defer wg.Done()
-				queryError := s.gatherServer(serv, query, acc)
-
-				if s.HealthMetric {
-					mutex.Lock()
-					s.gatherHealth(healthMetrics, serv, queryError)
-					mutex.Unlock()
-				}
-
-				acc.AddError(queryError)
-			}(serv, query)
->>>>>>> 61ea5855
 		}
 
 		s.pools = append(s.pools, pool)
 	}
 
-<<<<<<< HEAD
-=======
-	wg.Wait()
-
-	if s.HealthMetric {
-		s.accHealth(healthMetrics, acc)
-	}
-
->>>>>>> 61ea5855
 	return nil
 }
 
 // Stop cleanup server connection pools
 func (s *SQLServer) Stop() {
 	for _, pool := range s.pools {
-		pool.Close()
+		_ = pool.Close()
 	}
 }
 
