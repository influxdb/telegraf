--- conflicted
+++ resolved
@@ -179,11 +179,7 @@
 		args = append(args, "-i", strconv.FormatFloat(p.PingInterval, 'f', -1, 64))
 	}
 	if p.Timeout > 0 {
-<<<<<<< HEAD
-		switch runtime.GOOS {
-=======
 		switch system {
->>>>>>> 54f28eef
 		case "darwin", "freebsd", "netbsd", "openbsd":
 			args = append(args, "-W", strconv.FormatFloat(p.Timeout*1000, 'f', -1, 64))
 		case "linux":
@@ -194,11 +190,7 @@
 		}
 	}
 	if p.Deadline > 0 {
-<<<<<<< HEAD
-		switch runtime.GOOS {
-=======
 		switch system {
->>>>>>> 54f28eef
 		case "darwin", "freebsd", "netbsd", "openbsd":
 			args = append(args, "-t", strconv.Itoa(p.Deadline))
 		case "linux":
@@ -209,11 +201,7 @@
 		}
 	}
 	if p.Interface != "" {
-<<<<<<< HEAD
-		switch runtime.GOOS {
-=======
 		switch system {
->>>>>>> 54f28eef
 		case "darwin", "freebsd", "netbsd", "openbsd":
 			args = append(args, "-S", p.Interface)
 		case "linux":
