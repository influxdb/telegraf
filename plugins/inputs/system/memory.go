--- conflicted
+++ resolved
@@ -38,41 +38,6 @@
 		"available_percent": 100 * float64(vm.Available) / float64(vm.Total),
 	}
 	acc.AddGauge("mem", fields, nil)
-<<<<<<< HEAD
-
-	return nil
-}
-
-type SwapStats struct {
-	ps PS
-}
-
-func (_ *SwapStats) Description() string {
-	return "Read metrics about swap memory usage"
-}
-
-func (_ *SwapStats) SampleConfig() string { return "" }
-
-func (s *SwapStats) Gather(acc telegraf.Accumulator) error {
-	swap, err := s.ps.SwapStat()
-	if err != nil {
-		return fmt.Errorf("error getting swap memory info: %s", err)
-	}
-
-	fieldsG := map[string]interface{}{
-		"total":        swap.Total,
-		"used":         swap.Used,
-		"free":         swap.Free,
-		"used_percent": swap.UsedPercent,
-	}
-	fieldsC := map[string]interface{}{
-		"in":  swap.Sin,
-		"out": swap.Sout,
-	}
-	acc.AddGauge("swap", fieldsG, nil)
-	acc.AddCounter("swap", fieldsC, nil)
-=======
->>>>>>> c6feb056
 
 	return nil
 }
