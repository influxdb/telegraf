package socket_listener

import (
	"bufio"
	"crypto/tls"
	"fmt"
	"io"
	"log"
	"net"
	"os"
	"strings"
	"sync"
	"time"

	"github.com/influxdata/telegraf"
	"github.com/influxdata/telegraf/internal"
	tlsint "github.com/influxdata/telegraf/internal/tls"
	"github.com/influxdata/telegraf/plugins/inputs"
	"github.com/influxdata/telegraf/plugins/parsers"
)

type setReadBufferer interface {
	SetReadBuffer(bytes int) error
}

type streamSocketListener struct {
	net.Listener
	*SocketListener

	sockType string

	connections    map[string]net.Conn
	connectionsMtx sync.Mutex
}

func (ssl *streamSocketListener) listen() {
	ssl.connections = map[string]net.Conn{}

	for {
		c, err := ssl.Accept()
		if err != nil {
			if !strings.HasSuffix(err.Error(), ": use of closed network connection") {
				ssl.AddError(err)
			}
			break
		}

		if ssl.ReadBufferSize.Size > 0 {
			if srb, ok := c.(setReadBufferer); ok {
				srb.SetReadBuffer(int(ssl.ReadBufferSize.Size))
			} else {
				log.Printf("W! Unable to set read buffer on a %s socket", ssl.sockType)
			}
		}

		ssl.connectionsMtx.Lock()
		if ssl.MaxConnections > 0 && len(ssl.connections) >= ssl.MaxConnections {
			ssl.connectionsMtx.Unlock()
			c.Close()
			continue
		}
		ssl.connections[c.RemoteAddr().String()] = c
		ssl.connectionsMtx.Unlock()

		if err := ssl.setKeepAlive(c); err != nil {
			ssl.AddError(fmt.Errorf("unable to configure keep alive (%s): %s", ssl.ServiceAddress, err))
		}

		go ssl.read(c)
	}

	ssl.connectionsMtx.Lock()
	for _, c := range ssl.connections {
		c.Close()
	}
	ssl.connectionsMtx.Unlock()
}

func (ssl *streamSocketListener) setKeepAlive(c net.Conn) error {
	if ssl.KeepAlivePeriod == nil {
		return nil
	}
	tcpc, ok := c.(*net.TCPConn)
	if !ok {
		return fmt.Errorf("cannot set keep alive on a %s socket", strings.SplitN(ssl.ServiceAddress, "://", 2)[0])
	}
	if ssl.KeepAlivePeriod.Duration == 0 {
		return tcpc.SetKeepAlive(false)
	}
	if err := tcpc.SetKeepAlive(true); err != nil {
		return err
	}
	return tcpc.SetKeepAlivePeriod(ssl.KeepAlivePeriod.Duration)
}

func (ssl *streamSocketListener) removeConnection(c net.Conn) {
	ssl.connectionsMtx.Lock()
	delete(ssl.connections, c.RemoteAddr().String())
	ssl.connectionsMtx.Unlock()
}

func (ssl *streamSocketListener) read(c net.Conn) {
	defer ssl.removeConnection(c)
	defer c.Close()

	scnr := bufio.NewScanner(c)
	for {
		if ssl.ReadTimeout != nil && ssl.ReadTimeout.Duration > 0 {
			c.SetReadDeadline(time.Now().Add(ssl.ReadTimeout.Duration))
		}
		if !scnr.Scan() {
			break
		}
		metrics, err := ssl.Parse(scnr.Bytes())
		if err != nil {
			ssl.AddError(fmt.Errorf("unable to parse incoming line: %s", err))
			// TODO rate limit
			continue
		}
		for _, m := range metrics {
			ssl.AddMetric(m)
		}
	}

	if err := scnr.Err(); err != nil {
		if netErr, ok := err.(net.Error); ok && netErr.Timeout() {
			log.Printf("D! Timeout in plugin [input.socket_listener]: %s", err)
		} else if netErr != nil && !strings.HasSuffix(err.Error(), ": use of closed network connection") {
			ssl.AddError(err)
		}
	}
}

type packetSocketListener struct {
	net.PacketConn
	*SocketListener
}

func (psl *packetSocketListener) listen() {
	buf := make([]byte, 64*1024) // 64kb - maximum size of IP packet
	for {
		n, _, err := psl.ReadFrom(buf)
		if err != nil {
			if !strings.HasSuffix(err.Error(), ": use of closed network connection") {
				psl.AddError(err)
			}
			break
		}

		metrics, err := psl.Parse(buf[:n])
		if err != nil {
			psl.AddError(fmt.Errorf("unable to parse incoming packet: %s", err))
			// TODO rate limit
			continue
		}
		for _, m := range metrics {
			psl.AddMetric(m)
		}
	}
}

type SocketListener struct {
	ServiceAddress  string             `toml:"service_address"`
	MaxConnections  int                `toml:"max_connections"`
	ReadBufferSize  internal.Size      `toml:"read_buffer_size"`
	ReadTimeout     *internal.Duration `toml:"read_timeout"`
	KeepAlivePeriod *internal.Duration `toml:"keep_alive_period"`
	tlsint.ServerConfig

	parsers.Parser
	telegraf.Accumulator
	io.Closer
}

func (sl *SocketListener) Description() string {
	return "Generic socket listener capable of handling multiple socket types."
}

func (sl *SocketListener) SampleConfig() string {
	return `
  ## URL to listen on
  # service_address = "tcp://:8094"
  # service_address = "tcp://127.0.0.1:http"
  # service_address = "tcp4://:8094"
  # service_address = "tcp6://:8094"
  # service_address = "tcp6://[2001:db8::1]:8094"
  # service_address = "udp://:8094"
  # service_address = "udp4://:8094"
  # service_address = "udp6://:8094"
  # service_address = "unix:///tmp/telegraf.sock"
  # service_address = "unixgram:///tmp/telegraf.sock"

  ## Maximum number of concurrent connections.
  ## Only applies to stream sockets (e.g. TCP).
  ## 0 (default) is unlimited.
  # max_connections = 1024

  ## Read timeout.
  ## Only applies to stream sockets (e.g. TCP).
  ## 0 (default) is unlimited.
  # read_timeout = "30s"

  ## Optional TLS configuration.
  ## Only applies to stream sockets (e.g. TCP).
  # tls_cert = "/etc/telegraf/cert.pem"
  # tls_key  = "/etc/telegraf/key.pem"
  ## Enables client authentication if set.
  # tls_allowed_cacerts = ["/etc/telegraf/clientca.pem"]

  ## Maximum socket buffer size (in bytes when no unit specified).
  ## For stream sockets, once the buffer fills up, the sender will start backing up.
  ## For datagram sockets, once the buffer fills up, metrics will start dropping.
  ## Defaults to the OS default.
  # read_buffer_size = "64KiB"

  ## Period between keep alive probes.
  ## Only applies to TCP sockets.
  ## 0 disables keep alive probes.
  ## Defaults to the OS configuration.
  # keep_alive_period = "5m"

  ## Data format to consume.
  ## Each data format has its own unique set of configuration options, read
  ## more about them here:
  ## https://github.com/influxdata/telegraf/blob/master/docs/DATA_FORMATS_INPUT.md
  # data_format = "influx"
`
}

func (sl *SocketListener) Gather(_ telegraf.Accumulator) error {
	return nil
}

func (sl *SocketListener) SetParser(parser parsers.Parser) {
	sl.Parser = parser
}

func (sl *SocketListener) Start(acc telegraf.Accumulator) error {
	sl.Accumulator = acc
	spl := strings.SplitN(sl.ServiceAddress, "://", 2)
	if len(spl) != 2 {
		return fmt.Errorf("invalid service address: %s", sl.ServiceAddress)
	}

	protocol := spl[0]
	addr := spl[1]

	if protocol == "unix" || protocol == "unixpacket" || protocol == "unixgram" {
		// no good way of testing for "file does not exist".
		// Instead just ignore error and blow up when we try to listen, which will
		// indicate "address already in use" if file existed and we couldn't remove.
		os.Remove(addr)
	}

	switch protocol {
	case "tcp", "tcp4", "tcp6", "unix", "unixpacket":
		var (
			err error
			l   net.Listener
		)

		tlsCfg, err := sl.ServerConfig.TLSConfig()
		if err != nil {
			return nil
		}

		if tlsCfg == nil {
			l, err = net.Listen(protocol, addr)
		} else {
			l, err = tls.Listen(protocol, addr, tlsCfg)
		}
		if err != nil {
			return err
		}

		log.Printf("I! [inputs.socket_listener] Listening on %s://%s", protocol, l.Addr())

		ssl := &streamSocketListener{
			Listener:       l,
			SocketListener: sl,
			sockType:       spl[0],
		}

		sl.Closer = ssl
		go ssl.listen()
	case "udp", "udp4", "udp6", "ip", "ip4", "ip6", "unixgram":
<<<<<<< HEAD
		pc, err := udpListen(spl[0], spl[1])
=======
		pc, err := net.ListenPacket(protocol, addr)
>>>>>>> 50c11036
		if err != nil {
			return err
		}

		if sl.ReadBufferSize.Size > 0 {
			if srb, ok := pc.(setReadBufferer); ok {
				srb.SetReadBuffer(int(sl.ReadBufferSize.Size))
			} else {
				log.Printf("W! Unable to set read buffer on a %s socket", protocol)
			}
		}

		log.Printf("I! [inputs.socket_listener] Listening on %s://%s", protocol, pc.LocalAddr())

		psl := &packetSocketListener{
			PacketConn:     pc,
			SocketListener: sl,
		}

		sl.Closer = psl
		go psl.listen()
	default:
		return fmt.Errorf("unknown protocol '%s' in '%s'", protocol, sl.ServiceAddress)
	}

	if protocol == "unix" || protocol == "unixpacket" || protocol == "unixgram" {
		sl.Closer = unixCloser{path: spl[1], closer: sl.Closer}
	}

	return nil
}

func udpListen(network string, address string) (net.PacketConn, error) {
	switch network {
	case "udp", "udp4", "udp6":
		var addr *net.UDPAddr
		var err error
		var ifi *net.Interface
		if spl := strings.SplitN(address, "%", 2); len(spl) == 2 {
			address = spl[0]
			ifi, err = net.InterfaceByName(spl[1])
			if err != nil {
				return nil, err
			}
		}
		addr, err = net.ResolveUDPAddr(network, address)
		if err != nil {
			return nil, err
		}
		if addr.IP.IsMulticast() {
			return net.ListenMulticastUDP(network, ifi, addr)
		}
		return net.ListenUDP(network, addr)
	}
	return net.ListenPacket(network, address)
}

func (sl *SocketListener) Stop() {
	if sl.Closer != nil {
		sl.Close()
		sl.Closer = nil
	}
}

func newSocketListener() *SocketListener {
	parser, _ := parsers.NewInfluxParser()

	return &SocketListener{
		Parser: parser,
	}
}

type unixCloser struct {
	path   string
	closer io.Closer
}

func (uc unixCloser) Close() error {
	err := uc.closer.Close()
	os.Remove(uc.path) // ignore error
	return err
}

func init() {
	inputs.Add("socket_listener", func() telegraf.Input { return newSocketListener() })
}<|MERGE_RESOLUTION|>--- conflicted
+++ resolved
@@ -284,11 +284,7 @@
 		sl.Closer = ssl
 		go ssl.listen()
 	case "udp", "udp4", "udp6", "ip", "ip4", "ip6", "unixgram":
-<<<<<<< HEAD
-		pc, err := udpListen(spl[0], spl[1])
-=======
-		pc, err := net.ListenPacket(protocol, addr)
->>>>>>> 50c11036
+    pc, err := udpListen(protocol, addr)
 		if err != nil {
 			return err
 		}
