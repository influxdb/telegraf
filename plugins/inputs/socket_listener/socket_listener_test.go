--- conflicted
+++ resolved
@@ -16,7 +16,6 @@
 	"time"
 
 	"github.com/google/go-cmp/cmp"
-	"github.com/stretchr/testify/assert"
 	"github.com/stretchr/testify/require"
 
 	"github.com/influxdata/telegraf"
@@ -184,13 +183,10 @@
 			actual := acc.GetTelegrafMetrics()
 			testutil.RequireMetricsEqual(t, expected, actual, testutil.SortMetrics())
 
-<<<<<<< HEAD
 			if sl, ok := plugin.listener.(*streamListener); ok {
 				require.NotNil(t, sl.connections[client.LocalAddr().String()])
 			}
 
-			plugin.Stop()
-=======
 			plugin.Stop()
 
 			if _, ok := plugin.listener.(*streamListener); ok {
@@ -198,9 +194,8 @@
 				_ = client.SetReadDeadline(time.Now().Add(time.Second))
 				buf := []byte{1}
 				_, err = client.Read(buf)
-				assert.Equal(t, err, io.EOF)
-			}
->>>>>>> afab3455
+				require.Equal(t, err, io.EOF)
+			}
 		})
 	}
 }
