--- conflicted
+++ resolved
@@ -56,11 +56,8 @@
   ## multi-line string inputs.
   write_on_start=""
 
-<<<<<<< HEAD
   ## String to trigger periodic Gather (metric updates) from daemon
-=======
   ## String on gather
->>>>>>> b4d72ecc
   ##
   ## !IMPORTANT! These settings are ignored unless signal="STDIN".
   ## !IMPORTANT! Newlines are not automatic - add \n if you want one.  
