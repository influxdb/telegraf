//go:generate ../../../tools/readme_config_includer/generator
package stackdriver

import (
	"context"
	_ "embed"
<<<<<<< HEAD
=======
	"errors"
>>>>>>> 939a9ddb
	"fmt"
	"math"
	"strconv"
	"strings"
	"sync"
	"time"

	monitoring "cloud.google.com/go/monitoring/apiv3/v2"
	"google.golang.org/api/iterator"
	distributionpb "google.golang.org/genproto/googleapis/api/distribution"
	metricpb "google.golang.org/genproto/googleapis/api/metric"
	monitoringpb "google.golang.org/genproto/googleapis/monitoring/v3"
	"google.golang.org/protobuf/types/known/durationpb"
	"google.golang.org/protobuf/types/known/timestamppb"

	"github.com/influxdata/telegraf"
	"github.com/influxdata/telegraf/config"
	"github.com/influxdata/telegraf/internal/limiter"
	"github.com/influxdata/telegraf/metric"
	"github.com/influxdata/telegraf/plugins/inputs" // Imports the Stackdriver Monitoring client package.
	"github.com/influxdata/telegraf/selfstat"
)

// DO NOT REMOVE THE NEXT TWO LINES! This is required to embed the sampleConfig data.
//go:embed sample.conf
var sampleConfig string

const (
	defaultRateLimit = 14
)

var (
	defaultCacheTTL = config.Duration(1 * time.Hour)
	defaultWindow   = config.Duration(1 * time.Minute)
	defaultDelay    = config.Duration(5 * time.Minute)
)

type (
	// Stackdriver is the Google Stackdriver config info.
	Stackdriver struct {
		Project                         string                `toml:"project"`
		RateLimit                       int                   `toml:"rate_limit"`
		Window                          config.Duration       `toml:"window"`
		Delay                           config.Duration       `toml:"delay"`
		CacheTTL                        config.Duration       `toml:"cache_ttl"`
		MetricTypePrefixInclude         []string              `toml:"metric_type_prefix_include"`
		MetricTypePrefixExclude         []string              `toml:"metric_type_prefix_exclude"`
		GatherRawDistributionBuckets    bool                  `toml:"gather_raw_distribution_buckets"`
		DistributionAggregationAligners []string              `toml:"distribution_aggregation_aligners"`
		Filter                          *ListTimeSeriesFilter `toml:"filter"`

		Log telegraf.Logger

		client              metricClient
		timeSeriesConfCache *timeSeriesConfCache
		prevEnd             time.Time
	}

	// ListTimeSeriesFilter contains resource labels and metric labels
	ListTimeSeriesFilter struct {
		ResourceLabels []*Label `json:"resource_labels"`
		MetricLabels   []*Label `json:"metric_labels"`
	}

	// Label contains key and value
	Label struct {
		Key   string `toml:"key"`
		Value string `toml:"value"`
	}

	// TimeSeriesConfCache caches generated timeseries configurations
	timeSeriesConfCache struct {
		TTL             time.Duration
		Generated       time.Time
		TimeSeriesConfs []*timeSeriesConf
	}

	// Internal structure which holds our configuration for a particular GCP time
	// series.
	timeSeriesConf struct {
		// The influx measurement name this time series maps to
		measurement string
		// The prefix to use before any influx field names that we'll write for
		// this time series. (Or, if we only decide to write one field name, this
		// field just holds the value of the field name.)
		fieldKey string
		// The GCP API request that we'll use to fetch data for this time series.
		listTimeSeriesRequest *monitoringpb.ListTimeSeriesRequest
	}

	// stackdriverMetricClient is a metric client for stackdriver
	stackdriverMetricClient struct {
		log  telegraf.Logger
		conn *monitoring.MetricClient

		listMetricDescriptorsCalls selfstat.Stat
		listTimeSeriesCalls        selfstat.Stat
	}

	// metricClient is convenient for testing
	metricClient interface {
		ListMetricDescriptors(ctx context.Context, req *monitoringpb.ListMetricDescriptorsRequest) (<-chan *metricpb.MetricDescriptor, error)
		ListTimeSeries(ctx context.Context, req *monitoringpb.ListTimeSeriesRequest) (<-chan *monitoringpb.TimeSeries, error)
		Close() error
	}

	lockedSeriesGrouper struct {
		sync.Mutex
		*metric.SeriesGrouper
	}
)

func (g *lockedSeriesGrouper) Add(
	measurement string,
	tags map[string]string,
	tm time.Time,
	field string,
	fieldValue interface{},
) error {
	g.Lock()
	defer g.Unlock()
	return g.SeriesGrouper.Add(measurement, tags, tm, field, fieldValue)
}

// ListMetricDescriptors implements metricClient interface
func (smc *stackdriverMetricClient) ListMetricDescriptors(
	ctx context.Context,
	req *monitoringpb.ListMetricDescriptorsRequest,
) (<-chan *metricpb.MetricDescriptor, error) {
	mdChan := make(chan *metricpb.MetricDescriptor, 1000)

	go func() {
		smc.log.Debugf("List metric descriptor request filter: %s", req.Filter)
		defer close(mdChan)

		// Iterate over metric descriptors and send them to buffered channel
		mdResp := smc.conn.ListMetricDescriptors(ctx, req)
		smc.listMetricDescriptorsCalls.Incr(1)
		for {
			mdDesc, mdErr := mdResp.Next()
			if mdErr != nil {
				if mdErr != iterator.Done {
					smc.log.Errorf("Failed iterating metric descriptor responses: %q: %v", req.String(), mdErr)
				}
				break
			}
			mdChan <- mdDesc
		}
	}()

	return mdChan, nil
}

// ListTimeSeries implements metricClient interface
func (smc *stackdriverMetricClient) ListTimeSeries(
	ctx context.Context,
	req *monitoringpb.ListTimeSeriesRequest,
) (<-chan *monitoringpb.TimeSeries, error) {
	tsChan := make(chan *monitoringpb.TimeSeries, 1000)

	go func() {
		smc.log.Debugf("List time series request filter: %s", req.Filter)
		defer close(tsChan)

		// Iterate over timeseries and send them to buffered channel
		tsResp := smc.conn.ListTimeSeries(ctx, req)
		smc.listTimeSeriesCalls.Incr(1)
		for {
			tsDesc, tsErr := tsResp.Next()
			if tsErr != nil {
				if tsErr != iterator.Done {
					smc.log.Errorf("Failed iterating time series responses: %q: %v", req.String(), tsErr)
				}
				break
			}
			tsChan <- tsDesc
		}
	}()

	return tsChan, nil
}

// Close implements metricClient interface
func (smc *stackdriverMetricClient) Close() error {
	return smc.conn.Close()
}

func (*Stackdriver) SampleConfig() string {
	return sampleConfig
}

// Gather implements telegraf.Input interface
func (s *Stackdriver) Gather(acc telegraf.Accumulator) error {
	ctx := context.Background()

	if s.RateLimit == 0 {
		s.RateLimit = defaultRateLimit
	}

	err := s.initializeStackdriverClient(ctx)
	if err != nil {
		return err
	}

	start, end := s.updateWindow(s.prevEnd)
	s.prevEnd = end

	tsConfs, err := s.generatetimeSeriesConfs(ctx, start, end)
	if err != nil {
		return err
	}

	lmtr := limiter.NewRateLimiter(s.RateLimit, time.Second)
	defer lmtr.Stop()

	grouper := &lockedSeriesGrouper{
		SeriesGrouper: metric.NewSeriesGrouper(),
	}

	var wg sync.WaitGroup
	wg.Add(len(tsConfs))
	for _, tsConf := range tsConfs {
		<-lmtr.C
		go func(tsConf *timeSeriesConf) {
			defer wg.Done()
			acc.AddError(s.gatherTimeSeries(ctx, grouper, tsConf))
		}(tsConf)
	}
	wg.Wait()

	for _, groupedMetric := range grouper.Metrics() {
		acc.AddMetric(groupedMetric)
	}

	return nil
}

// Returns the start and end time for the next collection.
func (s *Stackdriver) updateWindow(prevEnd time.Time) (time.Time, time.Time) {
	var start time.Time
	if time.Duration(s.Window) != 0 {
		start = time.Now().Add(-time.Duration(s.Delay)).Add(-time.Duration(s.Window))
	} else if prevEnd.IsZero() {
		start = time.Now().Add(-time.Duration(s.Delay)).Add(-time.Duration(defaultWindow))
	} else {
		start = prevEnd
	}
	end := time.Now().Add(-time.Duration(s.Delay))
	return start, end
}

// Generate filter string for ListTimeSeriesRequest
func (s *Stackdriver) newListTimeSeriesFilter(metricType string) string {
	functions := []string{
		"starts_with",
		"ends_with",
		"has_substring",
		"one_of",
	}
	filterString := fmt.Sprintf(`metric.type = "%s"`, metricType)
	if s.Filter == nil {
		return filterString
	}

	var valueFmt string
	if len(s.Filter.ResourceLabels) > 0 {
		resourceLabelsFilter := make([]string, len(s.Filter.ResourceLabels))
		for i, resourceLabel := range s.Filter.ResourceLabels {
			// check if resource label value contains function
			if includeExcludeHelper(resourceLabel.Value, functions, nil) {
				valueFmt = `resource.labels.%s = %s`
			} else {
				valueFmt = `resource.labels.%s = "%s"`
			}
			resourceLabelsFilter[i] = fmt.Sprintf(valueFmt, resourceLabel.Key, resourceLabel.Value)
		}
		if len(resourceLabelsFilter) == 1 {
			filterString += fmt.Sprintf(" AND %s", resourceLabelsFilter[0])
		} else {
			filterString += fmt.Sprintf(" AND (%s)", strings.Join(resourceLabelsFilter, " OR "))
		}
	}

	if len(s.Filter.MetricLabels) > 0 {
		metricLabelsFilter := make([]string, len(s.Filter.MetricLabels))
		for i, metricLabel := range s.Filter.MetricLabels {
			// check if metric label value contains function
			if includeExcludeHelper(metricLabel.Value, functions, nil) {
				valueFmt = `metric.labels.%s = %s`
			} else {
				valueFmt = `metric.labels.%s = "%s"`
			}
			metricLabelsFilter[i] = fmt.Sprintf(valueFmt, metricLabel.Key, metricLabel.Value)
		}
		if len(metricLabelsFilter) == 1 {
			filterString += fmt.Sprintf(" AND %s", metricLabelsFilter[0])
		} else {
			filterString += fmt.Sprintf(" AND (%s)", strings.Join(metricLabelsFilter, " OR "))
		}
	}

	return filterString
}

// Create and initialize a timeSeriesConf for a given GCP metric type with
// defaults taken from the gcp_stackdriver plugin configuration.
func (s *Stackdriver) newTimeSeriesConf(
	metricType string, startTime, endTime time.Time,
) *timeSeriesConf {
	filter := s.newListTimeSeriesFilter(metricType)
	interval := &monitoringpb.TimeInterval{
		EndTime:   &timestamppb.Timestamp{Seconds: endTime.Unix()},
		StartTime: &timestamppb.Timestamp{Seconds: startTime.Unix()},
	}
	tsReq := &monitoringpb.ListTimeSeriesRequest{
		Name:     fmt.Sprintf("projects/%s", s.Project),
		Filter:   filter,
		Interval: interval,
	}
	cfg := &timeSeriesConf{
		measurement:           metricType,
		fieldKey:              "value",
		listTimeSeriesRequest: tsReq,
	}

	// GCP metric types have at least one slash, but we'll be defensive anyway.
	slashIdx := strings.LastIndex(metricType, "/")
	if slashIdx > 0 {
		cfg.measurement = metricType[:slashIdx]
		cfg.fieldKey = metricType[slashIdx+1:]
	}

	return cfg
}

// Change this configuration to query an aggregate by specifying an "aligner".
// In GCP monitoring, "aligning" is aggregation performed *within* a time
// series, to distill a pile of data points down to a single data point for
// some given time period (here, we specify 60s as our time period). This is
// especially useful for scraping GCP "distribution" metric types, whose raw
// data amounts to a ~60 bucket histogram, which is fairly hard to query and
// visualize in the TICK stack.
func (t *timeSeriesConf) initForAggregate(alignerStr string) {
	// Check if alignerStr is valid
	alignerInt, isValid := monitoringpb.Aggregation_Aligner_value[alignerStr]
	if !isValid {
		alignerStr = monitoringpb.Aggregation_Aligner_name[alignerInt]
	}
	aligner := monitoringpb.Aggregation_Aligner(alignerInt)
	agg := &monitoringpb.Aggregation{
		AlignmentPeriod:  &durationpb.Duration{Seconds: 60},
		PerSeriesAligner: aligner,
	}
	t.fieldKey = t.fieldKey + "_" + strings.ToLower(alignerStr)
	t.listTimeSeriesRequest.Aggregation = agg
}

// IsValid checks timeseriesconf cache validity
func (c *timeSeriesConfCache) IsValid() bool {
	return c.TimeSeriesConfs != nil && time.Since(c.Generated) < c.TTL
}

func (s *Stackdriver) initializeStackdriverClient(ctx context.Context) error {
	if s.client == nil {
		client, err := monitoring.NewMetricClient(ctx)
		if err != nil {
			return fmt.Errorf("failed to create stackdriver monitoring client: %v", err)
		}

		tags := map[string]string{
			"project_id": s.Project,
		}
		listMetricDescriptorsCalls := selfstat.Register(
			"stackdriver", "list_metric_descriptors_calls", tags)
		listTimeSeriesCalls := selfstat.Register(
			"stackdriver", "list_timeseries_calls", tags)

		s.client = &stackdriverMetricClient{
			log:                        s.Log,
			conn:                       client,
			listMetricDescriptorsCalls: listMetricDescriptorsCalls,
			listTimeSeriesCalls:        listTimeSeriesCalls,
		}
	}

	return nil
}

func includeExcludeHelper(key string, includes []string, excludes []string) bool {
	if len(includes) > 0 {
		for _, includeStr := range includes {
			if strings.HasPrefix(key, includeStr) {
				return true
			}
		}
		return false
	}
	if len(excludes) > 0 {
		for _, excludeStr := range excludes {
			if strings.HasPrefix(key, excludeStr) {
				return false
			}
		}
		return true
	}
	return true
}

// Test whether a particular GCP metric type should be scraped by this plugin
// by checking the plugin name against the configuration's
// "includeMetricTypePrefixes" and "excludeMetricTypePrefixes"
func (s *Stackdriver) includeMetricType(metricType string) bool {
	k := metricType
	inc := s.MetricTypePrefixInclude
	exc := s.MetricTypePrefixExclude

	return includeExcludeHelper(k, inc, exc)
}

// Generates filter for list metric descriptors request
func (s *Stackdriver) newListMetricDescriptorsFilters() []string {
	if len(s.MetricTypePrefixInclude) == 0 {
		return nil
	}

	metricTypeFilters := make([]string, len(s.MetricTypePrefixInclude))
	for i, metricTypePrefix := range s.MetricTypePrefixInclude {
		metricTypeFilters[i] = fmt.Sprintf(`metric.type = starts_with(%q)`, metricTypePrefix)
	}
	return metricTypeFilters
}

// Generate a list of timeSeriesConfig structs by making a ListMetricDescriptors
// API request and filtering the result against our configuration.
func (s *Stackdriver) generatetimeSeriesConfs(
	ctx context.Context, startTime, endTime time.Time,
) ([]*timeSeriesConf, error) {
	if s.timeSeriesConfCache != nil && s.timeSeriesConfCache.IsValid() {
		// Update interval for timeseries requests in timeseries cache
		interval := &monitoringpb.TimeInterval{
			EndTime:   &timestamppb.Timestamp{Seconds: endTime.Unix()},
			StartTime: &timestamppb.Timestamp{Seconds: startTime.Unix()},
		}
		for _, timeSeriesConf := range s.timeSeriesConfCache.TimeSeriesConfs {
			timeSeriesConf.listTimeSeriesRequest.Interval = interval
		}
		return s.timeSeriesConfCache.TimeSeriesConfs, nil
	}

	ret := []*timeSeriesConf{}
	req := &monitoringpb.ListMetricDescriptorsRequest{
		Name: fmt.Sprintf("projects/%s", s.Project),
	}

	filters := s.newListMetricDescriptorsFilters()
	if len(filters) == 0 {
		filters = []string{""}
	}

	for _, filter := range filters {
		// Add filter for list metric descriptors if
		// includeMetricTypePrefixes is specified,
		// this is more efficient than iterating over
		// all metric descriptors
		req.Filter = filter
		mdRespChan, err := s.client.ListMetricDescriptors(ctx, req)
		if err != nil {
			return nil, err
		}

		for metricDescriptor := range mdRespChan {
			metricType := metricDescriptor.Type
			valueType := metricDescriptor.ValueType

			if filter == "" && !s.includeMetricType(metricType) {
				continue
			}

			if valueType == metricpb.MetricDescriptor_DISTRIBUTION {
				if s.GatherRawDistributionBuckets {
					tsConf := s.newTimeSeriesConf(metricType, startTime, endTime)
					ret = append(ret, tsConf)
				}
				for _, alignerStr := range s.DistributionAggregationAligners {
					tsConf := s.newTimeSeriesConf(metricType, startTime, endTime)
					tsConf.initForAggregate(alignerStr)
					ret = append(ret, tsConf)
				}
			} else {
				ret = append(ret, s.newTimeSeriesConf(metricType, startTime, endTime))
			}
		}
	}

	s.timeSeriesConfCache = &timeSeriesConfCache{
		TimeSeriesConfs: ret,
		Generated:       time.Now(),
		TTL:             time.Duration(s.CacheTTL),
	}

	return ret, nil
}

// Do the work to gather an individual time series. Runs inside a
// timeseries-specific goroutine.
func (s *Stackdriver) gatherTimeSeries(
	ctx context.Context, grouper *lockedSeriesGrouper, tsConf *timeSeriesConf,
) error {
	tsReq := tsConf.listTimeSeriesRequest

	tsRespChan, err := s.client.ListTimeSeries(ctx, tsReq)
	if err != nil {
		return err
	}

	for tsDesc := range tsRespChan {
		tags := map[string]string{
			"resource_type": tsDesc.Resource.Type,
		}
		for k, v := range tsDesc.Resource.Labels {
			tags[k] = v
		}
		for k, v := range tsDesc.Metric.Labels {
			tags[k] = v
		}

		for _, p := range tsDesc.Points {
			ts := time.Unix(p.Interval.EndTime.Seconds, 0)

			if tsDesc.ValueType == metricpb.MetricDescriptor_DISTRIBUTION {
				dist := p.Value.GetDistributionValue()
				if err := s.addDistribution(dist, tags, ts, grouper, tsConf); err != nil {
					return err
				}
			} else {
				var value interface{}

				// Types that are valid to be assigned to Value
				// See: https://godoc.org/google.golang.org/genproto/googleapis/monitoring/v3#TypedValue
				switch tsDesc.ValueType {
				case metricpb.MetricDescriptor_BOOL:
					value = p.Value.GetBoolValue()
				case metricpb.MetricDescriptor_INT64:
					value = p.Value.GetInt64Value()
				case metricpb.MetricDescriptor_DOUBLE:
					value = p.Value.GetDoubleValue()
				case metricpb.MetricDescriptor_STRING:
					value = p.Value.GetStringValue()
				}

				if err := grouper.Add(tsConf.measurement, tags, ts, tsConf.fieldKey, value); err != nil {
					return err
				}
			}
		}
	}

	return nil
}

type Buckets interface {
	Amount() int32
	UpperBound(i int32) float64
}

type LinearBuckets struct {
	*distributionpb.Distribution_BucketOptions_Linear
}

func (l *LinearBuckets) Amount() int32 {
	return l.NumFiniteBuckets + 2
}

func (l *LinearBuckets) UpperBound(i int32) float64 {
	return l.Offset + (l.Width * float64(i))
}

type ExponentialBuckets struct {
	*distributionpb.Distribution_BucketOptions_Exponential
}

func (e *ExponentialBuckets) Amount() int32 {
	return e.NumFiniteBuckets + 2
}

func (e *ExponentialBuckets) UpperBound(i int32) float64 {
	width := math.Pow(e.GrowthFactor, float64(i))
	return e.Scale * width
}

type ExplicitBuckets struct {
	*distributionpb.Distribution_BucketOptions_Explicit
}

func (e *ExplicitBuckets) Amount() int32 {
	return int32(len(e.Bounds)) + 1
}

func (e *ExplicitBuckets) UpperBound(i int32) float64 {
	return e.Bounds[i]
}

func NewBucket(dist *distributionpb.Distribution) (Buckets, error) {
	linearBuckets := dist.BucketOptions.GetLinearBuckets()
	if linearBuckets != nil {
		var l LinearBuckets
		l.Distribution_BucketOptions_Linear = linearBuckets
		return &l, nil
	}

	exponentialBuckets := dist.BucketOptions.GetExponentialBuckets()
	if exponentialBuckets != nil {
		var e ExponentialBuckets
		e.Distribution_BucketOptions_Exponential = exponentialBuckets
		return &e, nil
	}

	explicitBuckets := dist.BucketOptions.GetExplicitBuckets()
	if explicitBuckets != nil {
		var e ExplicitBuckets
		e.Distribution_BucketOptions_Explicit = explicitBuckets
		return &e, nil
	}

	return nil, errors.New("no buckets available")
}

// AddDistribution adds metrics from a distribution value type.
func (s *Stackdriver) addDistribution(dist *distributionpb.Distribution, tags map[string]string, ts time.Time,
	grouper *lockedSeriesGrouper, tsConf *timeSeriesConf,
) error {
	field := tsConf.fieldKey
	name := tsConf.measurement

	if err := grouper.Add(name, tags, ts, field+"_count", dist.Count); err != nil {
		return err
	}
	if err := grouper.Add(name, tags, ts, field+"_mean", dist.Mean); err != nil {
		return err
	}
	if err := grouper.Add(name, tags, ts, field+"_sum_of_squared_deviation", dist.SumOfSquaredDeviation); err != nil {
		return err
<<<<<<< HEAD
	}

	if dist.Range != nil {
		if err := grouper.Add(name, tags, ts, field+"_range_min", dist.Range.Min); err != nil {
			return err
		}
		if err := grouper.Add(name, tags, ts, field+"_range_max", dist.Range.Max); err != nil {
			return err
		}
	}

	linearBuckets := dist.BucketOptions.GetLinearBuckets()
	exponentialBuckets := dist.BucketOptions.GetExponentialBuckets()
	explicitBuckets := dist.BucketOptions.GetExplicitBuckets()
=======
	}

	if dist.Range != nil {
		if err := grouper.Add(name, tags, ts, field+"_range_min", dist.Range.Min); err != nil {
			return err
		}
		if err := grouper.Add(name, tags, ts, field+"_range_max", dist.Range.Max); err != nil {
			return err
		}
	}
>>>>>>> 939a9ddb

	bucket, err := NewBucket(dist)
	if err != nil {
		return err
	}
	numBuckets := bucket.Amount()

	var i int32
	var count int64
	for i = 0; i < numBuckets; i++ {
		// The last bucket is the overflow bucket, and includes all values
		// greater than the previous bound.
		if i == numBuckets-1 {
			tags["lt"] = "+Inf"
		} else {
			upperBound := bucket.UpperBound(i)
			tags["lt"] = strconv.FormatFloat(upperBound, 'f', -1, 64)
		}

		// Add to the cumulative count; trailing buckets with value 0 are
		// omitted from the response.
		if i < int32(len(dist.BucketCounts)) {
			count += dist.BucketCounts[i]
		}
		if err := grouper.Add(name, tags, ts, field+"_bucket", count); err != nil {
			return err
		}
	}

	return nil
}

func init() {
	inputs.Add("stackdriver", func() telegraf.Input {
		return &Stackdriver{
			CacheTTL:                        defaultCacheTTL,
			RateLimit:                       defaultRateLimit,
			Delay:                           defaultDelay,
			GatherRawDistributionBuckets:    true,
			DistributionAggregationAligners: []string{},
		}
	})
}<|MERGE_RESOLUTION|>--- conflicted
+++ resolved
@@ -4,10 +4,7 @@
 import (
 	"context"
 	_ "embed"
-<<<<<<< HEAD
-=======
 	"errors"
->>>>>>> 939a9ddb
 	"fmt"
 	"math"
 	"strconv"
@@ -650,7 +647,6 @@
 	}
 	if err := grouper.Add(name, tags, ts, field+"_sum_of_squared_deviation", dist.SumOfSquaredDeviation); err != nil {
 		return err
-<<<<<<< HEAD
 	}
 
 	if dist.Range != nil {
@@ -661,22 +657,6 @@
 			return err
 		}
 	}
-
-	linearBuckets := dist.BucketOptions.GetLinearBuckets()
-	exponentialBuckets := dist.BucketOptions.GetExponentialBuckets()
-	explicitBuckets := dist.BucketOptions.GetExplicitBuckets()
-=======
-	}
-
-	if dist.Range != nil {
-		if err := grouper.Add(name, tags, ts, field+"_range_min", dist.Range.Min); err != nil {
-			return err
-		}
-		if err := grouper.Add(name, tags, ts, field+"_range_max", dist.Range.Max); err != nil {
-			return err
-		}
-	}
->>>>>>> 939a9ddb
 
 	bucket, err := NewBucket(dist)
 	if err != nil {
