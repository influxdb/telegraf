--- conflicted
+++ resolved
@@ -24,11 +24,7 @@
 	}
 
 	acc := testutil.Accumulator{}
-<<<<<<< HEAD
-	require.NoError(t, logparser.Start(&acc))
-=======
 	require.Error(t, logparser.Start(&acc))
->>>>>>> 939a9ddb
 }
 
 func TestGrokParseLogFilesNonExistPattern(t *testing.T) {
@@ -138,7 +134,6 @@
 
 	acc := testutil.Accumulator{}
 	require.NoError(t, logparser.Start(&acc))
-<<<<<<< HEAD
 
 	require.Equal(t, acc.NFields(), 0)
 
@@ -148,17 +143,6 @@
 	err = os.WriteFile(filepath.Join(emptydir, "test_a.log"), input, 0644)
 	require.NoError(t, err)
 
-=======
-
-	require.Equal(t, acc.NFields(), 0)
-
-	input, err := os.ReadFile(filepath.Join(testdataDir, "test_a.log"))
-	require.NoError(t, err)
-
-	err = os.WriteFile(filepath.Join(emptydir, "test_a.log"), input, 0644)
-	require.NoError(t, err)
-
->>>>>>> 939a9ddb
 	require.NoError(t, acc.GatherError(logparser.Gather))
 	acc.Wait(1)
 
