<<<<<<< HEAD
# Proxmox Input Plugin

The proxmox plugin gathers metrics about containers and VMs using the Proxmox
API.

Telegraf minimum version: Telegraf 1.16.0

## Configuration

```toml @sample.conf
=======
# Proxmox Input Plugin

The proxmox plugin gathers metrics about containers and VMs using the Proxmox
API.

Telegraf minimum version: Telegraf 1.16.0

## Configuration

```toml @sample.conf
>>>>>>> 939a9ddb
# Provides metrics from Proxmox nodes (Proxmox Virtual Environment > 6.2).
[[inputs.proxmox]]
  ## API connection configuration. The API token was introduced in Proxmox v6.2. Required permissions for user and token: PVEAuditor role on /.
  base_url = "https://localhost:8006/api2/json"
  api_token = "USER@REALM!TOKENID=UUID"
<<<<<<< HEAD
  ## Node name, defaults to OS hostname
=======

  ## Node name, defaults to OS hostname
  ## Unless Telegraf is on the same host as Proxmox, setting this is required
  ## for Telegraf to successfully connect to Proxmox. If not on the same host,
  ## leaving this empty will often lead to a "search domain is not set" error.
>>>>>>> 939a9ddb
  # node_name = ""

  ## Optional TLS Config
  # tls_ca = "/etc/telegraf/ca.pem"
  # tls_cert = "/etc/telegraf/cert.pem"
  # tls_key = "/etc/telegraf/key.pem"
  ## Use TLS but skip chain & host verification
  insecure_skip_verify = false

  # HTTP response timeout (default: 5s)
  response_timeout = "5s"
<<<<<<< HEAD
```

### Permissions

The plugin will need to have access to the Proxmox API. An API token must be
provided with the corresponding user being assigned at least the PVEAuditor role
on /.

## Metrics

- proxmox
  - status
  - uptime
  - cpuload
  - mem_used
  - mem_total
  - mem_free
  - mem_used_percentage
  - swap_used
  - swap_total
  - swap_free
  - swap_used_percentage
  - disk_used
  - disk_total
  - disk_free
  - disk_used_percentage

### Tags

- node_fqdn - FQDN of the node telegraf is running on
- vm_name - Name of the VM/container
- vm_fqdn - FQDN of the VM/container
- vm_type - Type of the VM/container (lxc, qemu)

## Example Output

```text
$ ./telegraf --config telegraf.conf --input-filter proxmox --test
> proxmox,host=pxnode,node_fqdn=pxnode.example.com,vm_fqdn=vm1.example.com,vm_name=vm1,vm_type=lxc cpuload=0.147998116735236,disk_free=4461129728i,disk_total=5217320960i,disk_used=756191232i,disk_used_percentage=14,mem_free=1046827008i,mem_total=1073741824i,mem_used=26914816i,mem_used_percentage=2,status="running",swap_free=536698880i,swap_total=536870912i,swap_used=172032i,swap_used_percentage=0,uptime=1643793i 1595457277000000000
> ...
```
=======
```

### Permissions

The plugin will need to have access to the Proxmox API. In Proxmox API tokens
are a subset of the corresponding user. This means an API token cannot execute
commands that the user cannot either.

For Telegraf, an API token and user must be provided with at least the
PVEAuditor role on /. Below is an example of creating a telegraf user and token
and then ensuring the user and token have the correct role:

```s
## Create a influx user with PVEAuditor role
pveum user add influx@pve
pveum acl modify / -role PVEAuditor -user influx@pve
## Create a token with the PVEAuditor role
pveum user token add influx@pve monitoring -privsep 1
pveum acl modify / -role PVEAuditor -token 'influx@pve!monitoring'
```

See this [Proxmox docs example][1] for further details.

[1]: https://pve.proxmox.com/wiki/User_Management#_limited_api_token_for_monitoring

## Metrics

- proxmox
  - status
  - uptime
  - cpuload
  - mem_used
  - mem_total
  - mem_free
  - mem_used_percentage
  - swap_used
  - swap_total
  - swap_free
  - swap_used_percentage
  - disk_used
  - disk_total
  - disk_free
  - disk_used_percentage

### Tags

- node_fqdn - FQDN of the node telegraf is running on
- vm_name - Name of the VM/container
- vm_fqdn - FQDN of the VM/container
- vm_type - Type of the VM/container (lxc, qemu)

## Example Output

```text
$ ./telegraf --config telegraf.conf --input-filter proxmox --test
> proxmox,host=pxnode,node_fqdn=pxnode.example.com,vm_fqdn=vm1.example.com,vm_name=vm1,vm_type=lxc cpuload=0.147998116735236,disk_free=4461129728i,disk_total=5217320960i,disk_used=756191232i,disk_used_percentage=14,mem_free=1046827008i,mem_total=1073741824i,mem_used=26914816i,mem_used_percentage=2,status="running",swap_free=536698880i,swap_total=536870912i,swap_used=172032i,swap_used_percentage=0,uptime=1643793i 1595457277000000000
> ...
```
>>>>>>> 939a9ddb
<|MERGE_RESOLUTION|>--- conflicted
+++ resolved
@@ -1,4 +1,3 @@
-<<<<<<< HEAD
 # Proxmox Input Plugin
 
 The proxmox plugin gathers metrics about containers and VMs using the Proxmox
@@ -9,32 +8,27 @@
 ## Configuration
 
 ```toml @sample.conf
-=======
-# Proxmox Input Plugin
-
-The proxmox plugin gathers metrics about containers and VMs using the Proxmox
-API.
-
-Telegraf minimum version: Telegraf 1.16.0
-
-## Configuration
-
-```toml @sample.conf
->>>>>>> 939a9ddb
+# Proxmox Input Plugin
+
+The proxmox plugin gathers metrics about containers and VMs using the Proxmox
+API.
+
+Telegraf minimum version: Telegraf 1.16.0
+
+## Configuration
+
+```toml @sample.conf
 # Provides metrics from Proxmox nodes (Proxmox Virtual Environment > 6.2).
 [[inputs.proxmox]]
   ## API connection configuration. The API token was introduced in Proxmox v6.2. Required permissions for user and token: PVEAuditor role on /.
   base_url = "https://localhost:8006/api2/json"
   api_token = "USER@REALM!TOKENID=UUID"
-<<<<<<< HEAD
   ## Node name, defaults to OS hostname
-=======
 
   ## Node name, defaults to OS hostname
   ## Unless Telegraf is on the same host as Proxmox, setting this is required
   ## for Telegraf to successfully connect to Proxmox. If not on the same host,
   ## leaving this empty will often lead to a "search domain is not set" error.
->>>>>>> 939a9ddb
   # node_name = ""
 
   ## Optional TLS Config
@@ -46,7 +40,6 @@
 
   # HTTP response timeout (default: 5s)
   response_timeout = "5s"
-<<<<<<< HEAD
 ```
 
 ### Permissions
@@ -88,63 +81,61 @@
 > proxmox,host=pxnode,node_fqdn=pxnode.example.com,vm_fqdn=vm1.example.com,vm_name=vm1,vm_type=lxc cpuload=0.147998116735236,disk_free=4461129728i,disk_total=5217320960i,disk_used=756191232i,disk_used_percentage=14,mem_free=1046827008i,mem_total=1073741824i,mem_used=26914816i,mem_used_percentage=2,status="running",swap_free=536698880i,swap_total=536870912i,swap_used=172032i,swap_used_percentage=0,uptime=1643793i 1595457277000000000
 > ...
 ```
-=======
-```
-
-### Permissions
-
-The plugin will need to have access to the Proxmox API. In Proxmox API tokens
-are a subset of the corresponding user. This means an API token cannot execute
-commands that the user cannot either.
-
-For Telegraf, an API token and user must be provided with at least the
-PVEAuditor role on /. Below is an example of creating a telegraf user and token
-and then ensuring the user and token have the correct role:
-
-```s
-## Create a influx user with PVEAuditor role
-pveum user add influx@pve
-pveum acl modify / -role PVEAuditor -user influx@pve
-## Create a token with the PVEAuditor role
-pveum user token add influx@pve monitoring -privsep 1
-pveum acl modify / -role PVEAuditor -token 'influx@pve!monitoring'
-```
-
-See this [Proxmox docs example][1] for further details.
-
-[1]: https://pve.proxmox.com/wiki/User_Management#_limited_api_token_for_monitoring
-
-## Metrics
-
-- proxmox
-  - status
-  - uptime
-  - cpuload
-  - mem_used
-  - mem_total
-  - mem_free
-  - mem_used_percentage
-  - swap_used
-  - swap_total
-  - swap_free
-  - swap_used_percentage
-  - disk_used
-  - disk_total
-  - disk_free
-  - disk_used_percentage
-
-### Tags
-
-- node_fqdn - FQDN of the node telegraf is running on
-- vm_name - Name of the VM/container
-- vm_fqdn - FQDN of the VM/container
-- vm_type - Type of the VM/container (lxc, qemu)
-
-## Example Output
-
-```text
-$ ./telegraf --config telegraf.conf --input-filter proxmox --test
-> proxmox,host=pxnode,node_fqdn=pxnode.example.com,vm_fqdn=vm1.example.com,vm_name=vm1,vm_type=lxc cpuload=0.147998116735236,disk_free=4461129728i,disk_total=5217320960i,disk_used=756191232i,disk_used_percentage=14,mem_free=1046827008i,mem_total=1073741824i,mem_used=26914816i,mem_used_percentage=2,status="running",swap_free=536698880i,swap_total=536870912i,swap_used=172032i,swap_used_percentage=0,uptime=1643793i 1595457277000000000
-> ...
-```
->>>>>>> 939a9ddb
+```
+
+### Permissions
+
+The plugin will need to have access to the Proxmox API. In Proxmox API tokens
+are a subset of the corresponding user. This means an API token cannot execute
+commands that the user cannot either.
+
+For Telegraf, an API token and user must be provided with at least the
+PVEAuditor role on /. Below is an example of creating a telegraf user and token
+and then ensuring the user and token have the correct role:
+
+```s
+## Create a influx user with PVEAuditor role
+pveum user add influx@pve
+pveum acl modify / -role PVEAuditor -user influx@pve
+## Create a token with the PVEAuditor role
+pveum user token add influx@pve monitoring -privsep 1
+pveum acl modify / -role PVEAuditor -token 'influx@pve!monitoring'
+```
+
+See this [Proxmox docs example][1] for further details.
+
+[1]: https://pve.proxmox.com/wiki/User_Management#_limited_api_token_for_monitoring
+
+## Metrics
+
+- proxmox
+  - status
+  - uptime
+  - cpuload
+  - mem_used
+  - mem_total
+  - mem_free
+  - mem_used_percentage
+  - swap_used
+  - swap_total
+  - swap_free
+  - swap_used_percentage
+  - disk_used
+  - disk_total
+  - disk_free
+  - disk_used_percentage
+
+### Tags
+
+- node_fqdn - FQDN of the node telegraf is running on
+- vm_name - Name of the VM/container
+- vm_fqdn - FQDN of the VM/container
+- vm_type - Type of the VM/container (lxc, qemu)
+
+## Example Output
+
+```text
+$ ./telegraf --config telegraf.conf --input-filter proxmox --test
+> proxmox,host=pxnode,node_fqdn=pxnode.example.com,vm_fqdn=vm1.example.com,vm_name=vm1,vm_type=lxc cpuload=0.147998116735236,disk_free=4461129728i,disk_total=5217320960i,disk_used=756191232i,disk_used_percentage=14,mem_free=1046827008i,mem_total=1073741824i,mem_used=26914816i,mem_used_percentage=2,status="running",swap_free=536698880i,swap_total=536870912i,swap_used=172032i,swap_used_percentage=0,uptime=1643793i 1595457277000000000
+> ...
+```