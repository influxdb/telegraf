--- conflicted
+++ resolved
@@ -692,40 +692,6 @@
 	absentFields := []string{"http_response_code", "response_time", "content_length", "response_string_match", "result_type", "result_code"}
 	absentTags := []string{"status_code", "result", "server", "method"}
 	checkOutput(t, &acc, nil, nil, absentFields, absentTags)
-<<<<<<< HEAD
-
-	// Attempt to read empty body test
-	h = &HTTPResponse{
-		Log:                 testutil.Logger{},
-		Address:             ts.URL + "/redirect",
-		Body:                "",
-		Method:              "GET",
-		ResponseStringMatch: ".*",
-		ResponseTimeout:     internal.Duration{Duration: time.Second * 20},
-		FollowRedirects:     false,
-	}
-
-	acc = testutil.Accumulator{}
-	err = h.Gather(&acc)
-	require.NoError(t, err)
-
-	expectedFields := map[string]interface{}{
-		"http_response_code":    http.StatusMovedPermanently,
-		"response_string_match": 0,
-		"result_type":           "body_read_error",
-		"result_code":           2,
-		"response_time":         nil,
-		"content_length":        nil,
-	}
-	expectedTags := map[string]interface{}{
-		"server":      nil,
-		"method":      "GET",
-		"status_code": "301",
-		"result":      "body_read_error",
-	}
-	checkOutput(t, &acc, expectedFields, expectedTags, nil, nil)
-=======
->>>>>>> e5533418
 }
 
 func TestNetworkErrors(t *testing.T) {
