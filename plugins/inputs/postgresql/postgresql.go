--- conflicted
+++ resolved
@@ -7,10 +7,7 @@
 	"fmt"
 	"strings"
 
-<<<<<<< HEAD
-=======
 	// Blank import required to register driver
->>>>>>> 939a9ddb
 	_ "github.com/jackc/pgx/v4/stdlib"
 
 	"github.com/influxdata/telegraf"
