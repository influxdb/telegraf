//go:generate ../../../tools/readme_config_includer/generator
package linux_sysctl_fs

import (
	"bytes"
	_ "embed"
	"errors"
	"os"
	"path"
	"strconv"

	"github.com/influxdata/telegraf"
	"github.com/influxdata/telegraf/plugins/inputs"
)

// DO NOT REMOVE THE NEXT TWO LINES! This is required to embed the sampleConfig data.
//go:embed sample.conf
var sampleConfig string

// https://www.kernel.org/doc/Documentation/sysctl/fs.txt
type SysctlFS struct {
	path string
}

<<<<<<< HEAD
var sysctlFSDescription = `Provides Linux sysctl fs metrics`
var sysctlFSSampleConfig = ``

=======
>>>>>>> 939a9ddb
func (sfs *SysctlFS) gatherList(file string, fields map[string]interface{}, fieldNames ...string) error {
	bs, err := os.ReadFile(sfs.path + "/" + file)
	if err != nil {
		// Ignore non-existing entries
		if errors.Is(err, os.ErrNotExist) {
			return nil
		}
		return err
	}

	bsplit := bytes.Split(bytes.TrimRight(bs, "\n"), []byte{'\t'})
	for i, name := range fieldNames {
		if i >= len(bsplit) {
			break
		}
		if name == "" {
			continue
		}

		v, err := strconv.ParseUint(string(bsplit[i]), 10, 64)
		if err != nil {
			return err
		}
		fields[name] = v
	}

	return nil
}

func (sfs *SysctlFS) gatherOne(name string, fields map[string]interface{}) error {
	bs, err := os.ReadFile(sfs.path + "/" + name)
	if err != nil {
		// Ignore non-existing entries
		if errors.Is(err, os.ErrNotExist) {
			return nil
		}
		return err
	}

	v, err := strconv.ParseUint(string(bytes.TrimRight(bs, "\n")), 10, 64)
	if err != nil {
		return err
	}

	fields[name] = v
	return nil
}

func (*SysctlFS) SampleConfig() string {
	return sampleConfig
}

func (sfs *SysctlFS) Gather(acc telegraf.Accumulator) error {
	fields := map[string]interface{}{}

	for _, n := range []string{"aio-nr", "aio-max-nr", "dquot-nr", "dquot-max", "super-nr", "super-max"} {
		if err := sfs.gatherOne(n, fields); err != nil {
			return err
		}
	}

	err := sfs.gatherList("inode-state", fields, "inode-nr", "inode-free-nr", "inode-preshrink-nr")
	if err != nil {
		return err
	}
	err = sfs.gatherList("dentry-state", fields, "dentry-nr", "dentry-unused-nr", "dentry-age-limit", "dentry-want-pages")
	if err != nil {
		return err
	}
	err = sfs.gatherList("file-nr", fields, "file-nr", "", "file-max")
	if err != nil {
		return err
	}

	acc.AddFields("linux_sysctl_fs", fields, nil)
	return nil
}

func GetHostProc() string {
	procPath := "/proc"
	if os.Getenv("HOST_PROC") != "" {
		procPath = os.Getenv("HOST_PROC")
	}
	return procPath
}

func init() {
	inputs.Add("linux_sysctl_fs", func() telegraf.Input {
		return &SysctlFS{
			path: path.Join(GetHostProc(), "/sys/fs"),
		}
	})
}<|MERGE_RESOLUTION|>--- conflicted
+++ resolved
@@ -22,12 +22,6 @@
 	path string
 }
 
-<<<<<<< HEAD
-var sysctlFSDescription = `Provides Linux sysctl fs metrics`
-var sysctlFSSampleConfig = ``
-
-=======
->>>>>>> 939a9ddb
 func (sfs *SysctlFS) gatherList(file string, fields map[string]interface{}, fieldNames ...string) error {
 	bs, err := os.ReadFile(sfs.path + "/" + file)
 	if err != nil {
