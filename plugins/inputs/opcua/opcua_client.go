package opcua_client

import (
	"context"
	"fmt"
	"net/url"
	"sort"
	"strconv"
	"strings"
	"time"

	"github.com/gopcua/opcua"
	"github.com/gopcua/opcua/ua"

	"github.com/influxdata/telegraf"
	"github.com/influxdata/telegraf/config"
	"github.com/influxdata/telegraf/internal/choice"
	"github.com/influxdata/telegraf/plugins/inputs"
	"github.com/influxdata/telegraf/selfstat"
)

type OpcuaWorkarounds struct {
	AdditionalValidStatusCodes []string `toml:"additional_valid_status_codes"`
	QualityAsTag               bool     `toml:"quality_as_tag"`
}

// OpcUA type
type OpcUA struct {
	MetricName     string           `toml:"name"`
	Endpoint       string           `toml:"endpoint"`
	SecurityPolicy string           `toml:"security_policy"`
	SecurityMode   string           `toml:"security_mode"`
	Certificate    string           `toml:"certificate"`
	PrivateKey     string           `toml:"private_key"`
	Username       string           `toml:"username"`
	Password       string           `toml:"password"`
	Timestamp      string           `toml:"timestamp"`
	AuthMethod     string           `toml:"auth_method"`
	ConnectTimeout config.Duration  `toml:"connect_timeout"`
	RequestTimeout config.Duration  `toml:"request_timeout"`
	RootNodes      []NodeSettings   `toml:"nodes"`
	Groups         []GroupSettings  `toml:"group"`
	Workarounds    OpcuaWorkarounds `toml:"workarounds"`
	Log            telegraf.Logger  `toml:"-"`

	nodes       []Node
	nodeData    []OPCData
	nodeIDs     []*ua.NodeID
	nodeIDerror []error
	state       ConnectionState

	// status
	ReadSuccess selfstat.Stat `toml:"-"`
	ReadError   selfstat.Stat `toml:"-"`

	// internal values
	client *opcua.Client
	req    *ua.ReadRequest
	opts   []opcua.Option
	codes  []ua.StatusCode
}

type NodeSettings struct {
	FieldName      string     `toml:"name"`
	Namespace      string     `toml:"namespace"`
	IdentifierType string     `toml:"identifier_type"`
	Identifier     string     `toml:"identifier"`
	DataType       string     `toml:"data_type"`   // Kept for backward compatibility but was never used.
	Description    string     `toml:"description"` // Kept for backward compatibility but was never used.
	TagsSlice      [][]string `toml:"tags"`
}

type Node struct {
	tag        NodeSettings
	idStr      string
	metricName string
	metricTags map[string]string
}

type GroupSettings struct {
	MetricName     string         `toml:"name"`            // Overrides plugin's setting
	Namespace      string         `toml:"namespace"`       // Can be overridden by node setting
	IdentifierType string         `toml:"identifier_type"` // Can be overridden by node setting
	Nodes          []NodeSettings `toml:"nodes"`
	TagsSlice      [][]string     `toml:"tags"`
}

// OPCData type
type OPCData struct {
	TagName    string
	Value      interface{}
	Quality    ua.StatusCode
	ServerTime time.Time
	SourceTime time.Time
	DataType   ua.TypeID
}

// ConnectionState used for constants
type ConnectionState int

const (
	//Disconnected constant state 0
	Disconnected ConnectionState = iota
	//Connecting constant state 1
	Connecting
	//Connected constant state 2
	Connected
)

const description = `Retrieve data from OPCUA devices`
const sampleConfig = `
  ## Metric name
  # name = "opcua"
  #
  ## OPC UA Endpoint URL
  # endpoint = "opc.tcp://localhost:4840"
  #
  ## Maximum time allowed to establish a connect to the endpoint.
  # connect_timeout = "10s"
  #
  ## Maximum time allowed for a request over the estabilished connection.
  # request_timeout = "5s"
  #
  ## Security policy, one of "None", "Basic128Rsa15", "Basic256",
  ## "Basic256Sha256", or "auto"
  # security_policy = "auto"
  #
  ## Security mode, one of "None", "Sign", "SignAndEncrypt", or "auto"
  # security_mode = "auto"
  #
  ## Path to cert.pem. Required when security mode or policy isn't "None".
  ## If cert path is not supplied, self-signed cert and key will be generated.
  # certificate = "/etc/telegraf/cert.pem"
  #
  ## Path to private key.pem. Required when security mode or policy isn't "None".
  ## If key path is not supplied, self-signed cert and key will be generated.
  # private_key = "/etc/telegraf/key.pem"
  #
  ## Authentication Method, one of "Certificate", "UserName", or "Anonymous".  To
  ## authenticate using a specific ID, select 'Certificate' or 'UserName'
  # auth_method = "Anonymous"
  #
  ## Username. Required for auth_method = "UserName"
  # username = ""
  #
  ## Password. Required for auth_method = "UserName"
  # password = ""
  #
  ## Option to select the metric timestamp to use. Valid options are:
  ##     "gather" -- uses the time of receiving the data in telegraf
  ##     "server" -- uses the timestamp provided by the server
  ##     "source" -- uses the timestamp provided by the source
  # timestamp = "gather"
  #
  ## Node ID configuration
  ## name              - field name to use in the output
  ## namespace         - OPC UA namespace of the node (integer value 0 thru 3)
  ## identifier_type   - OPC UA ID type (s=string, i=numeric, g=guid, b=opaque)
  ## identifier        - OPC UA ID (tag as shown in opcua browser)
  ## Example:
  ## {name="ProductUri", namespace="0", identifier_type="i", identifier="2262"}
  # nodes = [
  #  {name="", namespace="", identifier_type="", identifier=""},
  #  {name="", namespace="", identifier_type="", identifier=""},
  #]
  #
  ## Node Group
  ## Sets defaults for OPC UA namespace and ID type so they aren't required in
  ## every node.  A group can also have a metric name that overrides the main
  ## plugin metric name.
  ##
  ## Multiple node groups are allowed
  #[[inputs.opcua.group]]
  ## Group Metric name. Overrides the top level name.  If unset, the
  ## top level name is used.
  # name =
  #
  ## Group default namespace. If a node in the group doesn't set its
  ## namespace, this is used.
  # namespace =
  #
  ## Group default identifier type. If a node in the group doesn't set its
  ## namespace, this is used.
  # identifier_type =
  #
  ## Node ID Configuration.  Array of nodes with the same settings as above.
  # nodes = [
  #  {name="", namespace="", identifier_type="", identifier=""},
  #  {name="", namespace="", identifier_type="", identifier=""},
  #]

  ## Enable workarounds required by some devices to work correctly
  # [inputs.opcua.workarounds]
    ## Set additional valid status codes, StatusOK (0x0) is always considered valid
    # additional_valid_status_codes = ["0xC0"]
	#
	## Quality as a tag instead of a field
	# quality_as_tag = true
`

// Description will appear directly above the plugin definition in the config file
func (o *OpcUA) Description() string {
	return description
}

// SampleConfig will populate the sample configuration portion of the plugin's configuration
func (o *OpcUA) SampleConfig() string {
	return sampleConfig
}

// Init will initialize all tags
func (o *OpcUA) Init() error {
	o.state = Disconnected

	err := choice.Check(o.Timestamp, []string{"", "gather", "server", "source"})
	if err != nil {
		return err
	}

	err = o.validateEndpoint()
	if err != nil {
		return err
	}

	err = o.InitNodes()
	if err != nil {
		return err
	}

	err = o.setupOptions()
	if err != nil {
		return err
	}

	err = o.setupWorkarounds()
	if err != nil {
		return err
	}

	tags := map[string]string{
		"endpoint": o.Endpoint,
	}
	o.ReadError = selfstat.Register("opcua", "read_error", tags)
	o.ReadSuccess = selfstat.Register("opcua", "read_success", tags)

	return nil
}

func (o *OpcUA) validateEndpoint() error {
	if o.MetricName == "" {
		return fmt.Errorf("device name is empty")
	}

	if o.Endpoint == "" {
		return fmt.Errorf("endpoint url is empty")
	}

	_, err := url.Parse(o.Endpoint)
	if err != nil {
		return fmt.Errorf("endpoint url is invalid")
	}

	//search security policy type
	switch o.SecurityPolicy {
	case "None", "Basic128Rsa15", "Basic256", "Basic256Sha256", "auto":
		// Valid security policy type - do nothing.
	default:
		return fmt.Errorf("invalid security type '%s' in '%s'", o.SecurityPolicy, o.MetricName)
	}
	//search security mode type
	switch o.SecurityMode {
	case "None", "Sign", "SignAndEncrypt", "auto":
		// Valid security mode type - do nothing.
	default:
		return fmt.Errorf("invalid security type '%s' in '%s'", o.SecurityMode, o.MetricName)
	}
	return nil
}

func tagsSliceToMap(tags [][]string) (map[string]string, error) {
	m := make(map[string]string)
	for i, tag := range tags {
		if len(tag) != 2 {
			return nil, fmt.Errorf("tag %d needs 2 values, has %d: %v", i+1, len(tag), tag)
		}
		if tag[0] == "" {
			return nil, fmt.Errorf("tag %d has empty name", i+1)
		}
		if tag[1] == "" {
			return nil, fmt.Errorf("tag %d has empty value", i+1)
		}
		if _, ok := m[tag[0]]; ok {
			return nil, fmt.Errorf("tag %d has duplicate key: %v", i+1, tag[0])
		}
		m[tag[0]] = tag[1]
	}
	return m, nil
}

//InitNodes Method on OpcUA
func (o *OpcUA) InitNodes() error {
	for _, node := range o.RootNodes {
		o.nodes = append(o.nodes, Node{
			metricName: o.MetricName,
			tag:        node,
		})
	}

	for _, group := range o.Groups {
		if group.MetricName == "" {
			group.MetricName = o.MetricName
		}
		groupTags, err := tagsSliceToMap(group.TagsSlice)
		if err != nil {
			return err
		}
		for _, node := range group.Nodes {
			if node.Namespace == "" {
				node.Namespace = group.Namespace
			}
			if node.IdentifierType == "" {
				node.IdentifierType = group.IdentifierType
			}
			nodeTags, err := tagsSliceToMap(node.TagsSlice)
			if err != nil {
				return err
			}
			mergedTags := make(map[string]string)
			for k, v := range groupTags {
				mergedTags[k] = v
			}
			for k, v := range nodeTags {
				mergedTags[k] = v
			}
			o.nodes = append(o.nodes, Node{
				metricName: group.MetricName,
				tag:        node,
				metricTags: mergedTags,
			})
		}
	}

	err := o.validateOPCTags()
	if err != nil {
		return err
	}

	return nil
}

type metricParts struct {
	metricName string
	fieldName  string
	tags       string // sorted by tag name and in format tag1=value1, tag2=value2
}

func newMP(n *Node) metricParts {
	var keys []string
	for key := range n.metricTags {
		keys = append(keys, key)
	}
	sort.Strings(keys)
	var sb strings.Builder
	for i, key := range keys {
		if i != 0 {
			// Writes to a string-builder will always succeed
			//nolint:errcheck,revive
			sb.WriteString(", ")
		}
		// Writes to a string-builder will always succeed
		//nolint:errcheck,revive
		sb.WriteString(key)
		// Writes to a string-builder will always succeed
		//nolint:errcheck,revive
		sb.WriteString("=")
		// Writes to a string-builder will always succeed
		//nolint:errcheck,revive
		sb.WriteString(n.metricTags[key])
	}
	x := metricParts{
		metricName: n.metricName,
		fieldName:  n.tag.FieldName,
		tags:       sb.String(),
	}
	return x
}

func (o *OpcUA) validateOPCTags() error {
	nameEncountered := map[metricParts]struct{}{}
	for _, node := range o.nodes {
		mp := newMP(&node)
		//check empty name
		if node.tag.FieldName == "" {
			return fmt.Errorf("empty name in '%s'", node.tag.FieldName)
		}
		//search name duplicate
		if _, ok := nameEncountered[mp]; ok {
			return fmt.Errorf("name '%s' is duplicated (metric name '%s', tags '%s')",
				mp.fieldName, mp.metricName, mp.tags)
		}

		//add it to the set
		nameEncountered[mp] = struct{}{}

		//search identifier type
		switch node.tag.IdentifierType {
		case "s", "i", "g", "b":
			// Valid identifier type - do nothing.
		default:
			return fmt.Errorf("invalid identifier type '%s' in '%s'", node.tag.IdentifierType, node.tag.FieldName)
		}

		node.idStr = BuildNodeID(node.tag)

		//parse NodeIds and NodeIds errors
		nid, niderr := ua.ParseNodeID(node.idStr)
		// build NodeIds and Errors
		o.nodeIDs = append(o.nodeIDs, nid)
		o.nodeIDerror = append(o.nodeIDerror, niderr)
		// Grow NodeData for later input
		o.nodeData = append(o.nodeData, OPCData{})
	}
	return nil
}

// BuildNodeID build node ID from OPC tag
func BuildNodeID(tag NodeSettings) string {
	return "ns=" + tag.Namespace + ";" + tag.IdentifierType + "=" + tag.Identifier
}

// Connect to a OPCUA device
func Connect(o *OpcUA) error {
	u, err := url.Parse(o.Endpoint)
	if err != nil {
		return err
	}

	switch u.Scheme {
	case "opc.tcp":
		o.state = Connecting

		if o.client != nil {
			if err := o.client.Close(); err != nil {
				// Only log the error but to not bail-out here as this prevents
				// reconnections for multiple parties (see e.g. #9523).
				o.Log.Errorf("Closing connection failed: %v", err)
			}
		}

		o.client = opcua.NewClient(o.Endpoint, o.opts...)
		ctx, cancel := context.WithTimeout(context.Background(), time.Duration(o.ConnectTimeout))
		defer cancel()
		if err := o.client.Connect(ctx); err != nil {
			return fmt.Errorf("error in Client Connection: %s", err)
		}

		regResp, err := o.client.RegisterNodes(&ua.RegisterNodesRequest{
			NodesToRegister: o.nodeIDs,
		})
		if err != nil {
			return fmt.Errorf("registerNodes failed: %v", err)
		}

		o.req = &ua.ReadRequest{
			MaxAge:             2000,
			NodesToRead:        readvalues(regResp.RegisteredNodeIDs),
			TimestampsToReturn: ua.TimestampsToReturnBoth,
		}

		err = o.getData()
		if err != nil {
			return fmt.Errorf("get Data Failed: %v", err)
		}

	default:
		return fmt.Errorf("unsupported scheme %q in endpoint. Expected opc.tcp", u.Scheme)
	}
	return nil
}

func (o *OpcUA) setupOptions() error {
	ctx, cancel := context.WithTimeout(context.Background(), time.Duration(o.ConnectTimeout))
	defer cancel()
	// Get a list of the endpoints for our target server
	endpoints, err := opcua.GetEndpoints(ctx, o.Endpoint)
	if err != nil {
		return err
	}

	if o.Certificate == "" && o.PrivateKey == "" {
		if o.SecurityPolicy != "None" || o.SecurityMode != "None" {
			o.Certificate, o.PrivateKey, err = generateCert("urn:telegraf:gopcua:client", 2048, o.Certificate, o.PrivateKey, 365*24*time.Hour)
			if err != nil {
				return err
			}
		}
	}

	o.opts, err = o.generateClientOpts(endpoints)

	return err
}

func (o *OpcUA) setupWorkarounds() error {
	if len(o.Workarounds.AdditionalValidStatusCodes) != 0 {
		for _, c := range o.Workarounds.AdditionalValidStatusCodes {
			val, err := strconv.ParseInt(c, 0, 32) // setting 32 bits to allow for safe conversion
			if err != nil {
				return err
			}
			o.codes = append(o.codes, ua.StatusCode(uint32(val)))
		}
	}
	return nil
}

func (o *OpcUA) checkStatusCode(code ua.StatusCode) bool {
	for _, val := range o.codes {
		if val == code {
			return true
		}
	}
	return false
}

func (o *OpcUA) getData() error {
	resp, err := o.client.Read(o.req)
	if err != nil {
		o.ReadError.Incr(1)
		return fmt.Errorf("RegisterNodes Read failed: %v", err)
	}
	o.ReadSuccess.Incr(1)
	for i, d := range resp.Results {
		o.nodeData[i].Quality = d.Status
		if !o.checkStatusCode(d.Status) {
			o.Log.Errorf("status not OK for node %v: %v", o.nodes[i].tag.FieldName, d.Status)
			continue
		}
		o.nodeData[i].TagName = o.nodes[i].tag.FieldName
		if d.Value != nil {
			o.nodeData[i].Value = d.Value.Value()
			o.nodeData[i].DataType = d.Value.Type()
		}
		o.nodeData[i].Quality = d.Status
		o.nodeData[i].ServerTime = d.ServerTimestamp
		o.nodeData[i].SourceTime = d.SourceTimestamp
	}
	return nil
}

func readvalues(ids []*ua.NodeID) []*ua.ReadValueID {
	rvids := make([]*ua.ReadValueID, len(ids))
	for i, v := range ids {
		rvids[i] = &ua.ReadValueID{NodeID: v}
	}
	return rvids
}

func disconnect(o *OpcUA) error {
	u, err := url.Parse(o.Endpoint)
	if err != nil {
		return err
	}

	switch u.Scheme {
	case "opc.tcp":
		o.state = Disconnected
		o.client.Close()
		o.client = nil
		return nil
	default:
		return fmt.Errorf("invalid controller")
	}
}

// Gather defines what data the plugin will gather.
func (o *OpcUA) Gather(acc telegraf.Accumulator) error {
	if o.state == Disconnected {
		o.state = Connecting
		err := Connect(o)
		if err != nil {
			o.state = Disconnected
			return err
		}
	}

	o.state = Connected

	err := o.getData()
	if err != nil && o.state == Connected {
		o.state = Disconnected
		// Ignore returned error to not mask the original problem
		//nolint:errcheck,revive
		disconnect(o)
		return err
	}

	for i, n := range o.nodes {
		if o.checkStatusCode(o.nodeData[i].Quality) {
			fields := make(map[string]interface{})
			tags := map[string]string{
				"id": n.idStr,
			}
			for k, v := range n.metricTags {
				tags[k] = v
			}

			fields[o.nodeData[i].TagName] = o.nodeData[i].Value
<<<<<<< HEAD

			if o.Workarounds.QualityAsTag {
				tags["Quality"] = strings.TrimSpace(fmt.Sprint(o.nodeData[i].Quality))
			} else {
				fields["Quality"] = strings.TrimSpace(fmt.Sprint(o.nodeData[i].Quality))
			}

			acc.AddFields(n.metricName, fields, tags)
=======
			fields["Quality"] = strings.TrimSpace(fmt.Sprint(o.nodeData[i].Quality))
>>>>>>> 10ef264f

			switch o.Timestamp {
			case "server":
				acc.AddFields(n.metricName, fields, tags, o.nodeData[i].ServerTime)
			case "source":
				acc.AddFields(n.metricName, fields, tags, o.nodeData[i].SourceTime)
			default:
				acc.AddFields(n.metricName, fields, tags)
			}
		}
	}
	return nil
}

// Add this plugin to telegraf
func init() {
	inputs.Add("opcua", func() telegraf.Input {
		return &OpcUA{
			MetricName:     "opcua",
			Endpoint:       "opc.tcp://localhost:4840",
			SecurityPolicy: "auto",
			SecurityMode:   "auto",
			Timestamp:      "gather",
			RequestTimeout: config.Duration(5 * time.Second),
			ConnectTimeout: config.Duration(10 * time.Second),
			Certificate:    "/etc/telegraf/cert.pem",
			PrivateKey:     "/etc/telegraf/key.pem",
			AuthMethod:     "Anonymous",
			codes:          []ua.StatusCode{ua.StatusOK},
		}
	})
}<|MERGE_RESOLUTION|>--- conflicted
+++ resolved
@@ -606,18 +606,12 @@
 			}
 
 			fields[o.nodeData[i].TagName] = o.nodeData[i].Value
-<<<<<<< HEAD
 
 			if o.Workarounds.QualityAsTag {
 				tags["Quality"] = strings.TrimSpace(fmt.Sprint(o.nodeData[i].Quality))
 			} else {
 				fields["Quality"] = strings.TrimSpace(fmt.Sprint(o.nodeData[i].Quality))
 			}
-
-			acc.AddFields(n.metricName, fields, tags)
-=======
-			fields["Quality"] = strings.TrimSpace(fmt.Sprint(o.nodeData[i].Quality))
->>>>>>> 10ef264f
 
 			switch o.Timestamp {
 			case "server":
