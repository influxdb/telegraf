--- conflicted
+++ resolved
@@ -72,34 +72,15 @@
 }
 
 func TestSizeFilter(t *testing.T) {
-<<<<<<< HEAD
 	fc := getNoFilterFileCount()
-	fc.Size = -100
+	fc.Size = internal.Size{Size: -100}
 	matches := []string{"foo", "bar", "baz",
 		"subdir/quux", "subdir/quuz"}
 	fileCountEquals(t, fc, len(matches), 0)
 
-	fc.Size = 100
+	fc.Size = internal.Size{Size: 100}
 	matches = []string{"qux", "subdir/qux"}
 	fileCountEquals(t, fc, len(matches), 892)
-=======
-	fc := getNoFilterFileCount("testdata")
-	fc.Size = internal.Size{Size: -100}
-	matches := []string{"foo", "bar", "baz", "subdir/quux", "subdir/quuz"}
-
-	acc := testutil.Accumulator{}
-	acc.GatherError(fc.Gather)
-
-	require.True(t, assertFileCount(&acc, "testdata", len(matches)))
-
-	fc.Size = internal.Size{Size: 100}
-	matches = []string{"qux"}
-
-	acc = testutil.Accumulator{}
-	acc.GatherError(fc.Gather)
-
-	require.True(t, assertFileCount(&acc, "testdata", len(matches)))
->>>>>>> ee056278
 }
 
 func TestMTimeFilter(t *testing.T) {
