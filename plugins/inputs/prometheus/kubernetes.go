--- conflicted
+++ resolved
@@ -34,11 +34,7 @@
 	Kind       string        `json:"kind"`
 	APIVersion string        `json:"apiVersion"`
 	Metadata   podMetadata   `json:"metadata"`
-<<<<<<< HEAD
-	Items      []*corev1.Pod `json:"items,string,omitempty"`
-=======
 	Items      []*corev1.Pod `json:"items,omitempty"`
->>>>>>> 939a9ddb
 }
 
 const cAdvisorPodListDefaultInterval = 60
