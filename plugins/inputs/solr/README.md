--- conflicted
+++ resolved
@@ -29,11 +29,8 @@
   servers = ["http://localhost:8983"]
 
   ## specify a list of one or more Solr cores (default - all)
-<<<<<<< HEAD
   # cores = ["main"]
-=======
   # cores = ["*"]
->>>>>>> 066c5343
   
   ## Optional HTTP Basic Auth Credentials
   # username = "username"
