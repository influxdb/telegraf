# Bond Input Plugin

<<<<<<< HEAD
The Bond Input plugin collects network bond interface status, bond's slaves interfaces
status and failures count of bond's slaves interfaces.
=======
The Bond input plugin collects network bond interface status for both the
network bond interface as well as slave interfaces.
>>>>>>> df80fa60
The plugin collects these metrics from `/proc/net/bonding/*` files.

### Configuration:

```toml
[[inputs.bond]]
  ## Sets 'proc' directory path
  ## If not specified, then default is /proc
  # host_proc = "/proc"

  ## By default, telegraf gather stats for all bond interfaces
  ## Setting interfaces will restrict the stats to the specified
  ## bond interfaces.
  # bond_interfaces = ["bond0"]
```

### Measurements & Fields:

- bond
  - active_slave (for active-backup mode)
  - status

- bond_slave
  - failures
  - status

### Description:

```
active_slave
  Currently active slave interface for active-backup mode.

status
  Status of bond interface or bonds's slave interface (down = 0, up = 1).

failures
  Amount of failures for bond's slave interface.
```

### Tags:

- bond
  - bond

- bond_slave
  - bond
  - interface

### Example output:

Configuration:

```
[[inputs.bond]]
  ## Sets 'proc' directory path
  ## If not specified, then default is /proc
  host_proc = "/proc"

  ## By default, telegraf gather stats for all bond interfaces
  ## Setting interfaces will restrict the stats to the specified
  ## bond interfaces.
  bond_interfaces = ["bond0", "bond1"]
```

Run:

```
telegraf --config telegraf.conf --input-filter bond --test
```

Output:

```
* Plugin: inputs.bond, Collection 1
> bond,bond=bond1,host=local active_slave="eth0",status=1i 1509704525000000000
> bond_slave,bond=bond1,interface=eth0,host=local status=1i,failures=0i 1509704525000000000
> bond_slave,host=local,bond=bond1,interface=eth1 status=1i,failures=0i 1509704525000000000
> bond,bond=bond0,host=isvetlov-mac.local status=1i 1509704525000000000
> bond_slave,bond=bond0,interface=eth1,host=local status=1i,failures=0i 1509704525000000000
> bond_slave,bond=bond0,interface=eth2,host=local status=1i,failures=0i 1509704525000000000
```<|MERGE_RESOLUTION|>--- conflicted
+++ resolved
@@ -1,12 +1,9 @@
 # Bond Input Plugin
 
-<<<<<<< HEAD
 The Bond Input plugin collects network bond interface status, bond's slaves interfaces
 status and failures count of bond's slaves interfaces.
-=======
 The Bond input plugin collects network bond interface status for both the
 network bond interface as well as slave interfaces.
->>>>>>> df80fa60
 The plugin collects these metrics from `/proc/net/bonding/*` files.
 
 ### Configuration:
