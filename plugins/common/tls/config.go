package tls

import (
	"crypto/tls"
	"crypto/x509"
	"fmt"
	"github.com/influxdata/telegraf/internal/choice"
	"os"
	"strings"
)

// ClientConfig represents the standard client TLS config.
type ClientConfig struct {
	TLSCA              string `toml:"tls_ca"`
	TLSCert            string `toml:"tls_cert"`
	TLSKey             string `toml:"tls_key"`
	TLSKeyPwd          string `toml:"tls_key_pwd"`
	InsecureSkipVerify bool   `toml:"insecure_skip_verify"`
	ServerName         string `toml:"tls_server_name"`

	// Deprecated in 1.7; use TLS variables above
	SSLCA   string `toml:"ssl_ca"`
	SSLCert string `toml:"ssl_cert"`
	SSLKey  string `toml:"ssl_key"`
}

// ServerConfig represents the standard server TLS config.
type ServerConfig struct {
<<<<<<< HEAD
	TLSCert           string   `toml:"tls_cert"`
	TLSKey            string   `toml:"tls_key"`
	TLSKeyPwd         string   `toml:"tls_key_pwd"`
	TLSAllowedCACerts []string `toml:"tls_allowed_cacerts"`
	TLSCipherSuites   []string `toml:"tls_cipher_suites"`
	TLSMinVersion     string   `toml:"tls_min_version"`
	TLSMaxVersion     string   `toml:"tls_max_version"`
=======
	TLSCert            string   `toml:"tls_cert"`
	TLSKey             string   `toml:"tls_key"`
	TLSAllowedCACerts  []string `toml:"tls_allowed_cacerts"`
	TLSCipherSuites    []string `toml:"tls_cipher_suites"`
	TLSMinVersion      string   `toml:"tls_min_version"`
	TLSMaxVersion      string   `toml:"tls_max_version"`
	TLSAllowedDNSNames []string `toml:"tls_allowed_dns_names"`
>>>>>>> ecd4d378
}

// TLSConfig returns a tls.Config, may be nil without error if TLS is not
// configured.
func (c *ClientConfig) TLSConfig() (*tls.Config, error) {
	// Support deprecated variable names
	if c.TLSCA == "" && c.SSLCA != "" {
		c.TLSCA = c.SSLCA
	}
	if c.TLSCert == "" && c.SSLCert != "" {
		c.TLSCert = c.SSLCert
	}
	if c.TLSKey == "" && c.SSLKey != "" {
		c.TLSKey = c.SSLKey
	}

	// This check returns a nil (aka, "use the default")
	// tls.Config if no field is set that would have an effect on
	// a TLS connection. That is, any of:
	//     * client certificate settings,
	//     * peer certificate authorities,
	//     * disabled security, or
	//     * an SNI server name.
	if c.TLSCA == "" && c.TLSKey == "" && c.TLSCert == "" && !c.InsecureSkipVerify && c.ServerName == "" {
		return nil, nil
	}

	tlsConfig := &tls.Config{
		InsecureSkipVerify: c.InsecureSkipVerify,
		Renegotiation:      tls.RenegotiateNever,
	}

	if c.TLSCA != "" {
		pool, err := makeCertPool([]string{c.TLSCA})
		if err != nil {
			return nil, err
		}
		tlsConfig.RootCAs = pool
	}

	if c.TLSCert != "" && c.TLSKey != "" {
		err := loadCertificate(tlsConfig, c.TLSCert, c.TLSKey)
		if err != nil {
			return nil, err
		}
	}

	if c.ServerName != "" {
		tlsConfig.ServerName = c.ServerName
	}

	return tlsConfig, nil
}

// TLSConfig returns a tls.Config, may be nil without error if TLS is not
// configured.
func (c *ServerConfig) TLSConfig() (*tls.Config, error) {
	if c.TLSCert == "" && c.TLSKey == "" && len(c.TLSAllowedCACerts) == 0 {
		return nil, nil
	}

	tlsConfig := &tls.Config{}

	if len(c.TLSAllowedCACerts) != 0 {
		pool, err := makeCertPool(c.TLSAllowedCACerts)
		if err != nil {
			return nil, err
		}
		tlsConfig.ClientCAs = pool
		tlsConfig.ClientAuth = tls.RequireAndVerifyClientCert
	}

	if c.TLSCert != "" && c.TLSKey != "" {
		err := loadCertificate(tlsConfig, c.TLSCert, c.TLSKey)
		if err != nil {
			return nil, err
		}
	}

	if len(c.TLSCipherSuites) != 0 {
		cipherSuites, err := ParseCiphers(c.TLSCipherSuites)
		if err != nil {
			return nil, fmt.Errorf(
				"could not parse server cipher suites %s: %v", strings.Join(c.TLSCipherSuites, ","), err)
		}
		tlsConfig.CipherSuites = cipherSuites
	}

	if c.TLSMaxVersion != "" {
		version, err := ParseTLSVersion(c.TLSMaxVersion)
		if err != nil {
			return nil, fmt.Errorf(
				"could not parse tls max version %q: %v", c.TLSMaxVersion, err)
		}
		tlsConfig.MaxVersion = version
	}

	if c.TLSMinVersion != "" {
		version, err := ParseTLSVersion(c.TLSMinVersion)
		if err != nil {
			return nil, fmt.Errorf(
				"could not parse tls min version %q: %v", c.TLSMinVersion, err)
		}
		tlsConfig.MinVersion = version
	}

	if tlsConfig.MinVersion != 0 && tlsConfig.MaxVersion != 0 && tlsConfig.MinVersion > tlsConfig.MaxVersion {
		return nil, fmt.Errorf(
			"tls min version %q can't be greater than tls max version %q", tlsConfig.MinVersion, tlsConfig.MaxVersion)
	}

	// Since clientAuth is tlsConfig.ClientAuth = tls.RequireAndVerifyClientCert
	// there must be certs to validate.
	if len(c.TLSAllowedCACerts) > 0 && len(c.TLSAllowedDNSNames) > 0 {
		tlsConfig.VerifyPeerCertificate = c.verifyPeerCertificate
	}

	return tlsConfig, nil
}

func makeCertPool(certFiles []string) (*x509.CertPool, error) {
	pool := x509.NewCertPool()
	for _, certFile := range certFiles {
		pem, err := os.ReadFile(certFile)
		if err != nil {
			return nil, fmt.Errorf(
				"could not read certificate %q: %v", certFile, err)
		}
		if !pool.AppendCertsFromPEM(pem) {
			return nil, fmt.Errorf(
				"could not parse any PEM certificates %q: %v", certFile, err)
		}
	}
	return pool, nil
}

func loadCertificate(config *tls.Config, certFile, keyFile string) error {
	cert, err := tls.LoadX509KeyPair(certFile, keyFile)
	if err != nil {
		return fmt.Errorf(
			"could not load keypair %s:%s: %v", certFile, keyFile, err)
	}

	config.Certificates = []tls.Certificate{cert}
	config.BuildNameToCertificate()
	return nil
}

func (c *ServerConfig) verifyPeerCertificate(rawCerts [][]byte, verifiedChains [][]*x509.Certificate) error {
	// The certificate chain is client + intermediate + root.
	// Let's review the client certificate.
	cert, err := x509.ParseCertificate(rawCerts[0])
	if err != nil {
		return fmt.Errorf("could not validate peer certificate: %v", err)
	}

	for _, name := range cert.DNSNames {
		if choice.Contains(name, c.TLSAllowedDNSNames) {
			return nil
		}
	}

	return fmt.Errorf("peer certificate not in allowed DNS Name list: %v", cert.DNSNames)
}<|MERGE_RESOLUTION|>--- conflicted
+++ resolved
@@ -4,9 +4,10 @@
 	"crypto/tls"
 	"crypto/x509"
 	"fmt"
-	"github.com/influxdata/telegraf/internal/choice"
 	"os"
 	"strings"
+
+	"github.com/influxdata/telegraf/internal/choice"
 )
 
 // ClientConfig represents the standard client TLS config.
@@ -26,23 +27,14 @@
 
 // ServerConfig represents the standard server TLS config.
 type ServerConfig struct {
-<<<<<<< HEAD
-	TLSCert           string   `toml:"tls_cert"`
-	TLSKey            string   `toml:"tls_key"`
-	TLSKeyPwd         string   `toml:"tls_key_pwd"`
-	TLSAllowedCACerts []string `toml:"tls_allowed_cacerts"`
-	TLSCipherSuites   []string `toml:"tls_cipher_suites"`
-	TLSMinVersion     string   `toml:"tls_min_version"`
-	TLSMaxVersion     string   `toml:"tls_max_version"`
-=======
 	TLSCert            string   `toml:"tls_cert"`
 	TLSKey             string   `toml:"tls_key"`
+	TLSKeyPwd          string   `toml:"tls_key_pwd"`
 	TLSAllowedCACerts  []string `toml:"tls_allowed_cacerts"`
 	TLSCipherSuites    []string `toml:"tls_cipher_suites"`
 	TLSMinVersion      string   `toml:"tls_min_version"`
 	TLSMaxVersion      string   `toml:"tls_max_version"`
 	TLSAllowedDNSNames []string `toml:"tls_allowed_dns_names"`
->>>>>>> ecd4d378
 }
 
 // TLSConfig returns a tls.Config, may be nil without error if TLS is not
