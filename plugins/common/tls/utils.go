--- conflicted
+++ resolved
@@ -1,15 +1,16 @@
 package tls
 
 import (
+	"crypto/rsa"
+	"crypto/x509"
 	"encoding/pem"
+	"errors"
 	"fmt"
-<<<<<<< HEAD
+	"os"
 	"sort"
 	"strings"
-=======
-	"io/ioutil"
-	"os"
->>>>>>> 6a6115bc
+
+	"github.com/youmark/pkcs8"
 )
 
 // ParseCiphers returns a `[]uint16` by received `[]string` key that represents ciphers from crypto/tls.
@@ -34,7 +35,6 @@
 	if v, ok := tlsVersionMap[version]; ok {
 		return v, nil
 	}
-<<<<<<< HEAD
 
 	available := make([]string, 0, len(tlsVersionMap))
 	for n := range tlsVersionMap {
@@ -42,16 +42,10 @@
 	}
 	sort.Strings(available)
 	return 0, fmt.Errorf("unsupported version %q (available: %s)", version, strings.Join(available, ","))
-=======
-	return 0, fmt.Errorf("unsupported version %q", version)
 }
 
 func readFile(filename string) []byte {
-	file, err := os.Open(filename)
-	if err != nil {
-		panic(fmt.Sprintf("opening %q: %v", filename, err))
-	}
-	octets, err := ioutil.ReadAll(file)
+	octets, err := os.ReadFile(filename)
 	if err != nil {
 		panic(fmt.Sprintf("reading %q: %v", filename, err))
 	}
@@ -59,27 +53,48 @@
 }
 
 func ReadCertificate(filename string) string {
-	return ReadKey(filename)
+	octets := readFile(filename)
+	return string(octets)
 }
 
-func ReadKey(filename string) string {
-	octets := readFile(filename)
+func ReadKey(filename string, password string) string {
+	keyBytes := readFile(filename)
+	currentBlock, remainingBlocks := pem.Decode(keyBytes)
+	if currentBlock == nil {
+		panic(errors.New("failed to decode private key: no PEM data found"))
+	}
 	var allBlocks string
-	currentBlock, remainingBlocks := pem.Decode(octets)
 	for {
-		pemBlockASCII := string(pem.EncodeToMemory(
-			&pem.Block{
-				Type:  currentBlock.Type,
-				Bytes: currentBlock.Bytes,
-			},
-		))
-		allBlocks += pemBlockASCII
-
+		if currentBlock.Type == "ENCRYPTED PRIVATE KEY" {
+			if password == "" {
+				panic(errors.New("missing password for PKCS#8 encrypted private key"))
+			}
+			var decryptedKey *rsa.PrivateKey
+			decryptedKey, err := pkcs8.ParsePKCS8PrivateKeyRSA(currentBlock.Bytes, []byte(password))
+			if err != nil {
+				panic(fmt.Errorf("failed to parse encrypted PKCS#8 private key: %w", err))
+			}
+			pemBlock := string(pem.EncodeToMemory(&pem.Block{Type: currentBlock.Type, Bytes: x509.MarshalPKCS1PrivateKey(decryptedKey)}))
+			allBlocks += pemBlock
+		} else if currentBlock.Headers["Proc-Type"] == "4,ENCRYPTED" {
+			decryptedKeyDER, err := x509.DecryptPEMBlock(currentBlock, []byte(password))
+			if err != nil {
+				panic(fmt.Errorf("failed to parse encrypted private key %w", err))
+			}
+			decryptedKey, err := x509.ParsePKCS1PrivateKey(decryptedKeyDER)
+			if err != nil {
+				panic(fmt.Errorf("unable to convert from DER to PEM format: %w", err))
+			}
+			pemBlock := string(pem.EncodeToMemory(&pem.Block{Type: currentBlock.Type, Bytes: x509.MarshalPKCS1PrivateKey(decryptedKey)}))
+			allBlocks += pemBlock
+		} else {
+			pemBlock := string(pem.EncodeToMemory(&pem.Block{Type: currentBlock.Type, Bytes: currentBlock.Bytes}))
+			allBlocks += pemBlock
+		}
 		currentBlock, remainingBlocks = pem.Decode(remainingBlocks)
 		if currentBlock == nil {
 			break
 		}
 	}
 	return allBlocks
->>>>>>> 6a6115bc
 }