# BasicStats Aggregator Plugin

The BasicStats aggregator plugin give us count,diff,max,min,mean,non_negative_diff,sum,s2(variance), stdev for a set of values,
emitting the aggregate every `period` seconds.

### Configuration:

```toml
# Keep the aggregate basicstats of each metric passing through.
[[aggregators.basicstats]]
  ## The period on which to flush & clear the aggregator.
  period = "30s"
  ## If true, the original metric will be dropped by the
  ## aggregator and will not get sent to the output plugins.
  drop_original = false

  ## Configures which basic stats to push as fields
<<<<<<< HEAD
  stats = ["count","diff","min","max","mean","non_negative_diff","stdev","s2","sum"]
=======
  # stats = ["count", "min", "max", "mean", "stdev", "s2", "sum"]
>>>>>>> df902303
```

- stats
    - If not specified, then `count`, `min`, `max`, `mean`, `stdev`, and `s2` are aggregated and pushed as fields.  `sum`, `diff` and `non_negative_diff` are not aggregated by default to maintain backwards compatibility.
    - If empty array, no stats are aggregated

### Measurements & Fields:

- measurement1
    - field1_count
    - field1_diff (difference)
    - field1_max
    - field1_min
    - field1_mean
    - field1_non_negative_diff (non-negative difference)
    - field1_sum
    - field1_s2 (variance)
    - field1_stdev (standard deviation)

### Tags:

No tags are applied by this aggregator.

### Example Output:

```
$ telegraf --config telegraf.conf --quiet
system,host=tars load1=1 1475583980000000000
system,host=tars load1=1 1475583990000000000
system,host=tars load1_count=2,load1_diff=0,load1_max=1,load1_min=1,load1_mean=1,load1_sum=2,load1_s2=0,load1_stdev=0 1475584010000000000
system,host=tars load1=1 1475584020000000000
system,host=tars load1=3 1475584030000000000
system,host=tars load1_count=2,load1_diff=2,load1_max=3,load1_min=1,load1_mean=2,load1_sum=4,load1_s2=2,load1_stdev=1.414162 1475584010000000000
```<|MERGE_RESOLUTION|>--- conflicted
+++ resolved
@@ -15,11 +15,7 @@
   drop_original = false
 
   ## Configures which basic stats to push as fields
-<<<<<<< HEAD
-  stats = ["count","diff","min","max","mean","non_negative_diff","stdev","s2","sum"]
-=======
-  # stats = ["count", "min", "max", "mean", "stdev", "s2", "sum"]
->>>>>>> df902303
+  # stats = ["count","diff","min","max","mean","non_negative_diff","stdev","s2","sum"]
 ```
 
 - stats
