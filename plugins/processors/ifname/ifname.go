package ifname

import (
	"fmt"
	"strconv"
	"sync"
	"time"

	"github.com/influxdata/telegraf"
	"github.com/influxdata/telegraf/config"
	"github.com/influxdata/telegraf/internal/snmp"
	"github.com/influxdata/telegraf/plugins/common/parallel"
	si "github.com/influxdata/telegraf/plugins/inputs/snmp"
	"github.com/influxdata/telegraf/plugins/processors"
)

var sampleConfig = `
  ## Name of tag holding the interface number
  # tag = "ifIndex"

  ## Name of output tag where service name will be added
  # dest = "ifName"

  ## Name of tag of the SNMP agent to request the interface name from
  # agent = "agent"

  ## Timeout for each request.
  # timeout = "5s"

  ## SNMP version; can be 1, 2, or 3.
  # version = 2

  ## SNMP community string.
  # community = "public"

  ## Number of retries to attempt.
  # retries = 3

  ## The GETBULK max-repetitions parameter.
  # max_repetitions = 10

  ## SNMPv3 authentication and encryption options.
  ##
  ## Security Name.
  # sec_name = "myuser"
  ## Authentication protocol; one of "MD5", "SHA", or "".
  # auth_protocol = "MD5"
  ## Authentication password.
  # auth_password = "pass"
  ## Security Level; one of "noAuthNoPriv", "authNoPriv", or "authPriv".
  # sec_level = "authNoPriv"
  ## Context Name.
  # context_name = ""
  ## Privacy protocol used for encrypted messages; one of "DES", "AES" or "".
  # priv_protocol = ""
  ## Privacy password used for encrypted messages.
  # priv_password = ""

  ## max_parallel_lookups is the maximum number of SNMP requests to
  ## make at the same time.
  # max_parallel_lookups = 100

  ## ordered controls whether or not the metrics need to stay in the
  ## same order this plugin received them in. If false, this plugin
  ## may change the order when data is cached.  If you need metrics to
  ## stay in order set this to true.  keeping the metrics ordered may
  ## be slightly slower
  # ordered = false

  ## cache_ttl is the amount of time interface names are cached for a
  ## given agent.  After this period elapses if names are needed they
  ## will be retrieved again.
  # cache_ttl = "8h"
`

type nameMap map[uint64]string
type keyType = string
type valType = nameMap

type mapFunc func(agent string) (nameMap, error)
type makeTableFunc func(string) (*si.Table, error)

type sigMap map[string]chan struct{}

type IfName struct {
	SourceTag string `toml:"tag"`
	DestTag   string `toml:"dest"`
	AgentTag  string `toml:"agent"`

	snmp.ClientConfig

	CacheSize          uint            `toml:"max_cache_entries"`
	MaxParallelLookups int             `toml:"max_parallel_lookups"`
	Ordered            bool            `toml:"ordered"`
	CacheTTL           config.Duration `toml:"cache_ttl"`

	Log telegraf.Logger `toml:"-"`

	ifTable  *si.Table
	ifXTable *si.Table

<<<<<<< HEAD
	cache    *TTLCache
	lock     sync.Mutex
	parallel parallel.Parallel
	sigs     sigMap

	getMapRemote mapFunc
	makeTable    makeTableFunc
=======
	lock  sync.Mutex
	cache *TTLCache

	parallel parallel.Parallel
	acc      telegraf.Accumulator

	getMapRemote mapFunc
	makeTable    makeTableFunc

	gsBase snmp.GosnmpWrapper

	sigs sigMap
>>>>>>> 0bfe9bba
}

const minRetry = 5 * time.Minute

func (d *IfName) SampleConfig() string {
	return sampleConfig
}

func (d *IfName) Description() string {
	return "Add a tag of the network interface name looked up over SNMP by interface number"
}

func (d *IfName) Init() error {
	d.getMapRemote = d.getMapRemoteNoMock
	d.makeTable = makeTableNoMock

	c := NewTTLCache(time.Duration(d.CacheTTL), d.CacheSize)
	d.cache = &c

	d.sigs = make(sigMap)

	if _, err := snmp.NewWrapper(d.ClientConfig); err != nil {
		return fmt.Errorf("parsing SNMP client config: %w", err)
	}

	return nil
}

func (d *IfName) addTag(metric telegraf.Metric) error {
	agent, ok := metric.GetTag(d.AgentTag)
	if !ok {
		d.Log.Warn("Agent tag missing.")
		return nil
	}

	numS, ok := metric.GetTag(d.SourceTag)
	if !ok {
		d.Log.Warn("Source tag missing.")
		return nil
	}

	num, err := strconv.ParseUint(numS, 10, 64)
	if err != nil {
		return fmt.Errorf("couldn't parse source tag as uint")
	}

	firstTime := true
	for {
		m, age, err := d.getMap(agent)
		if err != nil {
			return fmt.Errorf("couldn't retrieve the table of interface names for %s: %w", agent, err)
		}

		name, found := m[num]
		if found {
			// success
			metric.AddTag(d.DestTag, name)
			return nil
		}

		// We have the agent's interface map but it doesn't contain
		// the interface we're interested in.  If the entry is old
		// enough, retrieve it from the agent once more.
		if age < minRetry {
			return fmt.Errorf("interface number %d isn't in the table of interface names on %s", num, agent)
		}

		if firstTime {
			d.invalidate(agent)
			firstTime = false
			continue
		}

		// not found, cache hit, retrying
		return fmt.Errorf("missing interface but couldn't retrieve table for %v", agent)
	}
}

func (d *IfName) invalidate(agent string) {
	d.lock.Lock()
	d.cache.Delete(agent)
	d.lock.Unlock()
}

func (d *IfName) Start(acc telegraf.Accumulator) error {
	var err error
	d.ifTable, err = d.makeTable("IF-MIB::ifDescr")
	if err != nil {
		return fmt.Errorf("looking up ifDescr in local MIB: %w", err)
	}
	d.ifXTable, err = d.makeTable("IF-MIB::ifName")
	if err != nil {
		return fmt.Errorf("looking up ifName in local MIB: %w", err)
	}

	fn := func(m telegraf.Metric) []telegraf.Metric {
		err := d.addTag(m)
		if err != nil {
			d.Log.Debugf("Error adding tag: %v", err)
		}
		return []telegraf.Metric{m}
	}

	if d.Ordered {
		d.parallel = parallel.NewOrdered(acc, fn, 10000, d.MaxParallelLookups)
	} else {
		d.parallel = parallel.NewUnordered(acc, fn, d.MaxParallelLookups)
	}
	return nil
}

func (d *IfName) Add(metric telegraf.Metric, _ telegraf.Accumulator) error {
	d.parallel.Enqueue(metric)
	return nil
}

func (d *IfName) Stop() error {
	d.parallel.Stop()
	return nil
}

// getMap gets the interface names map either from cache or from the SNMP
// agent
func (d *IfName) getMap(agent string) (entry nameMap, age time.Duration, err error) {
	var sig chan struct{}

	d.lock.Lock()

	// Check cache
	m, ok, age := d.cache.Get(agent)
	if ok {
		d.lock.Unlock()
		return m, age, nil
	}

	// cache miss.  Is this the first request for this agent?
	sig, found := d.sigs[agent]
	if !found {
		// This is the first request.  Make signal for subsequent requests to wait on
		s := make(chan struct{})
		d.sigs[agent] = s
		sig = s
	}

	d.lock.Unlock()

	if found {
		// This is not the first request.  Wait for first to finish.
		<-sig

		// Check cache again
		d.lock.Lock()
		m, ok, age := d.cache.Get(agent)
		d.lock.Unlock()
		if ok {
			return m, age, nil
		}
		return nil, 0, fmt.Errorf("getting remote table from cache")
	}

	// The cache missed and this is the first request for this
	// agent. Make the SNMP request
	m, err = d.getMapRemote(agent)

	d.lock.Lock()
	if err != nil {
		//snmp failure.  signal without saving to cache
		close(sig)
		delete(d.sigs, agent)

		d.lock.Unlock()
		return nil, 0, fmt.Errorf("getting remote table: %w", err)
	}

	// snmp success.  Cache response, then signal any other waiting
	// requests for this agent and clean up
	d.cache.Put(agent, m)
	close(sig)
	delete(d.sigs, agent)

	d.lock.Unlock()
	return m, 0, nil
}

func (d *IfName) getMapRemoteNoMock(agent string) (nameMap, error) {
	gs, _ := snmp.NewWrapper(d.ClientConfig)
	err := gs.SetAgent(agent)
	if err != nil {
		return nil, fmt.Errorf("parsing agent tag: %w", err)
	}

	err = gs.Connect()
	if err != nil {
		return nil, fmt.Errorf("connecting when fetching interface names: %w", err)
	}

	//try ifXtable and ifName first.  if that fails, fall back to
	//ifTable and ifDescr
	var m nameMap
	m, err = buildMap(gs, d.ifXTable, "ifName")
	if err == nil {
		return m, nil
	}

	m, err = buildMap(gs, d.ifTable, "ifDescr")
	if err == nil {
		return m, nil
	}

	return nil, fmt.Errorf("fetching interface names: %w", err)
}

func init() {
	processors.AddStreaming("ifname", func() telegraf.StreamingProcessor {
		return &IfName{
			SourceTag:          "ifIndex",
			DestTag:            "ifName",
			AgentTag:           "agent",
			CacheSize:          100,
			MaxParallelLookups: 100,
			ClientConfig: snmp.ClientConfig{
				Retries:        3,
				MaxRepetitions: 10,
				Timeout:        config.Duration(5 * time.Second),
				Version:        2,
				Community:      "public",
			},
			CacheTTL: config.Duration(8 * time.Hour),
		}
	})
}

func makeTableNoMock(fieldName string) (*si.Table, error) {
	var err error
	tab := si.Table{
		Name:       "ifTable",
		IndexAsTag: true,
		Fields: []si.Field{
			{Oid: fieldName},
		},
	}

	err = tab.Init()
	if err != nil {
		//Init already wraps
		return nil, err
	}

	return &tab, nil
}

func buildMap(gs snmp.GosnmpWrapper, tab *si.Table, column string) (nameMap, error) {
	var err error

	rtab, err := tab.Build(gs, true)
	if err != nil {
		//Build already wraps
		return nil, err
	}

	if len(rtab.Rows) == 0 {
		return nil, fmt.Errorf("empty table")
	}

	t := make(nameMap)
	for _, v := range rtab.Rows {
		iStr, ok := v.Tags["index"]
		if !ok {
			//should always have an index tag because the table should
			//always have IndexAsTag true
			return nil, fmt.Errorf("no index tag")
		}
		i, err := strconv.ParseUint(iStr, 10, 64)
		if err != nil {
			return nil, fmt.Errorf("index tag isn't a uint")
		}
		nameIf, ok := v.Fields[column]
		if !ok {
			return nil, fmt.Errorf("field %s is missing", column)
		}
		name, ok := nameIf.(string)
		if !ok {
			return nil, fmt.Errorf("field %s isn't a string", column)
		}

		t[i] = name
	}
	return t, nil
}<|MERGE_RESOLUTION|>--- conflicted
+++ resolved
@@ -99,7 +99,6 @@
 	ifTable  *si.Table
 	ifXTable *si.Table
 
-<<<<<<< HEAD
 	cache    *TTLCache
 	lock     sync.Mutex
 	parallel parallel.Parallel
@@ -107,20 +106,6 @@
 
 	getMapRemote mapFunc
 	makeTable    makeTableFunc
-=======
-	lock  sync.Mutex
-	cache *TTLCache
-
-	parallel parallel.Parallel
-	acc      telegraf.Accumulator
-
-	getMapRemote mapFunc
-	makeTable    makeTableFunc
-
-	gsBase snmp.GosnmpWrapper
-
-	sigs sigMap
->>>>>>> 0bfe9bba
 }
 
 const minRetry = 5 * time.Minute
