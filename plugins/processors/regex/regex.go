package regex

import (
	"fmt"
	"regexp"

	"github.com/influxdata/telegraf"
	"github.com/influxdata/telegraf/internal/choice"
	"github.com/influxdata/telegraf/plugins/processors"
)

type Regex struct {
	Tags         []converter     `toml:"tags"`
	Fields       []converter     `toml:"fields"`
	TagRename    []converter     `toml:"tag_rename"`
	FieldRename  []converter     `toml:"field_rename"`
	MetricRename []converter     `toml:"metric_rename"`
	Log          telegraf.Logger `toml:"-"`
	regexCache   map[string]*regexp.Regexp
}

type converter struct {
	Key         string `toml:"key"`
	Pattern     string `toml:"pattern"`
	Replacement string `toml:"replacement"`
	ResultKey   string `toml:"result_key"`
	Append      bool   `toml:"append"`
}

<<<<<<< HEAD
const sampleConfig = `
  ## Tag and field conversions defined in a separate sub-tables
  # [[processors.regex.tags]]
  #   ## Tag to change, "*" will change every tag
  #   key = "resp_code"
  #   ## Regular expression to match on a tag value
  #   pattern = "^(\\d)\\d\\d$"
  #   ## Matches of the pattern will be replaced with this string.  Use ${1}
  #   ## notation to use the text of the first submatch.
  #   replacement = "${1}xx"

  # [[processors.regex.fields]]
  #   ## Field to change
  #   key = "request"
  #   ## All the power of the Go regular expressions available here
  #   ## For example, named subgroups
  #   pattern = "^/api(?P<method>/[\\w/]+)\\S*"
  #   replacement = "${method}"
  #   ## If result_key is present, a new field will be created
  #   ## instead of changing existing field
  #   result_key = "method"

  ## Multiple conversions may be applied for one field sequentially
  ## Let's extract one more value
  # [[processors.regex.fields]]
  #   key = "request"
  #   pattern = ".*category=(\\w+).*"
  #   replacement = "${1}"
  #   result_key = "search_category"

  ## Rename metric fields
  # [[processors.regex.field_rename]]
  #   ## Regular expression to match on a field name
  #   pattern = "^search_(\\w+)d$"
  #   ## Matches of the pattern will be replaced with this string.  Use ${1}
  #   ## notation to use the text of the first submatch.
  #   replacement = "${1}"
  #   ## If the new field name already exists, you can either "overwrite" the
  #   ## existing one with the value of the renamed field OR you can "keep"
  #   ## both the existing and source field.
  #   # result_key = "keep"

  ## Rename metric tags
  # [[processors.regex.tag_rename]]
  #   ## Regular expression to match on a tag name
  #   pattern = "^search_(\\w+)d$"
  #   ## Matches of the pattern will be replaced with this string.  Use ${1}
  #   ## notation to use the text of the first submatch.
  #   replacement = "${1}"
  #   ## If the new tag name already exists, you can either "overwrite" the
  #   ## existing one with the value of the renamed tag OR you can "keep"
  #   ## both the existing and source tag.
  #   # result_key = "keep"

  ## Rename metrics
  # [[processors.regex.metric_rename]]
  #   ## Regular expression to match on an metric name
  #   pattern = "^search_(\\w+)d$"
  #   ## Matches of the pattern will be replaced with this string.  Use ${1}
  #   ## notation to use the text of the first submatch.
  #   replacement = "${1}"
`

=======
>>>>>>> 70334b96
func (r *Regex) Init() error {
	r.regexCache = make(map[string]*regexp.Regexp)

	// Compile the regular expressions
	for _, c := range r.Tags {
		if _, compiled := r.regexCache[c.Pattern]; !compiled {
			r.regexCache[c.Pattern] = regexp.MustCompile(c.Pattern)
		}
	}
	for _, c := range r.Fields {
		if _, compiled := r.regexCache[c.Pattern]; !compiled {
			r.regexCache[c.Pattern] = regexp.MustCompile(c.Pattern)
		}
	}

	resultOptions := []string{"overwrite", "keep"}
	for _, c := range r.TagRename {
		if c.Key != "" {
			r.Log.Info("'tag_rename' section contains a key which is ignored during processing")
		}

		if c.ResultKey == "" {
			c.ResultKey = "keep"
		}
		if err := choice.Check(c.ResultKey, resultOptions); err != nil {
			return fmt.Errorf("invalid metrics result_key: %v", err)
		}

		if _, compiled := r.regexCache[c.Pattern]; !compiled {
			r.regexCache[c.Pattern] = regexp.MustCompile(c.Pattern)
		}
	}

	for _, c := range r.FieldRename {
		if c.Key != "" {
			r.Log.Info("'field_rename' section contains a key which is ignored during processing")
		}

		if c.ResultKey == "" {
			c.ResultKey = "keep"
		}
		if err := choice.Check(c.ResultKey, resultOptions); err != nil {
			return fmt.Errorf("invalid metrics result_key: %v", err)
		}

		if _, compiled := r.regexCache[c.Pattern]; !compiled {
			r.regexCache[c.Pattern] = regexp.MustCompile(c.Pattern)
		}
	}

	for _, c := range r.MetricRename {
		if c.Key != "" {
			r.Log.Info("'metric_rename' section contains a key which is ignored during processing")
		}

		if c.ResultKey != "" {
			r.Log.Info("'metric_rename' section contains a 'result_key' ignored during processing as metrics will ALWAYS the name")
		}

		if _, compiled := r.regexCache[c.Pattern]; !compiled {
			r.regexCache[c.Pattern] = regexp.MustCompile(c.Pattern)
		}
	}

	return nil
}

func (r *Regex) Apply(in ...telegraf.Metric) []telegraf.Metric {
	for _, metric := range in {
		for _, converter := range r.Tags {
			if converter.Key == "*" {
				for _, tag := range metric.TagList() {
					regex := r.regexCache[converter.Pattern]
					if regex.MatchString(tag.Value) {
						newValue := regex.ReplaceAllString(tag.Value, converter.Replacement)
						updateTag(converter, metric, tag.Key, newValue)
					}
				}
			} else if value, ok := metric.GetTag(converter.Key); ok {
				if key, newValue := r.convert(converter, value); newValue != "" {
					updateTag(converter, metric, key, newValue)
				}
			}
		}

		for _, converter := range r.Fields {
			if value, ok := metric.GetField(converter.Key); ok {
				if v, ok := value.(string); ok {
					if key, newValue := r.convert(converter, v); newValue != "" {
						metric.AddField(key, newValue)
					}
				}
			}
		}

		for _, converter := range r.TagRename {
			regex := r.regexCache[converter.Pattern]
			replacements := make(map[string]string)
			for _, tag := range metric.TagList() {
				name := tag.Key
				if regex.MatchString(name) {
					newName := regex.ReplaceAllString(name, converter.Replacement)

					if !metric.HasTag(newName) {
						// There is no colliding tag, we can just change the name.
						tag.Key = newName
						continue
					}

					if converter.ResultKey == "overwrite" {
						// We got a colliding tag, remember the replacement and do it later
						replacements[name] = newName
					}
				}
			}
			// We needed to postpone the replacement as we cannot modify the tag-list
			// while iterating it as this will result in invalid memory dereference panic.
			for oldName, newName := range replacements {
				value, ok := metric.GetTag(oldName)
				if !ok {
					// Just in case the tag got removed in the meantime
					continue
				}
				metric.AddTag(newName, value)
				metric.RemoveTag(oldName)
			}
		}

		for _, converter := range r.FieldRename {
			regex := r.regexCache[converter.Pattern]
			replacements := make(map[string]string)
			for _, field := range metric.FieldList() {
				name := field.Key
				if regex.MatchString(name) {
					newName := regex.ReplaceAllString(name, converter.Replacement)

					if !metric.HasField(newName) {
						// There is no colliding field, we can just change the name.
						field.Key = newName
						continue
					}

					if converter.ResultKey == "overwrite" {
						// We got a colliding field, remember the replacement and do it later
						replacements[name] = newName
					}
				}
			}
			// We needed to postpone the replacement as we cannot modify the field-list
			// while iterating it as this will result in invalid memory dereference panic.
			for oldName, newName := range replacements {
				value, ok := metric.GetField(oldName)
				if !ok {
					// Just in case the field got removed in the meantime
					continue
				}
				metric.AddField(newName, value)
				metric.RemoveField(oldName)
			}
		}

		for _, converter := range r.MetricRename {
			regex := r.regexCache[converter.Pattern]
			value := metric.Name()
			if regex.MatchString(value) {
				newValue := regex.ReplaceAllString(value, converter.Replacement)
				metric.SetName(newValue)
			}
		}
	}

	return in
}

func (r *Regex) convert(c converter, src string) (key string, value string) {
	regex := r.regexCache[c.Pattern]

	if c.ResultKey == "" || regex.MatchString(src) {
		value = regex.ReplaceAllString(src, c.Replacement)
	}

	if c.ResultKey != "" {
		return c.ResultKey, value
	}

	return c.Key, value
}

func updateTag(converter converter, metric telegraf.Metric, key string, newValue string) {
	if converter.Append {
		if v, ok := metric.GetTag(key); ok {
			newValue = v + newValue
		}
	}
	metric.AddTag(key, newValue)
}

func init() {
	processors.Add("regex", func() telegraf.Processor { return &Regex{} })
}<|MERGE_RESOLUTION|>--- conflicted
+++ resolved
@@ -27,72 +27,6 @@
 	Append      bool   `toml:"append"`
 }
 
-<<<<<<< HEAD
-const sampleConfig = `
-  ## Tag and field conversions defined in a separate sub-tables
-  # [[processors.regex.tags]]
-  #   ## Tag to change, "*" will change every tag
-  #   key = "resp_code"
-  #   ## Regular expression to match on a tag value
-  #   pattern = "^(\\d)\\d\\d$"
-  #   ## Matches of the pattern will be replaced with this string.  Use ${1}
-  #   ## notation to use the text of the first submatch.
-  #   replacement = "${1}xx"
-
-  # [[processors.regex.fields]]
-  #   ## Field to change
-  #   key = "request"
-  #   ## All the power of the Go regular expressions available here
-  #   ## For example, named subgroups
-  #   pattern = "^/api(?P<method>/[\\w/]+)\\S*"
-  #   replacement = "${method}"
-  #   ## If result_key is present, a new field will be created
-  #   ## instead of changing existing field
-  #   result_key = "method"
-
-  ## Multiple conversions may be applied for one field sequentially
-  ## Let's extract one more value
-  # [[processors.regex.fields]]
-  #   key = "request"
-  #   pattern = ".*category=(\\w+).*"
-  #   replacement = "${1}"
-  #   result_key = "search_category"
-
-  ## Rename metric fields
-  # [[processors.regex.field_rename]]
-  #   ## Regular expression to match on a field name
-  #   pattern = "^search_(\\w+)d$"
-  #   ## Matches of the pattern will be replaced with this string.  Use ${1}
-  #   ## notation to use the text of the first submatch.
-  #   replacement = "${1}"
-  #   ## If the new field name already exists, you can either "overwrite" the
-  #   ## existing one with the value of the renamed field OR you can "keep"
-  #   ## both the existing and source field.
-  #   # result_key = "keep"
-
-  ## Rename metric tags
-  # [[processors.regex.tag_rename]]
-  #   ## Regular expression to match on a tag name
-  #   pattern = "^search_(\\w+)d$"
-  #   ## Matches of the pattern will be replaced with this string.  Use ${1}
-  #   ## notation to use the text of the first submatch.
-  #   replacement = "${1}"
-  #   ## If the new tag name already exists, you can either "overwrite" the
-  #   ## existing one with the value of the renamed tag OR you can "keep"
-  #   ## both the existing and source tag.
-  #   # result_key = "keep"
-
-  ## Rename metrics
-  # [[processors.regex.metric_rename]]
-  #   ## Regular expression to match on an metric name
-  #   pattern = "^search_(\\w+)d$"
-  #   ## Matches of the pattern will be replaced with this string.  Use ${1}
-  #   ## notation to use the text of the first submatch.
-  #   replacement = "${1}"
-`
-
-=======
->>>>>>> 70334b96
 func (r *Regex) Init() error {
 	r.regexCache = make(map[string]*regexp.Regexp)
 
