--- conflicted
+++ resolved
@@ -1,11 +1,8 @@
 package enum
 
 import (
-<<<<<<< HEAD
+	"fmt"
 	"regexp"
-=======
-	"fmt"
->>>>>>> 2f943e97
 	"strconv"
 
 	"github.com/influxdata/telegraf"
@@ -100,11 +97,6 @@
 
 func (mapper *EnumMapper) applyMappings(metric telegraf.Metric) telegraf.Metric {
 	for _, mapping := range mapper.Mappings {
-<<<<<<< HEAD
-		if originalValue, isPresent := metric.GetField(mapping.Field); isPresent == true {
-			if mappedValue, isMappedValuePresent := mapping.mapValue(originalValue); isMappedValuePresent == true {
-				writeField(metric, mapping.getDestination(), mappedValue)
-=======
 		if mapping.Field != "" {
 			if originalValue, isPresent := metric.GetField(mapping.Field); isPresent {
 				if adjustedValue, isString := adjustBoolValue(originalValue).(string); isString {
@@ -124,7 +116,6 @@
 						writeTag(metric, mapping.getDestinationTag(), fmt.Sprintf("%v", val))
 					}
 				}
->>>>>>> 2f943e97
 			}
 		}
 	}
