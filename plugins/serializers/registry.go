--- conflicted
+++ resolved
@@ -57,18 +57,6 @@
 	// Character used for metric name sanitization in Carbon2.
 	Carbon2SanitizeReplaceChar string `toml:"carbon2_sanitize_replace_char"`
 
-<<<<<<< HEAD
-	// Separator for CSV
-	CSVSeparator string `toml:"csv_separator"`
-
-	// Output a CSV header for naming the columns
-	CSVHeader bool `toml:"csv_header"`
-
-	// Prefix the tag and field columns for CSV format
-	CSVPrefix bool `toml:"csv_column_prefix"`
-
-=======
->>>>>>> 939a9ddb
 	// Support tags in graphite protocol
 	GraphiteTagSupport bool `toml:"graphite_tag_support"`
 
@@ -101,11 +89,7 @@
 	// Timestamp units to use for JSON formatted output
 	TimestampUnits time.Duration `toml:"timestamp_units"`
 
-<<<<<<< HEAD
-	// Timestamp format to use for JSON and CSV formatted output
-=======
 	// Timestamp format to use for JSON formatted output
->>>>>>> 939a9ddb
 	TimestampFormat string `toml:"timestamp_format"`
 
 	// Include HEC routing fields for splunkmetric output
@@ -169,13 +153,6 @@
 	return serializer, err
 }
 
-<<<<<<< HEAD
-func NewCSVSerializer(config *Config) (Serializer, error) {
-	return csv.NewSerializer(config.TimestampFormat, config.CSVSeparator, config.CSVHeader, config.CSVPrefix)
-}
-
-=======
->>>>>>> 939a9ddb
 func NewPrometheusRemoteWriteSerializer(config *Config) (Serializer, error) {
 	sortMetrics := prometheusremotewrite.NoSortMetrics
 	if config.PrometheusExportTimestamp {
