# XPath

The XPath data format parser parses different formats into metric fields using [XPath][xpath] expressions.

For supported XPath functions check [the underlying XPath library][xpath lib].

__NOTE:__ The type of fields are specified using [XPath functions][xpath lib]. The only exception are _integer_ fields that need to be specified in a `fields_int` section.

## Supported data formats

| name                                    | `data_format` setting | comment |
| --------------------------------------- | --------------------- | ------- |
| [Extensible Markup Language (XML)][xml] | `"xml"`               |         |
| [JSON][json]                            | `"xpath_json"`        |         |
| [MessagePack][msgpack]                  | `"xpath_msgpack"`     |         |
| [Protocol-buffers][protobuf]            | `"xpath_protobuf"`    | [see additional parameters](#protocol-buffers-additional-settings)|

### Protocol-buffers additional settings

For using the protocol-buffer format you need to specify additional (_mandatory_) properties for the parser. Those options are described here.

#### `xpath_protobuf_file` (mandatory)

Use this option to specify the name of the protocol-buffer definition file (`.proto`).

#### `xpath_protobuf_type` (mandatory)

This option contains the top-level message file to use for deserializing the data to be parsed. Usually, this is constructed from the `package` name in the protocol-buffer definition file and the `message` name as `<package name>.<message name>`.

#### `xpath_protobuf_import_paths` (optional)

In case you import other protocol-buffer definitions within your `.proto` file (i.e. you use the `import` statement) you can use this option to specify paths to search for the imported definition file(s). By default the imports are only searched in `.` which is the current-working-directory, i.e. usually the directory you are in when starting telegraf.

Imagine you do have multiple protocol-buffer definitions (e.g. `A.proto`, `B.proto` and `C.proto`) in a directory (e.g. `/data/my_proto_files`) where your top-level file (e.g. `A.proto`) imports at least one other definition

```protobuf
syntax = "proto3";

package foo;

import "B.proto";

message Measurement {
    ...
}
```

You should use the following setting

```toml
[[inputs.file]]
  files = ["example.dat"]

  data_format = "xpath_protobuf"
  xpath_protobuf_file = "A.proto"
  xpath_protobuf_type = "foo.Measurement"
  xpath_protobuf_import_paths = [".", "/data/my_proto_files"]

  ...
```

## Configuration (explicit)

In this configuration mode, you explicitly specify the field and tags you want to scrape out of your data.

```toml
[[inputs.file]]
  files = ["example.xml"]

  ## Data format to consume.
  ## Each data format has its own unique set of configuration options, read
  ## more about them here:
  ## https://github.com/influxdata/telegraf/blob/master/docs/DATA_FORMATS_INPUT.md
  data_format = "xml"

  ## PROTOCOL-BUFFER definitions
  ## Protocol-buffer definition file
  # xpath_protobuf_file = "sparkplug_b.proto"
  ## Name of the protocol-buffer message type to use in a fully qualified form.
  # xpath_protobuf_type = "org.eclipse.tahu.protobuf.Payload"
  ## List of paths to use when looking up imported protocol-buffer definition files.
  # xpath_protobuf_import_paths = ["."]

  ## Print the internal XML document when in debug logging mode.
  ## This is especially useful when using the parser with non-XML formats like protocol-buffers
  ## to get an idea on the expression necessary to derive fields etc.
  # xpath_print_document = false

  ## Allow the results of one of the parsing sections to be empty.
  ## Useful when not all selected files have the exact same structure.
  # xpath_allow_empty_selection = false

  ## Multiple parsing sections are allowed
  [[inputs.file.xpath]]
    ## Optional: XPath-query to select a subset of nodes from the XML document.
    # metric_selection = "/Bus/child::Sensor"

    ## Optional: XPath-query to set the metric (measurement) name.
    # metric_name = "string('example')"

    ## Optional: Query to extract metric timestamp.
    ## If not specified the time of execution is used.
    # timestamp = "/Gateway/Timestamp"
    ## Optional: Format of the timestamp determined by the query above.
    ## This can be any of "unix", "unix_ms", "unix_us", "unix_ns" or a valid Golang
    ## time format. If not specified, a "unix" timestamp (in seconds) is expected.
    # timestamp_format = "2006-01-02T15:04:05Z"

    ## Tag definitions using the given XPath queries.
    [inputs.file.xpath.tags]
      name   = "substring-after(Sensor/@name, ' ')"
      device = "string('the ultimate sensor')"

    ## Integer field definitions using XPath queries.
    [inputs.file.xpath.fields_int]
      consumers = "Variable/@consumers"

    ## Non-integer field definitions using XPath queries.
    ## The field type is defined using XPath expressions such as number(), boolean() or string(). If no conversion is performed the field will be of type string.
    [inputs.file.xpath.fields]
      temperature = "number(Variable/@temperature)"
      power       = "number(Variable/@power)"
      frequency   = "number(Variable/@frequency)"
      ok          = "Mode != 'ok'"
```

A configuration can contain muliple _xpath_ subsections for e.g. the file plugin to process the xml-string multiple times. Consult the [XPath syntax][xpath] and the [underlying library's functions][xpath lib] for details and help regarding XPath queries. Consider using an XPath tester such as [xpather.com][xpather] or [Code Beautify's XPath Tester][xpath tester] for help developing and debugging
your query.

## Configuration (batch)

Alternatively to the configuration above, fields can also be specified in a batch way. So contrary to specify the fields
in a section, you can define a `name` and a `value` selector used to determine the name and value of the fields in the
metric.

```toml
[[inputs.file]]
  files = ["example.xml"]

  ## Data format to consume.
  ## Each data format has its own unique set of configuration options, read
  ## more about them here:
  ## https://github.com/influxdata/telegraf/blob/master/docs/DATA_FORMATS_INPUT.md
  data_format = "xml"

  ## PROTOCOL-BUFFER definitions
  ## Protocol-buffer definition file
  # xpath_protobuf_file = "sparkplug_b.proto"
  ## Name of the protocol-buffer message type to use in a fully qualified form.
  # xpath_protobuf_type = "org.eclipse.tahu.protobuf.Payload"
  ## List of paths to use when looking up imported protocol-buffer definition files.
  # xpath_protobuf_import_paths = ["."]

  ## Print the internal XML document when in debug logging mode.
  ## This is especially useful when using the parser with non-XML formats like protocol-buffers
  ## to get an idea on the expression necessary to derive fields etc.
  # xpath_print_document = false

  ## Allow the results of one of the parsing sections to be empty.
  ## Useful when not all selected files have the exact same structure.
  # xpath_allow_empty_selection = false

  ## Multiple parsing sections are allowed
  [[inputs.file.xpath]]
    ## Optional: XPath-query to select a subset of nodes from the XML document.
    metric_selection = "/Bus/child::Sensor"

    ## Optional: XPath-query to set the metric (measurement) name.
    # metric_name = "string('example')"

    ## Optional: Query to extract metric timestamp.
    ## If not specified the time of execution is used.
    # timestamp = "/Gateway/Timestamp"
    ## Optional: Format of the timestamp determined by the query above.
    ## This can be any of "unix", "unix_ms", "unix_us", "unix_ns" or a valid Golang
    ## time format. If not specified, a "unix" timestamp (in seconds) is expected.
    # timestamp_format = "2006-01-02T15:04:05Z"

    ## Field specifications using a selector.
    field_selection = "child::*"
    ## Optional: Queries to specify field name and value.
    ## These options are only to be used in combination with 'field_selection'!
    ## By default the node name and node content is used if a field-selection
    ## is specified.
    # field_name  = "name()"
    # field_value = "."

    ## Optional: Expand field names relative to the selected node
    ## This allows to flatten out nodes with non-unique names in the subtree
    # field_name_expansion = false

    ## Tag specifications using a selector.
    ## tag_selection = "child::*"
    ## Optional: Queries to specify tag name and value.
    ## These options are only to be used in combination with 'tag_selection'!
    ## By default the node name and node content is used if a tag-selection
    ## is specified.
    # tag_name  = "name()"
    # tag_value = "."

    ## Optional: Expand tag names relative to the selected node
    ## This allows to flatten out nodes with non-unique names in the subtree
    # tag_name_expansion = false

    ## Tag definitions using the given XPath queries.
    [inputs.file.xpath.tags]
      name   = "substring-after(Sensor/@name, ' ')"
      device = "string('the ultimate sensor')"

```

<<<<<<< HEAD
**Please note**: The resulting fields are *always* of type string!
=======
__Please note__: The resulting fields are _always_ of type string!
_Please note_: The resulting fields are _always_ of type string!
>>>>>>> 56eb9149

It is also possible to specify a mixture of the two alternative ways of specifying fields.

### metric_selection (optional)

You can specify a [XPath][xpath] query to select a subset of nodes from the XML document, each used to generate a new
metrics with the specified fields, tags etc.

For relative queries in subsequent queries they are relative to the `metric_selection`. To specify absolute paths, please start the query with a slash (`/`).

Specifying `metric_selection` is optional. If not specified all relative queries are relative to the root node of the XML document.

### metric_name (optional)

By specifying `metric_name` you can override the metric/measurement name with the result of the given [XPath][xpath] query. If not specified, the default metric name is used.

### timestamp, timestamp_format (optional)

By default the current time will be used for all created metrics. To set the time from values in the XML document you can specify a [XPath][xpath] query in `timestamp` and set the format in `timestamp_format`.

The `timestamp_format` can be set to `unix`, `unix_ms`, `unix_us`, `unix_ns`, or
an accepted [Go "reference time"][time const]. Consult the Go [time][time parse] package for details and additional examples on how to set the time format.
If `timestamp_format` is omitted `unix` format is assumed as result of the `timestamp` query.

### tags sub-section

[XPath][xpath] queries in the `tag name = query` format to add tags to the metrics. The specified path can be absolute (starting with `/`) or relative. Relative paths use the currently selected node as reference.

__NOTE:__ Results of tag-queries will always be converted to strings.

### fields_int sub-section

[XPath][xpath] queries in the `field name = query` format to add integer typed fields to the metrics. The specified path can be absolute (starting with `/`) or relative. Relative paths use the currently selected node as reference.

__NOTE:__ Results of field_int-queries will always be converted to __int64__. The conversion will fail in case the query result is not convertible!

### fields sub-section

[XPath][xpath] queries in the `field name = query` format to add non-integer fields to the metrics. The specified path can be absolute (starting with `/`) or relative. Relative paths use the currently selected node as reference.

The type of the field is specified in the [XPath][xpath] query using the type conversion functions of XPath such as `number()`, `boolean()` or `string()`
If no conversion is performed in the query the field will be of type string.

__NOTE: Path conversion functions will always succeed even if you convert a text to float!__

### field_selection, field_name, field_value (optional)

You can specify a [XPath][xpath] query to select a set of nodes forming the fields of the metric. The specified path can be absolute (starting with `/`) or relative to the currently selected node. Each node selected by `field_selection` forms a new field within the metric.

The _name_ and the _value_ of each field can be specified using the optional `field_name` and `field_value` queries. The queries are relative to the selected field if not starting with `/`. If not specified the field's _name_ defaults to the node name and the field's _value_ defaults to the content of the selected field node.
__NOTE__: `field_name` and `field_value` queries are only evaluated if a `field_selection` is specified.

Specifying `field_selection` is optional. This is an alternative way to specify fields especially for documents where the node names are not known a priori or if there is a large number of fields to be specified. These options can also be combined with the field specifications above.

__NOTE: Path conversion functions will always succeed even if you convert a text to float!__

### field_name_expansion (optional)

When _true_, field names selected with `field_selection` are expanded to a _path_ relative to the _selected node_. This
is necessary if we e.g. select all leaf nodes as fields and those leaf nodes do not have unique names. That is in case
you have duplicate names in the fields you select you should set this to `true`.

### tag_selection, tag_name, tag_value (optional)

You can specify a [XPath][xpath] query to select a set of nodes forming the tags of the metric. The specified path can be absolute (starting with `/`) or relative to the currently selected node. Each node selected by `tag_selection` forms a new tag within the metric.

The _name_ and the _value_ of each tag can be specified using the optional `tag_name` and `tag_value` queries. The queries are relative to the selected tag if not starting with `/`. If not specified the tag's _name_ defaults to the node name and the tag's _value_ defaults to the content of the selected tag node.
__NOTE__: `tag_name` and `tag_value` queries are only evaluated if a `tag_selection` is specified.

Specifying `tag_selection` is optional. This is an alternative way to specify tags especially for documents where the node names are not known a priori or if there is a large number of tags to be specified. These options can also be combined with the tag specifications above.

### tag_name_expansion (optional)

When _true_, tag names selected with `tag_selection` are expanded to a _path_ relative to the _selected node_. This
is necessary if we e.g. select all leaf nodes as tags and those leaf nodes do not have unique names. That is in case
you have duplicate names in the tags you select you should set this to `true`.

## Examples

This `example.xml` file is used in the configuration examples below:

```xml
<?xml version="1.0"?>
<Gateway>
  <Name>Main Gateway</Name>
  <Timestamp>2020-08-01T15:04:03Z</Timestamp>
  <Sequence>12</Sequence>
  <Status>ok</Status>
</Gateway>

<Bus>
  <Sensor name="Sensor Facility A">
    <Variable temperature="20.0"/>
    <Variable power="123.4"/>
    <Variable frequency="49.78"/>
    <Variable consumers="3"/>
    <Mode>busy</Mode>
  </Sensor>
  <Sensor name="Sensor Facility B">
    <Variable temperature="23.1"/>
    <Variable power="14.3"/>
    <Variable frequency="49.78"/>
    <Variable consumers="1"/>
    <Mode>standby</Mode>
  </Sensor>
  <Sensor name="Sensor Facility C">
    <Variable temperature="19.7"/>
    <Variable power="0.02"/>
    <Variable frequency="49.78"/>
    <Variable consumers="0"/>
    <Mode>error</Mode>
  </Sensor>
</Bus>
```

### Basic Parsing

This example shows the basic usage of the xml parser.

Config:

```toml
[[inputs.file]]
  files = ["example.xml"]
  data_format = "xml"

  [[inputs.file.xpath]]
    [inputs.file.xpath.tags]
      gateway = "substring-before(/Gateway/Name, ' ')"

    [inputs.file.xpath.fields_int]
      seqnr = "/Gateway/Sequence"

    [inputs.file.xpath.fields]
      ok = "/Gateway/Status = 'ok'"
```

Output:

```text
file,gateway=Main,host=Hugin seqnr=12i,ok=true 1598610830000000000
```

In the _tags_ definition the XPath function `substring-before()` is used to only extract the sub-string before the space. To get the integer value of `/Gateway/Sequence` we have to use the _fields_int_ section as there is no XPath expression to convert node values to integers (only float).
The `ok` field is filled with a boolean by specifying a query comparing the query result of `/Gateway/Status` with the string _ok_. Use the type conversions available in the XPath syntax to specify field types.

### Time and metric names

This is an example for using time and name of the metric from the XML document itself.

Config:

```toml
[[inputs.file]]
  files = ["example.xml"]
  data_format = "xml"

  [[inputs.file.xpath]]
    metric_name = "name(/Gateway/Status)"

    timestamp = "/Gateway/Timestamp"
    timestamp_format = "2006-01-02T15:04:05Z"

    [inputs.file.xpath.tags]
      gateway = "substring-before(/Gateway/Name, ' ')"

    [inputs.file.xpath.fields]
      ok = "/Gateway/Status = 'ok'"
```

Output:

```text
Status,gateway=Main,host=Hugin ok=true 1596294243000000000
```

Additionally to the basic parsing example, the metric name is defined as the name of the `/Gateway/Status` node and the timestamp is derived from the XML document instead of using the execution time.

### Multi-node selection

For XML documents containing metrics for e.g. multiple devices (like `Sensor`s in the _example.xml_), multiple metrics can be generated using node selection. This example shows how to generate a metric for each _Sensor_ in the example.

Config:

```toml
[[inputs.file]]
  files = ["example.xml"]
  data_format = "xml"

  [[inputs.file.xpath]]
    metric_selection = "/Bus/child::Sensor"

    metric_name = "string('sensors')"

    timestamp = "/Gateway/Timestamp"
    timestamp_format = "2006-01-02T15:04:05Z"

    [inputs.file.xpath.tags]
      name = "substring-after(@name, ' ')"

    [inputs.file.xpath.fields_int]
      consumers = "Variable/@consumers"

    [inputs.file.xpath.fields]
      temperature = "number(Variable/@temperature)"
      power       = "number(Variable/@power)"
      frequency   = "number(Variable/@frequency)"
      ok          = "Mode != 'error'"

```

Output:

```text
sensors,host=Hugin,name=Facility\ A consumers=3i,frequency=49.78,ok=true,power=123.4,temperature=20 1596294243000000000
sensors,host=Hugin,name=Facility\ B consumers=1i,frequency=49.78,ok=true,power=14.3,temperature=23.1 1596294243000000000
sensors,host=Hugin,name=Facility\ C consumers=0i,frequency=49.78,ok=false,power=0.02,temperature=19.7 1596294243000000000
```

Using the `metric_selection` option we select all `Sensor` nodes in the XML document. Please note that all field and tag definitions are relative to these selected nodes. An exception is the timestamp definition which is relative to the root node of the XML document.

### Batch field processing with multi-node selection

For XML documents containing metrics with a large number of fields or where the fields are not known before (e.g. an unknown set of `Variable` nodes in the _example.xml_), field selectors can be used. This example shows how to generate a metric for each _Sensor_ in the example with fields derived from the _Variable_ nodes.

Config:

```toml
[[inputs.file]]
  files = ["example.xml"]
  data_format = "xml"

  [[inputs.file.xpath]]
    metric_selection = "/Bus/child::Sensor"
    metric_name = "string('sensors')"

    timestamp = "/Gateway/Timestamp"
    timestamp_format = "2006-01-02T15:04:05Z"

    field_selection = "child::Variable"
    field_name = "name(@*[1])"
    field_value = "number(@*[1])"

    [inputs.file.xpath.tags]
      name = "substring-after(@name, ' ')"
```

Output:

```text
sensors,host=Hugin,name=Facility\ A consumers=3,frequency=49.78,power=123.4,temperature=20 1596294243000000000
sensors,host=Hugin,name=Facility\ B consumers=1,frequency=49.78,power=14.3,temperature=23.1 1596294243000000000
sensors,host=Hugin,name=Facility\ C consumers=0,frequency=49.78,power=0.02,temperature=19.7 1596294243000000000
```

Using the `metric_selection` option we select all `Sensor` nodes in the XML document. For each _Sensor_ we then use `field_selection` to select all child nodes of the sensor as _field-nodes_ Please note that the field selection is relative to the selected nodes.
For each selected _field-node_ we use `field_name` and `field_value` to determining the field's name and value, respectively. The `field_name` derives the name of the first attribute of the node, while `field_value` derives the value of the first attribute  and converts the result to a number.

[xpath lib]:    https://github.com/antchfx/xpath
[json]:         https://www.json.org/
[msgpack]:      https://msgpack.org/
[protobuf]:     https://developers.google.com/protocol-buffers
[xml]:          https://www.w3.org/XML/
[xpath]:        https://www.w3.org/TR/xpath/
[xpather]:      http://xpather.com/
[xpath tester]: https://codebeautify.org/Xpath-Tester
[time const]:   https://golang.org/pkg/time/#pkg-constants
[time parse]:   https://golang.org/pkg/time/#Parse<|MERGE_RESOLUTION|>--- conflicted
+++ resolved
@@ -209,12 +209,9 @@
 
 ```
 
-<<<<<<< HEAD
 **Please note**: The resulting fields are *always* of type string!
-=======
 __Please note__: The resulting fields are _always_ of type string!
 _Please note_: The resulting fields are _always_ of type string!
->>>>>>> 56eb9149
 
 It is also possible to specify a mixture of the two alternative ways of specifying fields.
 
