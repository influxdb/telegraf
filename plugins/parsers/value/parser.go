--- conflicted
+++ resolved
@@ -1,189 +1,86 @@
-<<<<<<< HEAD
-package value
-
-import (
-	"bytes"
-	"fmt"
-	"strconv"
-	"strings"
-	"time"
-
-	"github.com/influxdata/telegraf"
-	"github.com/influxdata/telegraf/metric"
-	"github.com/influxdata/telegraf/plugins/parsers"
-)
-
-type Parser struct {
-	DataType    string            `toml:"data_type"`
-	FieldName   string            `toml:"value_field_name"`
-	MetricName  string            `toml:"-"`
-	DefaultTags map[string]string `toml:"-"`
-}
-
-func (v *Parser) Parse(buf []byte) ([]telegraf.Metric, error) {
-	vStr := string(bytes.TrimSpace(bytes.Trim(buf, "\x00")))
-
-	// unless it's a string, separate out any fields in the buffer,
-	// ignore anything but the last.
-	if v.DataType != "string" {
-		values := strings.Fields(vStr)
-		if len(values) < 1 {
-			return []telegraf.Metric{}, nil
-		}
-		vStr = values[len(values)-1]
-	}
-
-	var value interface{}
-	var err error
-	switch v.DataType {
-	case "", "int", "integer":
-		value, err = strconv.Atoi(vStr)
-	case "float", "long":
-		value, err = strconv.ParseFloat(vStr, 64)
-	case "str", "string":
-		value = vStr
-	case "bool", "boolean":
-		value, err = strconv.ParseBool(vStr)
-	}
-	if err != nil {
-		return nil, err
-	}
-
-	fields := map[string]interface{}{v.FieldName: value}
-	m := metric.New(v.MetricName, v.DefaultTags,
-		fields, time.Now().UTC())
-
-	return []telegraf.Metric{m}, nil
-}
-
-func (v *Parser) ParseLine(line string) (telegraf.Metric, error) {
-	metrics, err := v.Parse([]byte(line))
-
-	if err != nil {
-		return nil, err
-	}
-
-	if len(metrics) < 1 {
-		return nil, fmt.Errorf("can not parse the line: %s, for data format: value", line)
-	}
-
-	return metrics[0], nil
-}
-
-func (v *Parser) SetDefaultTags(tags map[string]string) {
-	v.DefaultTags = tags
-}
-
-// InitFromConfig is a compatibility function to construct the parser the old way
-func (v *Parser) InitFromConfig(config *parsers.Config) error {
-	v.MetricName = config.MetricName
-	v.DefaultTags = config.DefaultTags
-	return v.Init()
-}
-
-func (v *Parser) Init() error {
-	if v.FieldName == "" {
-		v.FieldName = "value"
-	}
-
-	return nil
-}
-
-func init() {
-	parsers.Add("value",
-		func(defaultMetricName string) telegraf.Parser {
-			return &Parser{
-				FieldName:  "value",
-				MetricName: defaultMetricName,
-			}
-		},
-	)
-}
-=======
-package value
-
-import (
-	"bytes"
-	"fmt"
-	"strconv"
-	"strings"
-	"time"
-
-	"github.com/influxdata/telegraf"
-	"github.com/influxdata/telegraf/metric"
-)
-
-type ValueParser struct {
-	MetricName  string
-	DataType    string
-	DefaultTags map[string]string
-	FieldName   string
-}
-
-func (v *ValueParser) Parse(buf []byte) ([]telegraf.Metric, error) {
-	vStr := string(bytes.TrimSpace(bytes.Trim(buf, "\x00")))
-
-	// unless it's a string, separate out any fields in the buffer,
-	// ignore anything but the last.
-	if v.DataType != "string" {
-		values := strings.Fields(vStr)
-		if len(values) < 1 {
-			return []telegraf.Metric{}, nil
-		}
-		vStr = values[len(values)-1]
-	}
-
-	var value interface{}
-	var err error
-	switch v.DataType {
-	case "", "int", "integer":
-		value, err = strconv.Atoi(vStr)
-	case "float", "long":
-		value, err = strconv.ParseFloat(vStr, 64)
-	case "str", "string":
-		value = vStr
-	case "bool", "boolean":
-		value, err = strconv.ParseBool(vStr)
-	}
-	if err != nil {
-		return nil, err
-	}
-
-	fields := map[string]interface{}{v.FieldName: value}
-	m := metric.New(v.MetricName, v.DefaultTags,
-		fields, time.Now().UTC())
-
-	return []telegraf.Metric{m}, nil
-}
-
-func (v *ValueParser) ParseLine(line string) (telegraf.Metric, error) {
-	metrics, err := v.Parse([]byte(line))
-
-	if err != nil {
-		return nil, err
-	}
-
-	if len(metrics) < 1 {
-		return nil, fmt.Errorf("can not parse the line: %s, for data format: value", line)
-	}
-
-	return metrics[0], nil
-}
-
-func (v *ValueParser) SetDefaultTags(tags map[string]string) {
-	v.DefaultTags = tags
-}
-
-func NewValueParser(metricName, dataType, fieldName string, defaultTags map[string]string) *ValueParser {
-	if fieldName == "" {
-		fieldName = "value"
-	}
-
-	return &ValueParser{
-		MetricName:  metricName,
-		DataType:    dataType,
-		DefaultTags: defaultTags,
-		FieldName:   fieldName,
-	}
-}
->>>>>>> 939a9ddb
+package value
+
+import (
+	"bytes"
+	"fmt"
+	"strconv"
+	"strings"
+	"time"
+
+	"github.com/influxdata/telegraf"
+	"github.com/influxdata/telegraf/metric"
+)
+
+type ValueParser struct {
+	MetricName  string
+	DataType    string
+	DefaultTags map[string]string
+	FieldName   string
+}
+
+func (v *ValueParser) Parse(buf []byte) ([]telegraf.Metric, error) {
+	vStr := string(bytes.TrimSpace(bytes.Trim(buf, "\x00")))
+
+	// unless it's a string, separate out any fields in the buffer,
+	// ignore anything but the last.
+	if v.DataType != "string" {
+		values := strings.Fields(vStr)
+		if len(values) < 1 {
+			return []telegraf.Metric{}, nil
+		}
+		vStr = values[len(values)-1]
+	}
+
+	var value interface{}
+	var err error
+	switch v.DataType {
+	case "", "int", "integer":
+		value, err = strconv.Atoi(vStr)
+	case "float", "long":
+		value, err = strconv.ParseFloat(vStr, 64)
+	case "str", "string":
+		value = vStr
+	case "bool", "boolean":
+		value, err = strconv.ParseBool(vStr)
+	}
+	if err != nil {
+		return nil, err
+	}
+
+	fields := map[string]interface{}{v.FieldName: value}
+	m := metric.New(v.MetricName, v.DefaultTags,
+		fields, time.Now().UTC())
+
+	return []telegraf.Metric{m}, nil
+}
+
+func (v *ValueParser) ParseLine(line string) (telegraf.Metric, error) {
+	metrics, err := v.Parse([]byte(line))
+
+	if err != nil {
+		return nil, err
+	}
+
+	if len(metrics) < 1 {
+		return nil, fmt.Errorf("can not parse the line: %s, for data format: value", line)
+	}
+
+	return metrics[0], nil
+}
+
+func (v *ValueParser) SetDefaultTags(tags map[string]string) {
+	v.DefaultTags = tags
+}
+
+func NewValueParser(metricName, dataType, fieldName string, defaultTags map[string]string) *ValueParser {
+	if fieldName == "" {
+		fieldName = "value"
+	}
+
+	return &ValueParser{
+		MetricName:  metricName,
+		DataType:    dataType,
+		DefaultTags: defaultTags,
+		FieldName:   fieldName,
+	}
+}