--- conflicted
+++ resolved
@@ -132,10 +132,8 @@
 			config.DefaultTags,
 			config.Separator,
 			config.Templates)
-<<<<<<< HEAD
 	case "wavefront":
 		parser, err = NewWavefrontParser(config.DefaultTags)
-=======
 	case "grok":
 		parser, err = newGrokParser(
 			config.MetricName,
@@ -144,7 +142,6 @@
 			config.GrokCustomPatterns,
 			config.GrokCustomPatternFiles,
 			config.GrokTimeZone)
->>>>>>> 2a4267ed
 	default:
 		err = fmt.Errorf("Invalid data format: %s", config.DataFormat)
 	}
