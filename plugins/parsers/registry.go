package parsers

import (
	"fmt"

	"github.com/influxdata/telegraf"
<<<<<<< HEAD
	"github.com/influxdata/telegraf/plugins/parsers/temporary/json_v2"
	"github.com/influxdata/telegraf/plugins/parsers/temporary/xpath"
=======
	"github.com/influxdata/telegraf/plugins/parsers/collectd"
	"github.com/influxdata/telegraf/plugins/parsers/csv"
	"github.com/influxdata/telegraf/plugins/parsers/dropwizard"
	"github.com/influxdata/telegraf/plugins/parsers/form_urlencoded"
	"github.com/influxdata/telegraf/plugins/parsers/graphite"
	"github.com/influxdata/telegraf/plugins/parsers/grok"
	"github.com/influxdata/telegraf/plugins/parsers/influx"
	"github.com/influxdata/telegraf/plugins/parsers/json"
	"github.com/influxdata/telegraf/plugins/parsers/json_v2"
	"github.com/influxdata/telegraf/plugins/parsers/logfmt"
	"github.com/influxdata/telegraf/plugins/parsers/nagios"
	"github.com/influxdata/telegraf/plugins/parsers/opentsdb"
	"github.com/influxdata/telegraf/plugins/parsers/prometheus"
	"github.com/influxdata/telegraf/plugins/parsers/prometheusremotewrite"
	"github.com/influxdata/telegraf/plugins/parsers/value"
	"github.com/influxdata/telegraf/plugins/parsers/wavefront"
	"github.com/influxdata/telegraf/plugins/parsers/xpath"
>>>>>>> 44b0b06d
)

// Creator is the function to create a new parser
type Creator func(defaultMetricName string) telegraf.Parser

// Parsers contains the registry of all known parsers (following the new style)
var Parsers = map[string]Creator{}

// Add adds a parser to the registry. Usually this function is called in the plugin's init function
func Add(name string, creator Creator) {
	Parsers[name] = creator
}

type ParserFunc func() (Parser, error)

// ParserInput is an interface for input plugins that are able to parse
// arbitrary data formats.
type ParserInput interface {
	// SetParser sets the parser function for the interface
	SetParser(parser Parser)
}

// ParserFuncInput is an interface for input plugins that are able to parse
// arbitrary data formats.
type ParserFuncInput interface {
	// SetParserFunc returns a new parser.
	SetParserFunc(fn ParserFunc)
}

// Parser is an interface defining functions that a parser plugin must satisfy.
type Parser interface {
	// Parse takes a byte buffer separated by newlines
	// ie, `cpu.usage.idle 90\ncpu.usage.busy 10`
	// and parses it into telegraf metrics
	//
	// Must be thread-safe.
	Parse(buf []byte) ([]telegraf.Metric, error)

	// ParseLine takes a single string metric
	// ie, "cpu.usage.idle 90"
	// and parses it into a telegraf metric.
	//
	// Must be thread-safe.
	// This function is only called by plugins that expect line based protocols
	// Doesn't need to be implemented by non-linebased parsers (e.g. json, xml)
	ParseLine(line string) (telegraf.Metric, error)

	// SetDefaultTags tells the parser to add all of the given tags
	// to each parsed metric.
	// NOTE: do _not_ modify the map after you've passed it here!!
	SetDefaultTags(tags map[string]string)
}

// ParserCompatibility is an interface for backward-compatible initialization of new parsers
type ParserCompatibility interface {
	// InitFromConfig sets the parser internal variables from the old-style config
	InitFromConfig(config *Config) error
}

// Config is a struct that covers the data types needed for all parser types,
// and can be used to instantiate _any_ of the parsers.
type Config struct {
<<<<<<< HEAD
	// DataFormat can be one of: avro, json, influx, graphite, value, nagios
=======
	// Dataformat can be one of: json, influx, graphite, value, nagios, opentsdb
>>>>>>> 44b0b06d
	DataFormat string `toml:"data_format"`

	// Separator only applied to Graphite data.
	Separator string `toml:"separator"`
	// Templates only apply to Graphite data.
	Templates []string `toml:"templates"`

	// TagKeys only apply to JSON data
	TagKeys []string `toml:"tag_keys"`
	// Array of glob pattern strings keys that should be added as string fields.
	JSONStringFields []string `toml:"json_string_fields"`

	JSONNameKey string `toml:"json_name_key"`
	// MetricName applies to JSON & value. This will be the name of the measurement.
	MetricName string `toml:"metric_name"`

	// holds a gjson path for json parser
	JSONQuery string `toml:"json_query"`

	// key of time
	JSONTimeKey string `toml:"json_time_key"`

	// time format
	JSONTimeFormat string `toml:"json_time_format"`

	// default timezone
	JSONTimezone string `toml:"json_timezone"`

	// Whether to continue if a JSON object can't be coerced
	JSONStrict bool `toml:"json_strict"`

	// Authentication file for collectd
	CollectdAuthFile string `toml:"collectd_auth_file"`
	// One of none (default), sign, or encrypt
	CollectdSecurityLevel string `toml:"collectd_security_level"`
	// Dataset specification for collectd
	CollectdTypesDB []string `toml:"collectd_types_db"`

	// whether to split or join multivalue metrics
	CollectdSplit string `toml:"collectd_split"`

	// DataType only applies to value, this will be the type to parse value to
	DataType string `toml:"data_type"`

	// DefaultTags are the default tags that will be added to all parsed metrics.
	DefaultTags map[string]string `toml:"default_tags"`

	// an optional json path containing the metric registry object
	// if left empty, the whole json object is parsed as a metric registry
	DropwizardMetricRegistryPath string `toml:"dropwizard_metric_registry_path"`
	// an optional json path containing the default time of the metrics
	// if left empty, the processing time is used
	DropwizardTimePath string `toml:"dropwizard_time_path"`
	// time format to use for parsing the time field
	// defaults to time.RFC3339
	DropwizardTimeFormat string `toml:"dropwizard_time_format"`
	// an optional json path pointing to a json object with tag key/value pairs
	// takes precedence over DropwizardTagPathsMap
	DropwizardTagsPath string `toml:"dropwizard_tags_path"`
	// an optional map containing tag names as keys and json paths to retrieve the tag values from as values
	// used if TagsPath is empty or doesn't return any tags
	DropwizardTagPathsMap map[string]string `toml:"dropwizard_tag_paths_map"`

	//grok patterns
	GrokPatterns           []string `toml:"grok_patterns"`
	GrokNamedPatterns      []string `toml:"grok_named_patterns"`
	GrokCustomPatterns     string   `toml:"grok_custom_patterns"`
	GrokCustomPatternFiles []string `toml:"grok_custom_pattern_files"`
	GrokTimezone           string   `toml:"grok_timezone"`
	GrokUniqueTimestamp    string   `toml:"grok_unique_timestamp"`
	GrokMultiline          bool     `toml:"grok_multiline"`

	//csv configuration
	CSVColumnNames        []string `toml:"csv_column_names"`
	CSVColumnTypes        []string `toml:"csv_column_types"`
	CSVComment            string   `toml:"csv_comment"`
	CSVDelimiter          string   `toml:"csv_delimiter"`
	CSVHeaderRowCount     int      `toml:"csv_header_row_count"`
	CSVMeasurementColumn  string   `toml:"csv_measurement_column"`
	CSVSkipColumns        int      `toml:"csv_skip_columns"`
	CSVSkipRows           int      `toml:"csv_skip_rows"`
	CSVTagColumns         []string `toml:"csv_tag_columns"`
	CSVTagOverwrite       bool     `toml:"csv_tag_overwrite"`
	CSVTimestampColumn    string   `toml:"csv_timestamp_column"`
	CSVTimestampFormat    string   `toml:"csv_timestamp_format"`
	CSVTimezone           string   `toml:"csv_timezone"`
	CSVTrimSpace          bool     `toml:"csv_trim_space"`
	CSVSkipValues         []string `toml:"csv_skip_values"`
	CSVSkipErrors         bool     `toml:"csv_skip_errors"`
	CSVMetadataRows       int      `toml:"csv_metadata_rows"`
	CSVMetadataSeparators []string `toml:"csv_metadata_separators"`
	CSVMetadataTrimSet    string   `toml:"csv_metadata_trim_set"`

	// FormData configuration
	FormUrlencodedTagKeys []string `toml:"form_urlencoded_tag_keys"`

	// Prometheus configuration
	PrometheusIgnoreTimestamp bool `toml:"prometheus_ignore_timestamp"`

	// Value configuration
	ValueFieldName string `toml:"value_field_name"`

	// XPath configuration
	XPathPrintDocument       bool           `toml:"xpath_print_document"`
	XPathProtobufFile        string         `toml:"xpath_protobuf_file"`
	XPathProtobufType        string         `toml:"xpath_protobuf_type"`
	XPathProtobufImportPaths []string       `toml:"xpath_protobuf_import_paths"`
	XPathAllowEmptySelection bool           `toml:"xpath_allow_empty_selection"`
	XPathConfig              []xpath.Config `toml:"xpath"`

	// JSONPath configuration
	JSONV2Config []json_v2.Config `toml:"json_v2"`

	// Influx configuration
	InfluxParserType string `toml:"influx_parser_type"`

	// LogFmt configuration
	LogFmtTagKeys []string `toml:"logfmt_tag_keys"`
}

// NewParser returns a Parser interface based on the given config.
// DEPRECATED: Please instantiate the parser directly instead of using this function.
func NewParser(config *Config) (Parser, error) {
<<<<<<< HEAD
	creator, found := Parsers[config.DataFormat]
	if !found {
		return nil, fmt.Errorf("invalid data format: %s", config.DataFormat)
=======
	var err error
	var parser Parser
	switch config.DataFormat {
	case "json":
		parser, err = json.New(
			&json.Config{
				MetricName:   config.MetricName,
				TagKeys:      config.TagKeys,
				NameKey:      config.JSONNameKey,
				StringFields: config.JSONStringFields,
				Query:        config.JSONQuery,
				TimeKey:      config.JSONTimeKey,
				TimeFormat:   config.JSONTimeFormat,
				Timezone:     config.JSONTimezone,
				DefaultTags:  config.DefaultTags,
				Strict:       config.JSONStrict,
			},
		)
	case "value":
		parser, err = NewValueParser(config.MetricName,
			config.DataType, config.ValueFieldName, config.DefaultTags)
	case "influx":
		parser, err = NewInfluxParser()
	case "nagios":
		parser, err = NewNagiosParser()
	case "graphite":
		parser, err = NewGraphiteParser(config.Separator,
			config.Templates, config.DefaultTags)
	case "collectd":
		parser, err = NewCollectdParser(config.CollectdAuthFile,
			config.CollectdSecurityLevel, config.CollectdTypesDB, config.CollectdSplit)
	case "dropwizard":
		parser, err = NewDropwizardParser(
			config.DropwizardMetricRegistryPath,
			config.DropwizardTimePath,
			config.DropwizardTimeFormat,
			config.DropwizardTagsPath,
			config.DropwizardTagPathsMap,
			config.DefaultTags,
			config.Separator,
			config.Templates)
	case "wavefront":
		parser, err = NewWavefrontParser(config.DefaultTags)
	case "grok":
		parser, err = newGrokParser(
			config.MetricName,
			config.GrokPatterns,
			config.GrokNamedPatterns,
			config.GrokCustomPatterns,
			config.GrokCustomPatternFiles,
			config.GrokTimezone,
			config.GrokUniqueTimestamp)
	case "csv":
		config := &csv.Config{
			MetricName:        config.MetricName,
			HeaderRowCount:    config.CSVHeaderRowCount,
			SkipRows:          config.CSVSkipRows,
			SkipColumns:       config.CSVSkipColumns,
			Delimiter:         config.CSVDelimiter,
			Comment:           config.CSVComment,
			TrimSpace:         config.CSVTrimSpace,
			ColumnNames:       config.CSVColumnNames,
			ColumnTypes:       config.CSVColumnTypes,
			TagColumns:        config.CSVTagColumns,
			MeasurementColumn: config.CSVMeasurementColumn,
			TimestampColumn:   config.CSVTimestampColumn,
			TimestampFormat:   config.CSVTimestampFormat,
			Timezone:          config.CSVTimezone,
			DefaultTags:       config.DefaultTags,
			SkipValues:        config.CSVSkipValues,
		}

		return csv.NewParser(config)
	case "logfmt":
		parser, err = NewLogFmtParser(config.MetricName, config.DefaultTags)
	case "form_urlencoded":
		parser, err = NewFormUrlencodedParser(
			config.MetricName,
			config.DefaultTags,
			config.FormUrlencodedTagKeys,
		)
	case "opentsdb":
		parser, err = NewOpenTSDBParser()
	case "prometheus":
		parser, err = NewPrometheusParser(
			config.DefaultTags,
			config.PrometheusIgnoreTimestamp,
		)
	case "prometheusremotewrite":
		parser, err = NewPrometheusRemoteWriteParser(config.DefaultTags)
	case "xml", "xpath_json", "xpath_msgpack", "xpath_protobuf":
		parser = &xpath.Parser{
			Format:              config.DataFormat,
			ProtobufMessageDef:  config.XPathProtobufFile,
			ProtobufMessageType: config.XPathProtobufType,
			PrintDocument:       config.XPathPrintDocument,
			DefaultTags:         config.DefaultTags,
			Configs:             NewXPathParserConfigs(config.MetricName, config.XPathConfig),
		}
	case "json_v2":
		parser, err = NewJSONPathParser(config.JSONV2Config)
	default:
		err = fmt.Errorf("Invalid data format: %s", config.DataFormat)
>>>>>>> 44b0b06d
	}

	// Try to create new-style parsers the old way...
	parser := creator(config.MetricName)
	p, ok := parser.(ParserCompatibility)
	if !ok {
		return nil, fmt.Errorf("parser for %q cannot be created the old way", config.DataFormat)
	}
	err := p.InitFromConfig(config)

<<<<<<< HEAD
=======
	err := parser.Compile()
	return &parser, err
}

func NewOpenTSDBParser() (Parser, error) {
	return &opentsdb.OpenTSDBParser{}, nil
}

func NewNagiosParser() (Parser, error) {
	return &nagios.NagiosParser{}, nil
}

func NewInfluxParser() (Parser, error) {
	handler := influx.NewMetricHandler()
	return influx.NewParser(handler), nil
}

func NewGraphiteParser(
	separator string,
	templates []string,
	defaultTags map[string]string,
) (Parser, error) {
	return graphite.NewGraphiteParser(separator, templates, defaultTags)
}

func NewValueParser(
	metricName string,
	dataType string,
	fieldName string,
	defaultTags map[string]string,
) (Parser, error) {
	return value.NewValueParser(metricName, dataType, fieldName, defaultTags), nil
}

func NewCollectdParser(
	authFile string,
	securityLevel string,
	typesDB []string,
	split string,
) (Parser, error) {
	return collectd.NewCollectdParser(authFile, securityLevel, typesDB, split)
}

func NewDropwizardParser(
	metricRegistryPath string,
	timePath string,
	timeFormat string,
	tagsPath string,
	tagPathsMap map[string]string,
	defaultTags map[string]string,
	separator string,
	templates []string,

) (Parser, error) {
	parser := dropwizard.NewParser()
	parser.MetricRegistryPath = metricRegistryPath
	parser.TimePath = timePath
	parser.TimeFormat = timeFormat
	parser.TagsPath = tagsPath
	parser.TagPathsMap = tagPathsMap
	parser.DefaultTags = defaultTags
	err := parser.SetTemplates(separator, templates)
	if err != nil {
		return nil, err
	}
>>>>>>> 44b0b06d
	return parser, err
}<|MERGE_RESOLUTION|>--- conflicted
+++ resolved
@@ -4,28 +4,8 @@
 	"fmt"
 
 	"github.com/influxdata/telegraf"
-<<<<<<< HEAD
 	"github.com/influxdata/telegraf/plugins/parsers/temporary/json_v2"
 	"github.com/influxdata/telegraf/plugins/parsers/temporary/xpath"
-=======
-	"github.com/influxdata/telegraf/plugins/parsers/collectd"
-	"github.com/influxdata/telegraf/plugins/parsers/csv"
-	"github.com/influxdata/telegraf/plugins/parsers/dropwizard"
-	"github.com/influxdata/telegraf/plugins/parsers/form_urlencoded"
-	"github.com/influxdata/telegraf/plugins/parsers/graphite"
-	"github.com/influxdata/telegraf/plugins/parsers/grok"
-	"github.com/influxdata/telegraf/plugins/parsers/influx"
-	"github.com/influxdata/telegraf/plugins/parsers/json"
-	"github.com/influxdata/telegraf/plugins/parsers/json_v2"
-	"github.com/influxdata/telegraf/plugins/parsers/logfmt"
-	"github.com/influxdata/telegraf/plugins/parsers/nagios"
-	"github.com/influxdata/telegraf/plugins/parsers/opentsdb"
-	"github.com/influxdata/telegraf/plugins/parsers/prometheus"
-	"github.com/influxdata/telegraf/plugins/parsers/prometheusremotewrite"
-	"github.com/influxdata/telegraf/plugins/parsers/value"
-	"github.com/influxdata/telegraf/plugins/parsers/wavefront"
-	"github.com/influxdata/telegraf/plugins/parsers/xpath"
->>>>>>> 44b0b06d
 )
 
 // Creator is the function to create a new parser
@@ -88,11 +68,7 @@
 // Config is a struct that covers the data types needed for all parser types,
 // and can be used to instantiate _any_ of the parsers.
 type Config struct {
-<<<<<<< HEAD
-	// DataFormat can be one of: avro, json, influx, graphite, value, nagios
-=======
-	// Dataformat can be one of: json, influx, graphite, value, nagios, opentsdb
->>>>>>> 44b0b06d
+	// DataFormat can be one of: avro, json, influx, graphite, value, nagios, opentsdb
 	DataFormat string `toml:"data_format"`
 
 	// Separator only applied to Graphite data.
@@ -216,115 +192,9 @@
 // NewParser returns a Parser interface based on the given config.
 // DEPRECATED: Please instantiate the parser directly instead of using this function.
 func NewParser(config *Config) (Parser, error) {
-<<<<<<< HEAD
 	creator, found := Parsers[config.DataFormat]
 	if !found {
 		return nil, fmt.Errorf("invalid data format: %s", config.DataFormat)
-=======
-	var err error
-	var parser Parser
-	switch config.DataFormat {
-	case "json":
-		parser, err = json.New(
-			&json.Config{
-				MetricName:   config.MetricName,
-				TagKeys:      config.TagKeys,
-				NameKey:      config.JSONNameKey,
-				StringFields: config.JSONStringFields,
-				Query:        config.JSONQuery,
-				TimeKey:      config.JSONTimeKey,
-				TimeFormat:   config.JSONTimeFormat,
-				Timezone:     config.JSONTimezone,
-				DefaultTags:  config.DefaultTags,
-				Strict:       config.JSONStrict,
-			},
-		)
-	case "value":
-		parser, err = NewValueParser(config.MetricName,
-			config.DataType, config.ValueFieldName, config.DefaultTags)
-	case "influx":
-		parser, err = NewInfluxParser()
-	case "nagios":
-		parser, err = NewNagiosParser()
-	case "graphite":
-		parser, err = NewGraphiteParser(config.Separator,
-			config.Templates, config.DefaultTags)
-	case "collectd":
-		parser, err = NewCollectdParser(config.CollectdAuthFile,
-			config.CollectdSecurityLevel, config.CollectdTypesDB, config.CollectdSplit)
-	case "dropwizard":
-		parser, err = NewDropwizardParser(
-			config.DropwizardMetricRegistryPath,
-			config.DropwizardTimePath,
-			config.DropwizardTimeFormat,
-			config.DropwizardTagsPath,
-			config.DropwizardTagPathsMap,
-			config.DefaultTags,
-			config.Separator,
-			config.Templates)
-	case "wavefront":
-		parser, err = NewWavefrontParser(config.DefaultTags)
-	case "grok":
-		parser, err = newGrokParser(
-			config.MetricName,
-			config.GrokPatterns,
-			config.GrokNamedPatterns,
-			config.GrokCustomPatterns,
-			config.GrokCustomPatternFiles,
-			config.GrokTimezone,
-			config.GrokUniqueTimestamp)
-	case "csv":
-		config := &csv.Config{
-			MetricName:        config.MetricName,
-			HeaderRowCount:    config.CSVHeaderRowCount,
-			SkipRows:          config.CSVSkipRows,
-			SkipColumns:       config.CSVSkipColumns,
-			Delimiter:         config.CSVDelimiter,
-			Comment:           config.CSVComment,
-			TrimSpace:         config.CSVTrimSpace,
-			ColumnNames:       config.CSVColumnNames,
-			ColumnTypes:       config.CSVColumnTypes,
-			TagColumns:        config.CSVTagColumns,
-			MeasurementColumn: config.CSVMeasurementColumn,
-			TimestampColumn:   config.CSVTimestampColumn,
-			TimestampFormat:   config.CSVTimestampFormat,
-			Timezone:          config.CSVTimezone,
-			DefaultTags:       config.DefaultTags,
-			SkipValues:        config.CSVSkipValues,
-		}
-
-		return csv.NewParser(config)
-	case "logfmt":
-		parser, err = NewLogFmtParser(config.MetricName, config.DefaultTags)
-	case "form_urlencoded":
-		parser, err = NewFormUrlencodedParser(
-			config.MetricName,
-			config.DefaultTags,
-			config.FormUrlencodedTagKeys,
-		)
-	case "opentsdb":
-		parser, err = NewOpenTSDBParser()
-	case "prometheus":
-		parser, err = NewPrometheusParser(
-			config.DefaultTags,
-			config.PrometheusIgnoreTimestamp,
-		)
-	case "prometheusremotewrite":
-		parser, err = NewPrometheusRemoteWriteParser(config.DefaultTags)
-	case "xml", "xpath_json", "xpath_msgpack", "xpath_protobuf":
-		parser = &xpath.Parser{
-			Format:              config.DataFormat,
-			ProtobufMessageDef:  config.XPathProtobufFile,
-			ProtobufMessageType: config.XPathProtobufType,
-			PrintDocument:       config.XPathPrintDocument,
-			DefaultTags:         config.DefaultTags,
-			Configs:             NewXPathParserConfigs(config.MetricName, config.XPathConfig),
-		}
-	case "json_v2":
-		parser, err = NewJSONPathParser(config.JSONV2Config)
-	default:
-		err = fmt.Errorf("Invalid data format: %s", config.DataFormat)
->>>>>>> 44b0b06d
 	}
 
 	// Try to create new-style parsers the old way...
@@ -335,73 +205,5 @@
 	}
 	err := p.InitFromConfig(config)
 
-<<<<<<< HEAD
-=======
-	err := parser.Compile()
-	return &parser, err
-}
-
-func NewOpenTSDBParser() (Parser, error) {
-	return &opentsdb.OpenTSDBParser{}, nil
-}
-
-func NewNagiosParser() (Parser, error) {
-	return &nagios.NagiosParser{}, nil
-}
-
-func NewInfluxParser() (Parser, error) {
-	handler := influx.NewMetricHandler()
-	return influx.NewParser(handler), nil
-}
-
-func NewGraphiteParser(
-	separator string,
-	templates []string,
-	defaultTags map[string]string,
-) (Parser, error) {
-	return graphite.NewGraphiteParser(separator, templates, defaultTags)
-}
-
-func NewValueParser(
-	metricName string,
-	dataType string,
-	fieldName string,
-	defaultTags map[string]string,
-) (Parser, error) {
-	return value.NewValueParser(metricName, dataType, fieldName, defaultTags), nil
-}
-
-func NewCollectdParser(
-	authFile string,
-	securityLevel string,
-	typesDB []string,
-	split string,
-) (Parser, error) {
-	return collectd.NewCollectdParser(authFile, securityLevel, typesDB, split)
-}
-
-func NewDropwizardParser(
-	metricRegistryPath string,
-	timePath string,
-	timeFormat string,
-	tagsPath string,
-	tagPathsMap map[string]string,
-	defaultTags map[string]string,
-	separator string,
-	templates []string,
-
-) (Parser, error) {
-	parser := dropwizard.NewParser()
-	parser.MetricRegistryPath = metricRegistryPath
-	parser.TimePath = timePath
-	parser.TimeFormat = timeFormat
-	parser.TagsPath = tagsPath
-	parser.TagPathsMap = tagPathsMap
-	parser.DefaultTags = defaultTags
-	err := parser.SetTemplates(separator, templates)
-	if err != nil {
-		return nil, err
-	}
->>>>>>> 44b0b06d
 	return parser, err
 }