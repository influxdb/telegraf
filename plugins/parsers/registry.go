--- conflicted
+++ resolved
@@ -18,11 +18,8 @@
 	"github.com/influxdata/telegraf/plugins/parsers/nagios"
 	"github.com/influxdata/telegraf/plugins/parsers/phdcsv"
 	"github.com/influxdata/telegraf/plugins/parsers/value"
-<<<<<<< HEAD
 	"github.com/influxdata/telegraf/plugins/parsers/vqtcsv"
-=======
 	"github.com/influxdata/telegraf/plugins/parsers/wavefront"
->>>>>>> acd176cf
 )
 
 type ParserFunc func() (Parser, error)
@@ -154,7 +151,6 @@
 	var parser Parser
 	switch config.DataFormat {
 	case "json":
-<<<<<<< HEAD
 		parser, err = NewJSONParser(config.MetricName,
 			config.TagKeys, config.DefaultTags)
 	case "fileinfo":
@@ -163,7 +159,6 @@
 		parser, err = NewVqtCsvParser(config)
 	case "phdcsv":
 		parser, err = NewPhdCsvParser(config)
-=======
 		parser = newJSONParser(config.MetricName,
 			config.TagKeys,
 			config.JSONNameKey,
@@ -172,7 +167,6 @@
 			config.JSONTimeKey,
 			config.JSONTimeFormat,
 			config.DefaultTags)
->>>>>>> acd176cf
 	case "value":
 		parser, err = NewValueParser(config.MetricName,
 			config.DataType, config.DefaultTags)
@@ -229,7 +223,6 @@
 	return parser, err
 }
 
-<<<<<<< HEAD
 func NewFileInfoParser() (Parser, error) {
 	f, err := fileinfo.NewFileInfoParser()
 	return f, err
@@ -246,7 +239,6 @@
 		config.MetricName,
 	)
 	return v, err
-=======
 func newCSVParser(metricName string,
 	headerRowCount int,
 	skipRows int,
@@ -329,7 +321,6 @@
 }
 
 //Deprecated: Use NewParser to get a JSONParser object
->>>>>>> acd176cf
 func newGrokParser(metricName string,
 	patterns []string,
 	nPatterns []string,
