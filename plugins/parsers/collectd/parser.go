package collectd

import (
	"errors"
	"fmt"
	"os"

	"collectd.org/api"
	"collectd.org/network"

	"github.com/influxdata/telegraf"
	"github.com/influxdata/telegraf/metric"
	"github.com/influxdata/telegraf/plugins/parsers"
)

const (
	DefaultAuthFile = "/etc/collectd/auth_file"
)

type Parser struct {
	DefaultTags map[string]string `toml:"-"`

	//whether or not to split multi value metric into multiple metrics
	//default value is split
<<<<<<< HEAD
	ParseMultiValue string `toml:"collectd_parse_multivalue"`
=======
	ParseMultiValue string
	Log             telegraf.Logger `toml:"-"`
	popts           network.ParseOpts
}
>>>>>>> 939a9ddb

	popts         network.ParseOpts
	AuthFile      string   `toml:"collectd_auth_file"`
	SecurityLevel string   `toml:"collectd_security_level"`
	TypesDB       []string `toml:"collectd_typesdb"`

	Log telegraf.Logger `toml:"-"`
}

func (p *Parser) Init() error {
	switch p.SecurityLevel {
	case "none":
		p.popts.SecurityLevel = network.None
	case "sign":
		p.popts.SecurityLevel = network.Sign
	case "encrypt":
		p.popts.SecurityLevel = network.Encrypt
	default:
		p.popts.SecurityLevel = network.None
	}

	if p.AuthFile == "" {
		p.AuthFile = DefaultAuthFile
	}
	p.popts.PasswordLookup = network.NewAuthFile(p.AuthFile)

	for _, path := range p.TypesDB {
		db, err := LoadTypesDB(path)
		if err != nil {
			return err
		}

		if p.popts.TypesDB != nil {
			p.popts.TypesDB.Merge(db)
		} else {
			p.popts.TypesDB = db
		}
	}

	return nil
}

func (p *Parser) Parse(buf []byte) ([]telegraf.Metric, error) {
	valueLists, err := network.Parse(buf, p.popts)
	if err != nil {
		return nil, fmt.Errorf("collectd parser error: %s", err)
	}

	metrics := []telegraf.Metric{}
	for _, valueList := range valueLists {
		metrics = append(metrics, p.unmarshalValueList(valueList)...)
	}

	if len(p.DefaultTags) > 0 {
		for _, m := range metrics {
			for k, v := range p.DefaultTags {
				// only set the default tag if it doesn't already exist:
				if !m.HasTag(k) {
					m.AddTag(k, v)
				}
			}
		}
	}

	return metrics, nil
}

func (p *Parser) ParseLine(line string) (telegraf.Metric, error) {
	metrics, err := p.Parse([]byte(line))
	if err != nil {
		return nil, err
	}

	if len(metrics) != 1 {
		return nil, errors.New("line contains multiple metrics")
	}

	return metrics[0], nil
}

func (p *Parser) SetDefaultTags(tags map[string]string) {
	p.DefaultTags = tags
}

// unmarshalValueList translates a ValueList into a Telegraf metric.
<<<<<<< HEAD
func (p *Parser) unmarshalValueList(vl *api.ValueList) []telegraf.Metric {
=======
func (p *CollectdParser) unmarshalValueList(vl *api.ValueList) []telegraf.Metric {
>>>>>>> 939a9ddb
	timestamp := vl.Time.UTC()

	var metrics []telegraf.Metric

	var multiValue = p.ParseMultiValue
	//set multiValue to default "split" if nothing is specified
	if multiValue == "" {
		multiValue = "split"
	}
	switch multiValue {
	case "split":
		for i := range vl.Values {
			name := fmt.Sprintf("%s_%s", vl.Identifier.Plugin, vl.DSName(i))
			tags := make(map[string]string)
			fields := make(map[string]interface{})

			// Convert interface back to actual type, then to float64
			switch value := vl.Values[i].(type) {
			case api.Gauge:
				fields["value"] = float64(value)
			case api.Derive:
				fields["value"] = float64(value)
			case api.Counter:
				fields["value"] = float64(value)
			}

			if vl.Identifier.Host != "" {
				tags["host"] = vl.Identifier.Host
			}
			if vl.Identifier.PluginInstance != "" {
				tags["instance"] = vl.Identifier.PluginInstance
			}
			if vl.Identifier.Type != "" {
				tags["type"] = vl.Identifier.Type
			}
			if vl.Identifier.TypeInstance != "" {
				tags["type_instance"] = vl.Identifier.TypeInstance
			}

			// Drop invalid points
			m := metric.New(name, tags, fields, timestamp)

			metrics = append(metrics, m)
		}
	case "join":
		name := vl.Identifier.Plugin
		tags := make(map[string]string)
		fields := make(map[string]interface{})
		for i := range vl.Values {
			switch value := vl.Values[i].(type) {
			case api.Gauge:
				fields[vl.DSName(i)] = float64(value)
			case api.Derive:
				fields[vl.DSName(i)] = float64(value)
			case api.Counter:
				fields[vl.DSName(i)] = float64(value)
			}

			if vl.Identifier.Host != "" {
				tags["host"] = vl.Identifier.Host
			}
			if vl.Identifier.PluginInstance != "" {
				tags["instance"] = vl.Identifier.PluginInstance
			}
			if vl.Identifier.Type != "" {
				tags["type"] = vl.Identifier.Type
			}
			if vl.Identifier.TypeInstance != "" {
				tags["type_instance"] = vl.Identifier.TypeInstance
			}
		}

		m := metric.New(name, tags, fields, timestamp)

		metrics = append(metrics, m)
	default:
		p.Log.Info("parse-multi-value config can only be 'split' or 'join'")
	}
	return metrics
}

func LoadTypesDB(path string) (*api.TypesDB, error) {
	reader, err := os.Open(path)
	if err != nil {
		return nil, err
	}
	return api.NewTypesDB(reader)
}

func init() {
	parsers.Add("collectd",
		func(_ string) telegraf.Parser {
			return &Parser{
				AuthFile: DefaultAuthFile,
			}
		})
}

func (p *Parser) InitFromConfig(config *parsers.Config) error {
	p.AuthFile = config.CollectdAuthFile
	p.SecurityLevel = config.CollectdSecurityLevel
	p.TypesDB = config.CollectdTypesDB
	p.ParseMultiValue = config.CollectdSplit

	return p.Init()
}<|MERGE_RESOLUTION|>--- conflicted
+++ resolved
@@ -22,14 +22,10 @@
 
 	//whether or not to split multi value metric into multiple metrics
 	//default value is split
-<<<<<<< HEAD
-	ParseMultiValue string `toml:"collectd_parse_multivalue"`
-=======
 	ParseMultiValue string
 	Log             telegraf.Logger `toml:"-"`
 	popts           network.ParseOpts
 }
->>>>>>> 939a9ddb
 
 	popts         network.ParseOpts
 	AuthFile      string   `toml:"collectd_auth_file"`
@@ -115,11 +111,7 @@
 }
 
 // unmarshalValueList translates a ValueList into a Telegraf metric.
-<<<<<<< HEAD
-func (p *Parser) unmarshalValueList(vl *api.ValueList) []telegraf.Metric {
-=======
 func (p *CollectdParser) unmarshalValueList(vl *api.ValueList) []telegraf.Metric {
->>>>>>> 939a9ddb
 	timestamp := vl.Time.UTC()
 
 	var metrics []telegraf.Metric
