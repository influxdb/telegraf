--- conflicted
+++ resolved
@@ -160,11 +160,7 @@
 	metrics, err := parser.Parse(bytes)
 	require.NoError(t, err)
 
-<<<<<<< HEAD
-	require.Equal(t, 1, len(metrics))
-=======
 	require.Equal(t, 2, len(metrics))
->>>>>>> 939a9ddb
 }
 
 func TestParse_DefaultTags(t *testing.T) {
