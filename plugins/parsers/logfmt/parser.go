<<<<<<< HEAD
package logfmt

import (
	"bytes"
	"errors"
	"fmt"
	"strconv"
	"time"

	"github.com/go-logfmt/logfmt"
	"github.com/influxdata/telegraf"
	"github.com/influxdata/telegraf/filter"
	"github.com/influxdata/telegraf/metric"
	"github.com/influxdata/telegraf/plugins/parsers"
)

var ErrNoMetric = errors.New("no metric in line")

// Parser decodes logfmt formatted messages into metrics.
type Parser struct {
	TagKeys     []string          `toml:"logfmt_tag_keys"`
	DefaultTags map[string]string `toml:"-"`

	metricName string
	tagFilter  filter.Filter
}

// Parse converts a slice of bytes in logfmt format to metrics.
func (p *Parser) Parse(b []byte) ([]telegraf.Metric, error) {
	reader := bytes.NewReader(b)
	decoder := logfmt.NewDecoder(reader)
	metrics := make([]telegraf.Metric, 0)
	for {
		ok := decoder.ScanRecord()
		if !ok {
			err := decoder.Err()
			if err != nil {
				return nil, err
			}
			break
		}
		fields := make(map[string]interface{})
		tags := make(map[string]string)
		for decoder.ScanKeyval() {
			if string(decoder.Value()) == "" {
				continue
			}

			//type conversions
			value := string(decoder.Value())
			if p.tagFilter != nil && p.tagFilter.Match(string(decoder.Key())) {
				tags[string(decoder.Key())] = value
			} else if iValue, err := strconv.ParseInt(value, 10, 64); err == nil {
				fields[string(decoder.Key())] = iValue
			} else if fValue, err := strconv.ParseFloat(value, 64); err == nil {
				fields[string(decoder.Key())] = fValue
			} else if bValue, err := strconv.ParseBool(value); err == nil {
				fields[string(decoder.Key())] = bValue
			} else {
				fields[string(decoder.Key())] = value
			}
		}
		if len(fields) == 0 && len(tags) == 0 {
			continue
		}

		m := metric.New(p.metricName, tags, fields, time.Now())

		metrics = append(metrics, m)
	}
	p.applyDefaultTags(metrics)
	return metrics, nil
}

// ParseLine converts a single line of text in logfmt format to metrics.
func (p *Parser) ParseLine(s string) (telegraf.Metric, error) {
	metrics, err := p.Parse([]byte(s))
	if err != nil {
		return nil, err
	}

	if len(metrics) < 1 {
		return nil, ErrNoMetric
	}
	return metrics[0], nil
}

// SetDefaultTags adds tags to the metrics outputs of Parse and ParseLine.
func (p *Parser) SetDefaultTags(tags map[string]string) {
	p.DefaultTags = tags
}

func (p *Parser) applyDefaultTags(metrics []telegraf.Metric) {
	if len(p.DefaultTags) == 0 {
		return
	}

	for _, m := range metrics {
		for k, v := range p.DefaultTags {
			if !m.HasTag(k) {
				m.AddTag(k, v)
			}
		}
	}
}

func (p *Parser) Init() error {
	var err error

	// Compile tag key patterns
	if p.tagFilter, err = filter.Compile(p.TagKeys); err != nil {
		return fmt.Errorf("error compiling tag pattern: %w", err)
	}

	return nil
}

func init() {
	// Register parser
	parsers.Add("logfmt",
		func(defaultMetricName string) telegraf.Parser {
			return &Parser{metricName: defaultMetricName}
		},
	)
}

// InitFromConfig is a compatibility function to construct the parser the old way
func (p *Parser) InitFromConfig(config *parsers.Config) error {
	p.metricName = config.MetricName
	p.DefaultTags = config.DefaultTags
	p.TagKeys = append(p.TagKeys, config.LogFmtTagKeys...)

	return p.Init()
}
=======
package logfmt

import (
	"bytes"
	"fmt"
	"strconv"
	"time"

	"github.com/go-logfmt/logfmt"
	"github.com/influxdata/telegraf"
	"github.com/influxdata/telegraf/filter"
	"github.com/influxdata/telegraf/metric"
)

var (
	ErrNoMetric = fmt.Errorf("no metric in line")
)

// Parser decodes logfmt formatted messages into metrics.
type Parser struct {
	TagKeys []string `toml:"logfmt_tag_keys"`

	MetricName  string
	DefaultTags map[string]string
	Now         func() time.Time

	tagFilter filter.Filter
}

// NewParser creates a parser.
func NewParser(metricName string, defaultTags map[string]string, tagKeys []string) *Parser {
	return &Parser{
		MetricName:  metricName,
		DefaultTags: defaultTags,
		Now:         time.Now,
		TagKeys:     tagKeys,
	}
}

// Parse converts a slice of bytes in logfmt format to metrics.
func (p *Parser) Parse(b []byte) ([]telegraf.Metric, error) {
	reader := bytes.NewReader(b)
	decoder := logfmt.NewDecoder(reader)
	metrics := make([]telegraf.Metric, 0)
	for {
		ok := decoder.ScanRecord()
		if !ok {
			err := decoder.Err()
			if err != nil {
				return nil, err
			}
			break
		}
		fields := make(map[string]interface{})
		tags := make(map[string]string)
		for decoder.ScanKeyval() {
			if string(decoder.Value()) == "" {
				continue
			}

			//type conversions
			value := string(decoder.Value())
			if p.tagFilter != nil && p.tagFilter.Match(string(decoder.Key())) {
				tags[string(decoder.Key())] = value
			} else if iValue, err := strconv.ParseInt(value, 10, 64); err == nil {
				fields[string(decoder.Key())] = iValue
			} else if fValue, err := strconv.ParseFloat(value, 64); err == nil {
				fields[string(decoder.Key())] = fValue
			} else if bValue, err := strconv.ParseBool(value); err == nil {
				fields[string(decoder.Key())] = bValue
			} else {
				fields[string(decoder.Key())] = value
			}
		}
		if len(fields) == 0 && len(tags) == 0 {
			continue
		}

		m := metric.New(p.MetricName, tags, fields, p.Now())

		metrics = append(metrics, m)
	}
	p.applyDefaultTags(metrics)
	return metrics, nil
}

// ParseLine converts a single line of text in logfmt format to metrics.
func (p *Parser) ParseLine(s string) (telegraf.Metric, error) {
	metrics, err := p.Parse([]byte(s))
	if err != nil {
		return nil, err
	}

	if len(metrics) < 1 {
		return nil, ErrNoMetric
	}
	return metrics[0], nil
}

// SetDefaultTags adds tags to the metrics outputs of Parse and ParseLine.
func (p *Parser) SetDefaultTags(tags map[string]string) {
	p.DefaultTags = tags
}

func (p *Parser) applyDefaultTags(metrics []telegraf.Metric) {
	if len(p.DefaultTags) == 0 {
		return
	}

	for _, m := range metrics {
		for k, v := range p.DefaultTags {
			if !m.HasTag(k) {
				m.AddTag(k, v)
			}
		}
	}
}

func (p *Parser) Init() error {
	var err error

	// Compile tag key patterns
	if p.tagFilter, err = filter.Compile(p.TagKeys); err != nil {
		return fmt.Errorf("error compiling tag pattern: %w", err)
	}

	return nil
}
>>>>>>> 939a9ddb
<|MERGE_RESOLUTION|>--- conflicted
+++ resolved
@@ -1,265 +1,128 @@
-<<<<<<< HEAD
-package logfmt
-
-import (
-	"bytes"
-	"errors"
-	"fmt"
-	"strconv"
-	"time"
-
-	"github.com/go-logfmt/logfmt"
-	"github.com/influxdata/telegraf"
-	"github.com/influxdata/telegraf/filter"
-	"github.com/influxdata/telegraf/metric"
-	"github.com/influxdata/telegraf/plugins/parsers"
-)
-
-var ErrNoMetric = errors.New("no metric in line")
-
-// Parser decodes logfmt formatted messages into metrics.
-type Parser struct {
-	TagKeys     []string          `toml:"logfmt_tag_keys"`
-	DefaultTags map[string]string `toml:"-"`
-
-	metricName string
-	tagFilter  filter.Filter
-}
-
-// Parse converts a slice of bytes in logfmt format to metrics.
-func (p *Parser) Parse(b []byte) ([]telegraf.Metric, error) {
-	reader := bytes.NewReader(b)
-	decoder := logfmt.NewDecoder(reader)
-	metrics := make([]telegraf.Metric, 0)
-	for {
-		ok := decoder.ScanRecord()
-		if !ok {
-			err := decoder.Err()
-			if err != nil {
-				return nil, err
-			}
-			break
-		}
-		fields := make(map[string]interface{})
-		tags := make(map[string]string)
-		for decoder.ScanKeyval() {
-			if string(decoder.Value()) == "" {
-				continue
-			}
-
-			//type conversions
-			value := string(decoder.Value())
-			if p.tagFilter != nil && p.tagFilter.Match(string(decoder.Key())) {
-				tags[string(decoder.Key())] = value
-			} else if iValue, err := strconv.ParseInt(value, 10, 64); err == nil {
-				fields[string(decoder.Key())] = iValue
-			} else if fValue, err := strconv.ParseFloat(value, 64); err == nil {
-				fields[string(decoder.Key())] = fValue
-			} else if bValue, err := strconv.ParseBool(value); err == nil {
-				fields[string(decoder.Key())] = bValue
-			} else {
-				fields[string(decoder.Key())] = value
-			}
-		}
-		if len(fields) == 0 && len(tags) == 0 {
-			continue
-		}
-
-		m := metric.New(p.metricName, tags, fields, time.Now())
-
-		metrics = append(metrics, m)
-	}
-	p.applyDefaultTags(metrics)
-	return metrics, nil
-}
-
-// ParseLine converts a single line of text in logfmt format to metrics.
-func (p *Parser) ParseLine(s string) (telegraf.Metric, error) {
-	metrics, err := p.Parse([]byte(s))
-	if err != nil {
-		return nil, err
-	}
-
-	if len(metrics) < 1 {
-		return nil, ErrNoMetric
-	}
-	return metrics[0], nil
-}
-
-// SetDefaultTags adds tags to the metrics outputs of Parse and ParseLine.
-func (p *Parser) SetDefaultTags(tags map[string]string) {
-	p.DefaultTags = tags
-}
-
-func (p *Parser) applyDefaultTags(metrics []telegraf.Metric) {
-	if len(p.DefaultTags) == 0 {
-		return
-	}
-
-	for _, m := range metrics {
-		for k, v := range p.DefaultTags {
-			if !m.HasTag(k) {
-				m.AddTag(k, v)
-			}
-		}
-	}
-}
-
-func (p *Parser) Init() error {
-	var err error
-
-	// Compile tag key patterns
-	if p.tagFilter, err = filter.Compile(p.TagKeys); err != nil {
-		return fmt.Errorf("error compiling tag pattern: %w", err)
-	}
-
-	return nil
-}
-
-func init() {
-	// Register parser
-	parsers.Add("logfmt",
-		func(defaultMetricName string) telegraf.Parser {
-			return &Parser{metricName: defaultMetricName}
-		},
-	)
-}
-
-// InitFromConfig is a compatibility function to construct the parser the old way
-func (p *Parser) InitFromConfig(config *parsers.Config) error {
-	p.metricName = config.MetricName
-	p.DefaultTags = config.DefaultTags
-	p.TagKeys = append(p.TagKeys, config.LogFmtTagKeys...)
-
-	return p.Init()
-}
-=======
-package logfmt
-
-import (
-	"bytes"
-	"fmt"
-	"strconv"
-	"time"
-
-	"github.com/go-logfmt/logfmt"
-	"github.com/influxdata/telegraf"
-	"github.com/influxdata/telegraf/filter"
-	"github.com/influxdata/telegraf/metric"
-)
-
-var (
-	ErrNoMetric = fmt.Errorf("no metric in line")
-)
-
-// Parser decodes logfmt formatted messages into metrics.
-type Parser struct {
-	TagKeys []string `toml:"logfmt_tag_keys"`
-
-	MetricName  string
-	DefaultTags map[string]string
-	Now         func() time.Time
-
-	tagFilter filter.Filter
-}
-
-// NewParser creates a parser.
-func NewParser(metricName string, defaultTags map[string]string, tagKeys []string) *Parser {
-	return &Parser{
-		MetricName:  metricName,
-		DefaultTags: defaultTags,
-		Now:         time.Now,
-		TagKeys:     tagKeys,
-	}
-}
-
-// Parse converts a slice of bytes in logfmt format to metrics.
-func (p *Parser) Parse(b []byte) ([]telegraf.Metric, error) {
-	reader := bytes.NewReader(b)
-	decoder := logfmt.NewDecoder(reader)
-	metrics := make([]telegraf.Metric, 0)
-	for {
-		ok := decoder.ScanRecord()
-		if !ok {
-			err := decoder.Err()
-			if err != nil {
-				return nil, err
-			}
-			break
-		}
-		fields := make(map[string]interface{})
-		tags := make(map[string]string)
-		for decoder.ScanKeyval() {
-			if string(decoder.Value()) == "" {
-				continue
-			}
-
-			//type conversions
-			value := string(decoder.Value())
-			if p.tagFilter != nil && p.tagFilter.Match(string(decoder.Key())) {
-				tags[string(decoder.Key())] = value
-			} else if iValue, err := strconv.ParseInt(value, 10, 64); err == nil {
-				fields[string(decoder.Key())] = iValue
-			} else if fValue, err := strconv.ParseFloat(value, 64); err == nil {
-				fields[string(decoder.Key())] = fValue
-			} else if bValue, err := strconv.ParseBool(value); err == nil {
-				fields[string(decoder.Key())] = bValue
-			} else {
-				fields[string(decoder.Key())] = value
-			}
-		}
-		if len(fields) == 0 && len(tags) == 0 {
-			continue
-		}
-
-		m := metric.New(p.MetricName, tags, fields, p.Now())
-
-		metrics = append(metrics, m)
-	}
-	p.applyDefaultTags(metrics)
-	return metrics, nil
-}
-
-// ParseLine converts a single line of text in logfmt format to metrics.
-func (p *Parser) ParseLine(s string) (telegraf.Metric, error) {
-	metrics, err := p.Parse([]byte(s))
-	if err != nil {
-		return nil, err
-	}
-
-	if len(metrics) < 1 {
-		return nil, ErrNoMetric
-	}
-	return metrics[0], nil
-}
-
-// SetDefaultTags adds tags to the metrics outputs of Parse and ParseLine.
-func (p *Parser) SetDefaultTags(tags map[string]string) {
-	p.DefaultTags = tags
-}
-
-func (p *Parser) applyDefaultTags(metrics []telegraf.Metric) {
-	if len(p.DefaultTags) == 0 {
-		return
-	}
-
-	for _, m := range metrics {
-		for k, v := range p.DefaultTags {
-			if !m.HasTag(k) {
-				m.AddTag(k, v)
-			}
-		}
-	}
-}
-
-func (p *Parser) Init() error {
-	var err error
-
-	// Compile tag key patterns
-	if p.tagFilter, err = filter.Compile(p.TagKeys); err != nil {
-		return fmt.Errorf("error compiling tag pattern: %w", err)
-	}
-
-	return nil
-}
->>>>>>> 939a9ddb
+package logfmt
+
+import (
+	"bytes"
+	"fmt"
+	"strconv"
+	"time"
+
+	"github.com/go-logfmt/logfmt"
+	"github.com/influxdata/telegraf"
+	"github.com/influxdata/telegraf/filter"
+	"github.com/influxdata/telegraf/metric"
+)
+
+var (
+	ErrNoMetric = fmt.Errorf("no metric in line")
+)
+
+// Parser decodes logfmt formatted messages into metrics.
+type Parser struct {
+	TagKeys []string `toml:"logfmt_tag_keys"`
+
+	MetricName  string
+	DefaultTags map[string]string
+	Now         func() time.Time
+
+	tagFilter filter.Filter
+}
+
+// NewParser creates a parser.
+func NewParser(metricName string, defaultTags map[string]string, tagKeys []string) *Parser {
+	return &Parser{
+		MetricName:  metricName,
+		DefaultTags: defaultTags,
+		Now:         time.Now,
+		TagKeys:     tagKeys,
+	}
+}
+
+// Parse converts a slice of bytes in logfmt format to metrics.
+func (p *Parser) Parse(b []byte) ([]telegraf.Metric, error) {
+	reader := bytes.NewReader(b)
+	decoder := logfmt.NewDecoder(reader)
+	metrics := make([]telegraf.Metric, 0)
+	for {
+		ok := decoder.ScanRecord()
+		if !ok {
+			err := decoder.Err()
+			if err != nil {
+				return nil, err
+			}
+			break
+		}
+		fields := make(map[string]interface{})
+		tags := make(map[string]string)
+		for decoder.ScanKeyval() {
+			if string(decoder.Value()) == "" {
+				continue
+			}
+
+			//type conversions
+			value := string(decoder.Value())
+			if p.tagFilter != nil && p.tagFilter.Match(string(decoder.Key())) {
+				tags[string(decoder.Key())] = value
+			} else if iValue, err := strconv.ParseInt(value, 10, 64); err == nil {
+				fields[string(decoder.Key())] = iValue
+			} else if fValue, err := strconv.ParseFloat(value, 64); err == nil {
+				fields[string(decoder.Key())] = fValue
+			} else if bValue, err := strconv.ParseBool(value); err == nil {
+				fields[string(decoder.Key())] = bValue
+			} else {
+				fields[string(decoder.Key())] = value
+			}
+		}
+		if len(fields) == 0 && len(tags) == 0 {
+			continue
+		}
+
+		m := metric.New(p.MetricName, tags, fields, p.Now())
+
+		metrics = append(metrics, m)
+	}
+	p.applyDefaultTags(metrics)
+	return metrics, nil
+}
+
+// ParseLine converts a single line of text in logfmt format to metrics.
+func (p *Parser) ParseLine(s string) (telegraf.Metric, error) {
+	metrics, err := p.Parse([]byte(s))
+	if err != nil {
+		return nil, err
+	}
+
+	if len(metrics) < 1 {
+		return nil, ErrNoMetric
+	}
+	return metrics[0], nil
+}
+
+// SetDefaultTags adds tags to the metrics outputs of Parse and ParseLine.
+func (p *Parser) SetDefaultTags(tags map[string]string) {
+	p.DefaultTags = tags
+}
+
+func (p *Parser) applyDefaultTags(metrics []telegraf.Metric) {
+	if len(p.DefaultTags) == 0 {
+		return
+	}
+
+	for _, m := range metrics {
+		for k, v := range p.DefaultTags {
+			if !m.HasTag(k) {
+				m.AddTag(k, v)
+			}
+		}
+	}
+}
+
+func (p *Parser) Init() error {
+	var err error
+
+	// Compile tag key patterns
+	if p.tagFilter, err = filter.Compile(p.TagKeys); err != nil {
+		return fmt.Errorf("error compiling tag pattern: %w", err)
+	}
+
+	return nil
+}