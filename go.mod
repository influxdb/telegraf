--- conflicted
+++ resolved
@@ -194,7 +194,6 @@
 )
 
 require (
-<<<<<<< HEAD
 	github.com/aws/aws-sdk-go-v2/service/ssooidc v1.13.8 // indirect
 	github.com/blang/semver/v4 v4.0.0 // indirect
 	github.com/gabriel-vasile/mimetype v1.4.0 // indirect
@@ -205,15 +204,10 @@
 )
 
 require (
-	cloud.google.com/go v0.104.0 // indirect
-	cloud.google.com/go/compute v1.10.0 // indirect
-	cloud.google.com/go/iam v0.5.0 // indirect
-=======
 	cloud.google.com/go v0.107.0 // indirect
 	cloud.google.com/go/compute v1.14.0 // indirect
 	cloud.google.com/go/compute/metadata v0.2.2 // indirect
 	cloud.google.com/go/iam v0.8.0 // indirect
->>>>>>> f82f2fdb
 	code.cloudfoundry.org/clock v1.0.0 // indirect
 	github.com/99designs/go-keychain v0.0.0-20191008050251-8e49817e8af4 // indirect
 	github.com/Azure/azure-amqp-common-go/v3 v3.2.3 // indirect
