module github.com/influxdata/telegraf

go 1.12

require (
<<<<<<< HEAD
	bou.ke/monkey v1.0.2
	cloud.google.com/go v0.37.4
=======
	cloud.google.com/go v0.53.0
	cloud.google.com/go/datastore v1.1.0 // indirect
	cloud.google.com/go/pubsub v1.2.0
>>>>>>> 347065a4
	code.cloudfoundry.org/clock v1.0.0 // indirect
	collectd.org v0.3.0
	github.com/Azure/azure-event-hubs-go/v3 v3.2.0
	github.com/Azure/azure-storage-queue-go v0.0.0-20181215014128-6ed74e755687
	github.com/Azure/go-autorest/autorest v0.9.3
	github.com/Azure/go-autorest/autorest/azure/auth v0.4.2
	github.com/BurntSushi/toml v0.3.1
	github.com/Mellanox/rdmamap v0.0.0-20191106181932-7c3c4763a6ee
	github.com/Microsoft/ApplicationInsights-Go v0.4.2
	github.com/Microsoft/go-winio v0.4.9 // indirect
	github.com/Shopify/sarama v1.24.1
	github.com/StackExchange/wmi v0.0.0-20180116203802-5d049714c4a6 // indirect
	github.com/aerospike/aerospike-client-go v1.27.0
	github.com/alecthomas/units v0.0.0-20190717042225-c3de453c63f4
	github.com/amir/raidman v0.0.0-20170415203553-1ccc43bfb9c9
	github.com/apache/thrift v0.12.0
	github.com/aristanetworks/glog v0.0.0-20191112221043-67e8567f59f3 // indirect
	github.com/aristanetworks/goarista v0.0.0-20190325233358-a123909ec740
	github.com/armon/go-metrics v0.3.0 // indirect
	github.com/aws/aws-sdk-go v1.30.9
	github.com/benbjohnson/clock v1.0.3
	github.com/bitly/go-hostpool v0.1.0 // indirect
	github.com/bmizerany/assert v0.0.0-20160611221934-b7ed37b82869 // indirect
	github.com/caio/go-tdigest v2.3.0+incompatible // indirect
	github.com/cenkalti/backoff v2.0.0+incompatible // indirect
	github.com/cisco-ie/nx-telemetry-proto v0.0.0-20190531143454-82441e232cf6
	github.com/cockroachdb/apd v1.1.0 // indirect
	github.com/couchbase/go-couchbase v0.0.0-20180501122049-16db1f1fe037
	github.com/couchbase/gomemcached v0.0.0-20180502221210-0da75df14530 // indirect
	github.com/couchbase/goutils v0.0.0-20180530154633-e865a1461c8a // indirect
	github.com/denisenkom/go-mssqldb v0.0.0-20190707035753-2be1aa521ff4
	github.com/dgrijalva/jwt-go v3.2.0+incompatible
	github.com/docker/distribution v2.6.0-rc.1.0.20170726174610-edc3ab29cdff+incompatible // indirect
	github.com/docker/docker v1.4.2-0.20180327123150-ed7b6428c133
	github.com/docker/go-connections v0.3.0 // indirect
	github.com/docker/go-units v0.3.3 // indirect
	github.com/docker/libnetwork v0.8.0-dev.2.0.20181012153825-d7b61745d166
	github.com/eclipse/paho.mqtt.golang v1.2.0
	github.com/ericchiang/k8s v1.2.0
	github.com/ghodss/yaml v1.0.1-0.20190212211648-25d852aebe32
	github.com/glinton/ping v0.1.4-0.20200311211934-5ac87da8cd96
	github.com/go-logfmt/logfmt v0.4.0
	github.com/go-ole/go-ole v1.2.1 // indirect
	github.com/go-redis/redis v6.12.0+incompatible
	github.com/go-sql-driver/mysql v1.5.0
	github.com/goburrow/modbus v0.1.0
	github.com/goburrow/serial v0.1.0 // indirect
	github.com/gobwas/glob v0.2.3
	github.com/gofrs/uuid v2.1.0+incompatible
	github.com/gogo/protobuf v1.2.2-0.20190723190241-65acae22fc9d
	github.com/golang/geo v0.0.0-20190916061304-5b978397cfec
	github.com/golang/protobuf v1.3.5
	github.com/google/go-cmp v0.4.0
	github.com/google/go-github v17.0.0+incompatible
	github.com/google/go-querystring v1.0.0 // indirect
	github.com/gorilla/mux v1.6.2
	github.com/gotestyourself/gotestyourself v2.2.0+incompatible // indirect
	github.com/hailocab/go-hostpool v0.0.0-20160125115350-e80d13ce29ed // indirect
	github.com/harlow/kinesis-consumer v0.3.1-0.20181230152818-2f58b136fee0
	github.com/hashicorp/consul v1.2.1
	github.com/hashicorp/go-msgpack v0.5.5 // indirect
	github.com/hashicorp/go-rootcerts v0.0.0-20160503143440-6bb64b370b90 // indirect
	github.com/hashicorp/memberlist v0.1.5 // indirect
	github.com/hashicorp/serf v0.8.1 // indirect
	github.com/influxdata/go-syslog/v2 v2.0.1
	github.com/influxdata/tail v1.0.1-0.20180327235535-c43482518d41
	github.com/influxdata/toml v0.0.0-20190415235208-270119a8ce65
	github.com/influxdata/wlog v0.0.0-20160411224016-7c63b0a71ef8
	github.com/jackc/fake v0.0.0-20150926172116-812a484cc733 // indirect
	github.com/jackc/pgx v3.6.0+incompatible
	github.com/jcmturner/gofork v1.0.0 // indirect
	github.com/kardianos/service v1.0.0
	github.com/karrick/godirwalk v1.12.0
	github.com/kballard/go-shellquote v0.0.0-20180428030007-95032a82bc51
	github.com/klauspost/compress v1.9.2 // indirect
	github.com/kubernetes/apimachinery v0.0.0-20190119020841-d41becfba9ee
	github.com/kylelemons/godebug v1.1.0 // indirect
	github.com/leesper/go_rng v0.0.0-20190531154944-a612b043e353 // indirect
	github.com/lib/pq v1.3.0 // indirect
	github.com/mailru/easyjson v0.0.0-20180717111219-efc7eb8984d6 // indirect
	github.com/matttproud/golang_protobuf_extensions v1.0.1
	github.com/mdlayher/apcupsd v0.0.0-20190314144147-eb3dd99a75fe
	github.com/miekg/dns v1.0.14
	github.com/mitchellh/go-testing-interface v1.0.0 // indirect
	github.com/multiplay/go-ts3 v1.0.0
	github.com/naoina/go-stringutil v0.1.0 // indirect
	github.com/nats-io/nats-server/v2 v2.1.4
	github.com/nats-io/nats.go v1.9.1
	github.com/newrelic/newrelic-telemetry-sdk-go v0.2.0
	github.com/nsqio/go-nsq v1.0.7
	github.com/openconfig/gnmi v0.0.0-20180912164834-33a1865c3029
	github.com/opencontainers/go-digest v1.0.0-rc1 // indirect
	github.com/opencontainers/image-spec v1.0.1 // indirect
	github.com/opentracing-contrib/go-observer v0.0.0-20170622124052-a52f23424492 // indirect
	github.com/opentracing/opentracing-go v1.0.2 // indirect
	github.com/openzipkin/zipkin-go-opentracing v0.3.4
	github.com/pkg/errors v0.9.1
	github.com/prometheus/client_golang v1.5.1
	github.com/prometheus/client_model v0.2.0
	github.com/prometheus/common v0.9.1
	github.com/safchain/ethtool v0.0.0-20200218184317-f459e2d13664
	github.com/samuel/go-zookeeper v0.0.0-20180130194729-c4fab1ac1bec // indirect
	github.com/satori/go.uuid v1.2.1-0.20181028125025-b2ce2384e17b // indirect
	github.com/shirou/gopsutil v2.20.5+incompatible
	github.com/shopspring/decimal v0.0.0-20200105231215-408a2507e114 // indirect
	github.com/sirupsen/logrus v1.4.2
	github.com/soniah/gosnmp v1.25.0
	github.com/streadway/amqp v0.0.0-20180528204448-e5adc2ada8b8
	github.com/stretchr/testify v1.5.1
	github.com/tbrandon/mbserver v0.0.0-20170611213546-993e1772cc62
	github.com/tedsuo/ifrit v0.0.0-20191009134036-9a97d0632f00 // indirect
	github.com/tidwall/gjson v1.3.0
	github.com/vishvananda/netlink v0.0.0-20171020171820-b2de5d10e38e // indirect
	github.com/vishvananda/netns v0.0.0-20180720170159-13995c7128cc // indirect
	github.com/vjeantet/grok v1.0.0
	github.com/vmware/govmomi v0.19.0
	github.com/wavefronthq/wavefront-sdk-go v0.9.2
	github.com/wvanbergen/kafka v0.0.0-20171203153745-e2edea948ddf
	github.com/wvanbergen/kazoo-go v0.0.0-20180202103751-f72d8611297a // indirect
	github.com/yuin/gopher-lua v0.0.0-20180630135845-46796da1b0b4 // indirect
	golang.org/x/exp v0.0.0-20200224162631-6cc2880d07d6 // indirect
	golang.org/x/lint v0.0.0-20200302205851-738671d3881b // indirect
	golang.org/x/net v0.0.0-20200301022130-244492dfa37a
	golang.org/x/oauth2 v0.0.0-20200107190931-bf48bf16ab8d
	golang.org/x/sync v0.0.0-20200317015054-43a5402ce75a // indirect
	golang.org/x/sys v0.0.0-20200212091648-12a6c2dcc1e4
	golang.org/x/tools v0.0.0-20200317043434-63da46f3035e // indirect
	golang.zx2c4.com/wireguard/wgctrl v0.0.0-20200205215550-e35592f146e4
	gonum.org/v1/gonum v0.6.2 // indirect
	google.golang.org/api v0.20.0
	google.golang.org/genproto v0.0.0-20200317114155-1f3552e48f24
	google.golang.org/grpc v1.28.0
	gopkg.in/fatih/pool.v2 v2.0.0 // indirect
	gopkg.in/gorethink/gorethink.v3 v3.0.5
	gopkg.in/jcmturner/gokrb5.v7 v7.3.0 // indirect
	gopkg.in/ldap.v3 v3.1.0
	gopkg.in/mgo.v2 v2.0.0-20180705113604-9856a29383ce
	gopkg.in/olivere/elastic.v5 v5.0.70
	gopkg.in/yaml.v2 v2.2.5
	gotest.tools v2.2.0+incompatible // indirect
	honnef.co/go/tools v0.0.1-2020.1.3 // indirect
	k8s.io/apimachinery v0.17.1 // indirect
)

// replaced due to https://github.com/satori/go.uuid/issues/73
replace github.com/satori/go.uuid => github.com/gofrs/uuid v3.2.0+incompatible<|MERGE_RESOLUTION|>--- conflicted
+++ resolved
@@ -3,14 +3,10 @@
 go 1.12
 
 require (
-<<<<<<< HEAD
 	bou.ke/monkey v1.0.2
-	cloud.google.com/go v0.37.4
-=======
 	cloud.google.com/go v0.53.0
 	cloud.google.com/go/datastore v1.1.0 // indirect
 	cloud.google.com/go/pubsub v1.2.0
->>>>>>> 347065a4
 	code.cloudfoundry.org/clock v1.0.0 // indirect
 	collectd.org v0.3.0
 	github.com/Azure/azure-event-hubs-go/v3 v3.2.0
