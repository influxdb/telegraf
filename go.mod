--- conflicted
+++ resolved
@@ -1,10 +1,6 @@
 module github.com/influxdata/telegraf
 
-<<<<<<< HEAD
 go 1.14
-=======
-go 1.13
->>>>>>> 341726db
 
 require (
 	cloud.google.com/go v0.53.0
