--- conflicted
+++ resolved
@@ -2,7 +2,6 @@
 
 Telegraf is able to parse the following input data formats into metrics:
 
-<<<<<<< HEAD
 1. [InfluxDB Line Protocol](https://github.com/influxdata/telegraf/blob/master/docs/DATA_FORMATS_INPUT.md#influx)
 1. [JSON](https://github.com/influxdata/telegraf/blob/master/docs/DATA_FORMATS_INPUT.md#json)
 1. [Graphite](https://github.com/influxdata/telegraf/blob/master/docs/DATA_FORMATS_INPUT.md#graphite)
@@ -12,17 +11,6 @@
 1. [Dropwizard](https://github.com/influxdata/telegraf/blob/master/docs/DATA_FORMATS_INPUT.md#dropwizard)
 1. [Grok](https://github.com/influxdata/telegraf/blob/master/docs/DATA_FORMATS_INPUT.md#grok)
 1. [CSV](https://github.com/influxdata/telegraf/blob/master/docs/DATA_FORMATS_INPUT.md#csv)
-=======
-1. [InfluxDB Line Protocol](#influx)
-1. [JSON](#json)
-1. [Graphite](#graphite)
-1. [Value](#value), ie: 45 or "booyah"
-1. [Nagios](#nagios) (exec input only)
-1. [Collectd](#collectd)
-1. [Dropwizard](#dropwizard)
-1. [Grok](#grok)
-1. [Wavefront](#wavefront)
->>>>>>> 34614582
 
 Telegraf metrics, like InfluxDB
 [points](https://docs.influxdata.com/influxdb/v0.10/write_protocols/line/),
@@ -726,7 +714,6 @@
   grok_timezone = "Canada/Eastern"
 ```
 
-<<<<<<< HEAD
 # CSV
 Parse out metrics from a CSV formatted table. By default, the parser assumes there is no header and
 will read data from the first line. If `csv_header` is true, the parser will extract column names from
@@ -798,196 +785,3 @@
   ## this must be specified if `csv_timestamp_column` is specified
   # csv_timestamp_format = ""
   ```
-=======
-The grok parser uses a slightly modified version of logstash "grok"
-patterns, with the format:
-
-```
-%{<capture_syntax>[:<semantic_name>][:<modifier>]}
-```
-
-The `capture_syntax` defines the grok pattern that's used to parse the input
-line and the `semantic_name` is used to name the field or tag.  The extension
-`modifier` controls the data type that the parsed item is converted to or
-other special handling.
-
-By default all named captures are converted into string fields.
-Timestamp modifiers can be used to convert captures to the timestamp of the
-parsed metric.  If no timestamp is parsed the metric will be created using the
-current time.
-
-You must capture at least one field per line.
-
-- Available modifiers:
-  - string   (default if nothing is specified)
-  - int
-  - float
-  - duration (ie, 5.23ms gets converted to int nanoseconds)
-  - tag      (converts the field into a tag)
-  - drop     (drops the field completely)
-- Timestamp modifiers:
-  - ts               (This will auto-learn the timestamp format)
-  - ts-ansic         ("Mon Jan _2 15:04:05 2006")
-  - ts-unix          ("Mon Jan _2 15:04:05 MST 2006")
-  - ts-ruby          ("Mon Jan 02 15:04:05 -0700 2006")
-  - ts-rfc822        ("02 Jan 06 15:04 MST")
-  - ts-rfc822z       ("02 Jan 06 15:04 -0700")
-  - ts-rfc850        ("Monday, 02-Jan-06 15:04:05 MST")
-  - ts-rfc1123       ("Mon, 02 Jan 2006 15:04:05 MST")
-  - ts-rfc1123z      ("Mon, 02 Jan 2006 15:04:05 -0700")
-  - ts-rfc3339       ("2006-01-02T15:04:05Z07:00")
-  - ts-rfc3339nano   ("2006-01-02T15:04:05.999999999Z07:00")
-  - ts-httpd         ("02/Jan/2006:15:04:05 -0700")
-  - ts-epoch         (seconds since unix epoch, may contain decimal)
-  - ts-epochnano     (nanoseconds since unix epoch)
-  - ts-syslog        ("Jan 02 15:04:05", parsed time is set to the current year)
-  - ts-"CUSTOM"
-
-CUSTOM time layouts must be within quotes and be the representation of the
-"reference time", which is `Mon Jan 2 15:04:05 -0700 MST 2006`.  
-To match a comma decimal point you can use a period.  For example `%{TIMESTAMP:timestamp:ts-"2006-01-02 15:04:05.000"}` can be used to match `"2018-01-02 15:04:05,000"`
-To match a comma decimal point you can use a period in the pattern string.
-See https://golang.org/pkg/time/#Parse for more details.
-
-Telegraf has many of its own [built-in patterns](./grok/patterns/influx-patterns),
-as well as support for most of
-[logstash's builtin patterns](https://github.com/logstash-plugins/logstash-patterns-core/blob/master/patterns/grok-patterns).
-_Golang regular expressions do not support lookahead or lookbehind.
-logstash patterns that depend on these are not supported._
-
-If you need help building patterns to match your logs,
-you will find the https://grokdebug.herokuapp.com application quite useful!
-
-#### Timestamp Examples
-
-This example input and config parses a file using a custom timestamp conversion:
-
-```
-2017-02-21 13:10:34 value=42
-```
-
-```toml
-[[inputs.file]]
-  grok_patterns = ['%{TIMESTAMP_ISO8601:timestamp:ts-"2006-01-02 15:04:05"} value=%{NUMBER:value:int}']
-```
-
-This example input and config parses a file using a timestamp in unix time:
-
-```
-1466004605 value=42
-1466004605.123456789 value=42
-```
-
-```toml
-[[inputs.file]]
-  grok_patterns = ['%{NUMBER:timestamp:ts-epoch} value=%{NUMBER:value:int}']
-```
-
-This example parses a file using a built-in conversion and a custom pattern:
-
-```
-Wed Apr 12 13:10:34 PST 2017 value=42
-```
-
-```toml
-[[inputs.file]]
-  grok_patterns = ["%{TS_UNIX:timestamp:ts-unix} value=%{NUMBER:value:int}"]
-  grok_custom_patterns = '''
-    TS_UNIX %{DAY} %{MONTH} %{MONTHDAY} %{HOUR}:%{MINUTE}:%{SECOND} %{TZ} %{YEAR}
-  '''
-```
-
-For cases where the timestamp itself is without offset, the `timezone` config var is available
-to denote an offset. By default (with `timezone` either omit, blank or set to `"UTC"`), the times
-are processed as if in the UTC timezone. If specified as `timezone = "Local"`, the timestamp
-will be processed based on the current machine timezone configuration. Lastly, if using a
-timezone from the list of Unix [timezones](https://en.wikipedia.org/wiki/List_of_tz_database_time_zones),
-grok will offset the timestamp accordingly.
-
-#### TOML Escaping
-
-When saving patterns to the configuration file, keep in mind the different TOML
-[string](https://github.com/toml-lang/toml#string) types and the escaping
-rules for each.  These escaping rules must be applied in addition to the
-escaping required by the grok syntax.  Using the Multi-line line literal
-syntax with `'''` may be useful.
-
-The following config examples will parse this input file:
-
-```
-|42|\uD83D\uDC2F|'telegraf'|
-```
-
-Since `|` is a special character in the grok language, we must escape it to
-get a literal `|`.  With a basic TOML string, special characters such as
-backslash must be escaped, requiring us to escape the backslash a second time.
-
-```toml
-[[inputs.file]]
-  grok_patterns = ["\\|%{NUMBER:value:int}\\|%{UNICODE_ESCAPE:escape}\\|'%{WORD:name}'\\|"]
-  grok_custom_patterns = "UNICODE_ESCAPE (?:\\\\u[0-9A-F]{4})+"
-```
-
-We cannot use a literal TOML string for the pattern, because we cannot match a
-`'` within it.  However, it works well for the custom pattern.
-```toml
-[[inputs.file]]
-  grok_patterns = ["\\|%{NUMBER:value:int}\\|%{UNICODE_ESCAPE:escape}\\|'%{WORD:name}'\\|"]
-  grok_custom_patterns = 'UNICODE_ESCAPE (?:\\u[0-9A-F]{4})+'
-```
-
-A multi-line literal string allows us to encode the pattern:
-```toml
-[[inputs.file]]
-  grok_patterns = ['''
-    \|%{NUMBER:value:int}\|%{UNICODE_ESCAPE:escape}\|'%{WORD:name}'\|
-  ''']
-  grok_custom_patterns = 'UNICODE_ESCAPE (?:\\u[0-9A-F]{4})+'
-```
-
-#### Tips for creating patterns
-
-Writing complex patterns can be difficult, here is some advice for writing a
-new pattern or testing a pattern developed [online](https://grokdebug.herokuapp.com).
-
-Create a file output that writes to stdout, and disable other outputs while
-testing.  This will allow you to see the captured metrics.  Keep in mind that
-the file output will only print once per `flush_interval`.
-
-```toml
-[[outputs.file]]
-  files = ["stdout"]
-```
-
-- Start with a file containing only a single line of your input.
-- Remove all but the first token or piece of the line.
-- Add the section of your pattern to match this piece to your configuration file.
-- Verify that the metric is parsed successfully by running Telegraf.
-- If successful, add the next token, update the pattern and retest.
-- Continue one token at a time until the entire line is successfully parsed.
-
-# Wavefront:
-
-Wavefront Data Format is metrics are parsed directly into Telegraf metrics.
-For more information about the Wavefront Data Format see
-[here](https://docs.wavefront.com/wavefront_data_format.html).
-
-There are no additional configuration options for Wavefront Data Format line-protocol.
-
-#### Wavefront Configuration:
-
-```toml
-[[inputs.exec]]
-  ## Commands array
-  commands = ["/tmp/test.sh", "/usr/bin/mycollector --foo=bar"]
-
-  ## measurement name suffix (for separating different commands)
-  name_suffix = "_mycollector"
-
-  ## Data format to consume.
-  ## Each data format has its own unique set of configuration options, read
-  ## more about them here:
-  ## https://github.com/influxdata/telegraf/blob/master/docs/DATA_FORMATS_INPUT.md
-  data_format = "wavefront"
-```
->>>>>>> 34614582
