--- conflicted
+++ resolved
@@ -24,8 +24,6 @@
 
 [View the full list][flags] of Telegraf commands and flags or by running `telegraf --help`.
 
-<<<<<<< HEAD
-=======
 ### Windows PowerShell v5 Encoding
 
 In PowerShell 5, the default encoding is UTF-16LE and not UTF-8. Telegraf
@@ -42,7 +40,6 @@
 This will generate a UTF-8 encoded file with a BOM. However, Telegraf can
 handle the leading BOM.
 
->>>>>>> 939a9ddb
 ## Configuration Loading
 
 The location of the configuration file can be set via the `--config` command
