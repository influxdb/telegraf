#!/bin/bash

function disable_systemd {
    systemctl disable telegraf
    rm -f $1
}

function disable_update_rcd {
    update-rc.d -f telegraf remove
    rm -f /etc/init.d/telegraf
}

function disable_chkconfig {
    chkconfig --del telegraf
    rm -f /etc/init.d/telegraf
}

function disable_systemd_or_chkconfig {
    # RHEL-variant logic
    if [[ "$1" = "0" ]]; then
        # InfluxDB is no longer installed, remove from init system
        rm -f /etc/default/telegraf

        if [[ "$(readlink /proc/1/exe)" == */systemd ]]; then
            disable_systemd /usr/lib/systemd/system/telegraf.service
        else
            # Assuming sysv
            disable_chkconfig
        fi
    fi
<<<<<<< HEAD
}

if [[ -f /etc/redhat-release ]] || [[ -f /etc/SuSE-release ]]; then
    disable_systemd_or_chkconfig
=======
    if [[ $1 -ge 1 ]]; then
        # Package upgrade, not uninstall

        if [[ "$(readlink /proc/1/exe)" == */systemd ]]; then
            systemctl try-restart telegraf.service >/dev/null 2>&1 || :
        fi
    fi
>>>>>>> f786d0d8
elif [[ -f /etc/os-release ]]; then
    source /etc/os-release
    if [[ "$ID" = "amzn" ]] && [[ "$1" = "0" ]]; then
        # InfluxDB is no longer installed, remove from init system
        rm -f /etc/default/telegraf

        if [[ "$NAME" = "Amazon Linux" ]]; then
            # Amazon Linux 2+ logic
            disable_systemd /usr/lib/systemd/system/telegraf.service
        elif [[ "$NAME" = "Amazon Linux AMI" ]]; then
            # Amazon Linux logic
            disable_chkconfig
        fi
    elif [[ "$NAME" = "Solus" ]]; then
        rm -f /etc/default/telegraf
        disable_systemd /usr/lib/systemd/system/telegraf.service
    elif [[ "$NAME" = "SLES" ]]; then
        disable_systemd_or_chkconfig
    fi
fi<|MERGE_RESOLUTION|>--- conflicted
+++ resolved
@@ -28,12 +28,6 @@
             disable_chkconfig
         fi
     fi
-<<<<<<< HEAD
-}
-
-if [[ -f /etc/redhat-release ]] || [[ -f /etc/SuSE-release ]]; then
-    disable_systemd_or_chkconfig
-=======
     if [[ $1 -ge 1 ]]; then
         # Package upgrade, not uninstall
 
@@ -41,7 +35,11 @@
             systemctl try-restart telegraf.service >/dev/null 2>&1 || :
         fi
     fi
->>>>>>> f786d0d8
+}
+
+
+if [[ -f /etc/redhat-release ]] || [[ -f /etc/SuSE-release ]]; then
+    disable_systemd_or_chkconfig
 elif [[ -f /etc/os-release ]]; then
     source /etc/os-release
     if [[ "$ID" = "amzn" ]] && [[ "$1" = "0" ]]; then
