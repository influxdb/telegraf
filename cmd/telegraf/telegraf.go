package main

import (
	"context"
	"errors"
	"flag"
	"fmt"
	"log"
	"net/http"
	_ "net/http/pprof" // Comment this line to disable pprof endpoint.
	"os"
	"os/signal"
	"path"
	"path/filepath"
	"plugin"
	"runtime"
	"strings"
	"syscall"
	"time"

	"github.com/influxdata/telegraf/agent"
	"github.com/influxdata/telegraf/internal"
	"github.com/influxdata/telegraf/internal/config"
	"github.com/influxdata/telegraf/logger"
	_ "github.com/influxdata/telegraf/plugins/aggregators/all"
	"github.com/influxdata/telegraf/plugins/inputs"
	_ "github.com/influxdata/telegraf/plugins/inputs/all"
	"github.com/influxdata/telegraf/plugins/outputs"
	_ "github.com/influxdata/telegraf/plugins/outputs/all"
	_ "github.com/influxdata/telegraf/plugins/processors/all"
	"github.com/kardianos/service"
)

var fDebug = flag.Bool("debug", false,
	"turn on debug logging")
var pprofAddr = flag.String("pprof-addr", "",
	"pprof address to listen on, not activate pprof if empty")
var fQuiet = flag.Bool("quiet", false,
	"run in quiet mode")
var fTest = flag.Bool("test", false, "enable test mode: gather metrics, print them out, and exit")
var fTestWait = flag.Int("test-wait", 0, "wait up to this many seconds for service inputs to complete in test mode")
var fConfig = flag.String("config", "", "configuration file to load")
var fConfigDirectory = flag.String("config-directory", "",
	"directory containing additional *.conf files")
var fVersion = flag.Bool("version", false, "display the version and exit")
var fSampleConfig = flag.Bool("sample-config", false,
	"print out full sample configuration")
var fPidfile = flag.String("pidfile", "", "file to write our pid to")
var fSectionFilters = flag.String("section-filter", "",
	"filter the sections to print, separator is ':'. Valid values are 'agent', 'global_tags', 'outputs', 'processors', 'aggregators' and 'inputs'")
var fInputFilters = flag.String("input-filter", "",
	"filter the inputs to enable, separator is :")
var fInputList = flag.Bool("input-list", false,
	"print available input plugins.")
var fOutputFilters = flag.String("output-filter", "",
	"filter the outputs to enable, separator is :")
var fOutputList = flag.Bool("output-list", false,
	"print available output plugins.")
var fAggregatorFilters = flag.String("aggregator-filter", "",
	"filter the aggregators to enable, separator is :")
var fProcessorFilters = flag.String("processor-filter", "",
	"filter the processors to enable, separator is :")
var fUsage = flag.String("usage", "",
	"print usage for a plugin, ie, 'telegraf --usage mysql'")
var fService = flag.String("service", "",
	"operate on the service (windows only)")
var fServiceName = flag.String("service-name", "telegraf", "service name (windows only)")
var fServiceDisplayName = flag.String("service-display-name", "Telegraf Data Collector Service", "service display name (windows only)")
var fRunAsConsole = flag.Bool("console", false, "run as console application (windows only)")
var fPlugins = flag.String("plugin-directory", "",
	"path to directory containing external plugins")

var (
	version string
	commit  string
	branch  string
)

var stop chan struct{}

func reloadLoop(
	stop chan struct{},
	inputFilters []string,
	outputFilters []string,
	aggregatorFilters []string,
	processorFilters []string,
) {
	reload := make(chan bool, 1)
	reload <- true
	for <-reload {
		reload <- false

		ctx, cancel := context.WithCancel(context.Background())

		signals := make(chan os.Signal)
		signal.Notify(signals, os.Interrupt, syscall.SIGHUP,
			syscall.SIGTERM, syscall.SIGINT)
		go func() {
			select {
			case sig := <-signals:
				if sig == syscall.SIGHUP {
					log.Printf("I! Reloading Telegraf config")
					<-reload
					reload <- true
				}
				cancel()
			case <-stop:
				cancel()
			}
		}()

		err := runAgent(ctx, inputFilters, outputFilters)
		if err != nil && err != context.Canceled {
			log.Fatalf("E! [telegraf] Error running agent: %v", err)
		}
	}
}

// loadExternalPlugins loads external plugins from shared libraries (.so, .dll, etc.)
// in the specified directory.
func loadExternalPlugins(rootDir string) error {
	return filepath.Walk(rootDir, func(pth string, info os.FileInfo, err error) error {
		// Stop if there was an error.
		if err != nil {
			return err
		}

		// Ignore directories.
		if info.IsDir() {
			return nil
		}

		// Ignore files that aren't shared libraries.
		ext := strings.ToLower(path.Ext(pth))
		if ext != ".so" && ext != ".dll" {
			return nil
		}

		// Load plugin.
		_, err = plugin.Open(pth)
		if err != nil {
			return fmt.Errorf("error loading %s: %s", pth, err)
		}

		return nil
	})
}

func runAgent(ctx context.Context,
	inputFilters []string,
	outputFilters []string,
) error {
	// Setup default logging. This may need to change after reading the config
	// file, but we can configure it to use our logger implementation now.
	log.Printf("I! Starting Telegraf %s", version)

	// If no other options are specified, load the config file and run.
	c := config.NewConfig()
	c.OutputFilters = outputFilters
	c.InputFilters = inputFilters
	err := c.LoadConfig(*fConfig)
	if err != nil {
		return err
	}

	if *fConfigDirectory != "" {
		err = c.LoadDirectory(*fConfigDirectory)
		if err != nil {
			return err
		}
	}
	if !*fTest && len(c.Outputs) == 0 {
		return errors.New("Error: no outputs found, did you provide a valid config file?")
	}
	if *fPlugins == "" && len(c.Inputs) == 0 {
		return errors.New("Error: no inputs found, did you provide a valid config file?")
	}

	if int64(c.Agent.Interval.Duration) <= 0 {
		return fmt.Errorf("Agent interval must be positive, found %s",
			c.Agent.Interval.Duration)
	}

	if int64(c.Agent.FlushInterval.Duration) <= 0 {
		return fmt.Errorf("Agent flush_interval must be positive; found %s",
			c.Agent.Interval.Duration)
	}

	ag, err := agent.NewAgent(c)
	if err != nil {
		return err
	}

	// Setup logging as configured.
	logConfig := logger.LogConfig{
		Debug:               ag.Config.Agent.Debug || *fDebug,
		Quiet:               ag.Config.Agent.Quiet || *fQuiet,
		Logfile:             ag.Config.Agent.Logfile,
		RotationInterval:    ag.Config.Agent.LogfileRotationInterval,
		RotationMaxSize:     ag.Config.Agent.LogfileRotationMaxSize,
		RotationMaxArchives: ag.Config.Agent.LogfileRotationMaxArchives,
	}

	logger.SetupLogging(logConfig)

	if *fTest || *fTestWait != 0 {
		testWaitDuration := time.Duration(*fTestWait) * time.Second
		return ag.Test(ctx, testWaitDuration)
	}

	log.Printf("I! Loaded inputs: %s", strings.Join(c.InputNames(), " "))
	log.Printf("I! Loaded aggregators: %s", strings.Join(c.AggregatorNames(), " "))
	log.Printf("I! Loaded processors: %s", strings.Join(c.ProcessorNames(), " "))
	log.Printf("I! Loaded outputs: %s", strings.Join(c.OutputNames(), " "))
	log.Printf("I! Tags enabled: %s", c.ListTags())

	if *fPidfile != "" {
		f, err := os.OpenFile(*fPidfile, os.O_CREATE|os.O_WRONLY, 0644)
		if err != nil {
			log.Printf("E! Unable to create pidfile: %s", err)
		} else {
			fmt.Fprintf(f, "%d\n", os.Getpid())

			f.Close()

			defer func() {
				err := os.Remove(*fPidfile)
				if err != nil {
					log.Printf("E! Unable to remove pidfile: %s", err)
				}
			}()
		}
	}

	return ag.Run(ctx)
}

func usageExit(rc int) {
	fmt.Println(internal.Usage)
	os.Exit(rc)
}

type program struct {
	inputFilters      []string
	outputFilters     []string
	aggregatorFilters []string
	processorFilters  []string
}

func (p *program) Start(s service.Service) error {
	go p.run()
	return nil
}
func (p *program) run() {
	stop = make(chan struct{})
	reloadLoop(
		stop,
		p.inputFilters,
		p.outputFilters,
		p.aggregatorFilters,
		p.processorFilters,
	)
}
func (p *program) Stop(s service.Service) error {
	close(stop)
	return nil
}

func formatFullVersion() string {
	var parts = []string{"Telegraf"}

	if version != "" {
		parts = append(parts, version)
	} else {
		parts = append(parts, "unknown")
	}

	if branch != "" || commit != "" {
		if branch == "" {
			branch = "unknown"
		}
		if commit == "" {
			commit = "unknown"
		}
		git := fmt.Sprintf("(git: %s %s)", branch, commit)
		parts = append(parts, git)
	}

	return strings.Join(parts, " ")
}

func main() {
	flag.Usage = func() { usageExit(0) }
	flag.Parse()
	args := flag.Args()

	sectionFilters, inputFilters, outputFilters := []string{}, []string{}, []string{}
	if *fSectionFilters != "" {
		sectionFilters = strings.Split(":"+strings.TrimSpace(*fSectionFilters)+":", ":")
	}
	if *fInputFilters != "" {
		inputFilters = strings.Split(":"+strings.TrimSpace(*fInputFilters)+":", ":")
	}
	if *fOutputFilters != "" {
		outputFilters = strings.Split(":"+strings.TrimSpace(*fOutputFilters)+":", ":")
	}

	aggregatorFilters, processorFilters := []string{}, []string{}
	if *fAggregatorFilters != "" {
		aggregatorFilters = strings.Split(":"+strings.TrimSpace(*fAggregatorFilters)+":", ":")
	}
	if *fProcessorFilters != "" {
		processorFilters = strings.Split(":"+strings.TrimSpace(*fProcessorFilters)+":", ":")
	}

	logger.SetupLogging(logger.LogConfig{})

	// Load external plugins, if requested.
	if *fPlugins != "" {
		log.Printf("I! Loading external plugins from: %s", *fPlugins)
		if err := loadExternalPlugins(*fPlugins); err != nil {
			log.Fatal("E! " + err.Error())
		}
	}

	if *pprofAddr != "" {
		go func() {
			pprofHostPort := *pprofAddr
			parts := strings.Split(pprofHostPort, ":")
			if len(parts) == 2 && parts[0] == "" {
				pprofHostPort = fmt.Sprintf("localhost:%s", parts[1])
			}
			pprofHostPort = "http://" + pprofHostPort + "/debug/pprof"

			log.Printf("I! Starting pprof HTTP server at: %s", pprofHostPort)

			if err := http.ListenAndServe(*pprofAddr, nil); err != nil {
				log.Fatal("E! " + err.Error())
			}
		}()
	}

	if len(args) > 0 {
		switch args[0] {
		case "version":
			fmt.Println(formatFullVersion())
			return
		case "config":
			config.PrintSampleConfig(
				sectionFilters,
				inputFilters,
				outputFilters,
				aggregatorFilters,
				processorFilters,
			)
			return
		}
	}

	// switch for flags which just do something and exit immediately
	switch {
	case *fOutputList:
		fmt.Println("Available Output Plugins:")
		for k := range outputs.Outputs {
			fmt.Printf("  %s\n", k)
		}
		return
	case *fInputList:
		fmt.Println("Available Input Plugins:")
		for k := range inputs.Inputs {
			fmt.Printf("  %s\n", k)
		}
		return
	case *fVersion:
		fmt.Println(formatFullVersion())
		return
	case *fSampleConfig:
		config.PrintSampleConfig(
			sectionFilters,
			inputFilters,
			outputFilters,
			aggregatorFilters,
			processorFilters,
		)
		return
	case *fUsage != "":
		err := config.PrintInputConfig(*fUsage)
		err2 := config.PrintOutputConfig(*fUsage)
		if err != nil && err2 != nil {
			log.Fatalf("E! %s and %s", err, err2)
		}
		return
	}

	shortVersion := version
	if shortVersion == "" {
		shortVersion = "unknown"
	}

	// Configure version
	if err := internal.SetVersion(shortVersion); err != nil {
		log.Println("Telegraf version already configured to: " + internal.Version())
	}

<<<<<<< HEAD
	if runtime.GOOS == "windows" && !(*fRunAsConsole) {
		programFiles := os.Getenv("ProgramFiles")
		if programFiles == "" { // Should never happen
			programFiles = "C:\\Program Files"
		}
=======
	if runtime.GOOS == "windows" && windowsRunAsService() {
>>>>>>> 9f612fd5
		svcConfig := &service.Config{
			Name:        *fServiceName,
			DisplayName: *fServiceDisplayName,
			Description: "Collects data using a series of plugins and publishes it to" +
				"another series of plugins.",
			Arguments: []string{"--config", programFiles + "\\Telegraf\\telegraf.conf"},
		}

		prg := &program{
			inputFilters:      inputFilters,
			outputFilters:     outputFilters,
			aggregatorFilters: aggregatorFilters,
			processorFilters:  processorFilters,
		}
		s, err := service.New(prg, svcConfig)
		if err != nil {
			log.Fatal("E! " + err.Error())
		}
		// Handle the --service flag here to prevent any issues with tooling that
		// may not have an interactive session, e.g. installing from Ansible.
		if *fService != "" {
			if *fConfig != "" {
				(*svcConfig).Arguments = []string{"--config", *fConfig}
			}
			if *fConfigDirectory != "" {
				(*svcConfig).Arguments = append((*svcConfig).Arguments, "--config-directory", *fConfigDirectory)
			}
			err := service.Control(s, *fService)
			if err != nil {
				log.Fatal("E! " + err.Error())
			}
			os.Exit(0)
		} else {
			err = s.Run()
			if err != nil {
				log.Println("E! " + err.Error())
			}
		}
	} else {
		stop = make(chan struct{})
		reloadLoop(
			stop,
			inputFilters,
			outputFilters,
			aggregatorFilters,
			processorFilters,
		)
	}
}

// Return true if Telegraf should create a Windows service.
func windowsRunAsService() bool {
	if *fService != "" {
		return true
	}

	if *fRunAsConsole {
		return false
	}

	return !service.Interactive()
}<|MERGE_RESOLUTION|>--- conflicted
+++ resolved
@@ -402,15 +402,11 @@
 		log.Println("Telegraf version already configured to: " + internal.Version())
 	}
 
-<<<<<<< HEAD
-	if runtime.GOOS == "windows" && !(*fRunAsConsole) {
+	if runtime.GOOS == "windows" && windowsRunAsService() {
 		programFiles := os.Getenv("ProgramFiles")
 		if programFiles == "" { // Should never happen
 			programFiles = "C:\\Program Files"
 		}
-=======
-	if runtime.GOOS == "windows" && windowsRunAsService() {
->>>>>>> 9f612fd5
 		svcConfig := &service.Config{
 			Name:        *fServiceName,
 			DisplayName: *fServiceDisplayName,
