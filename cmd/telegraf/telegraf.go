--- conflicted
+++ resolved
@@ -41,17 +41,8 @@
 	"print available output plugins.")
 var fUsage = flag.String("usage", "",
 	"print usage for a plugin, ie, 'telegraf -usage mysql'")
-<<<<<<< HEAD
-var fInputFiltersLegacy = flag.String("filter", "",
-	"filter the inputs to enable, separator is :")
-var fOutputFiltersLegacy = flag.String("outputfilter", "",
-	"filter the outputs to enable, separator is :")
-var fConfigDirectoryLegacy = flag.String("configdirectory", "",
-	"directory containing additional *.conf files")
 var fService = flag.String("service", "",
 	"operate on the service")
-=======
->>>>>>> d3bb1e70
 
 // Telegraf version, populated linker.
 //   ie, -ldflags "-X main.version=`git describe --always --tags`"
