<<<<<<< HEAD
## v1.0 Release Candidate 1 [2016-08-23]
=======
## v1.2 [unreleased]

### Release Notes

- The StatsD plugin will now default all "delete_" config options to "true". This
will change te default behavior for users who were not specifying these parameters
in their config file.

- The StatsD plugin will also no longer save it's state on a service reload.
Essentially we have reverted PR [#887](https://github.com/influxdata/telegraf/pull/887).
The reason for this is that saving the state in a global variable is not
thread-safe (see [#1975](https://github.com/influxdata/telegraf/issues/1975) & [#2102](https://github.com/influxdata/telegraf/issues/2102)),
and this creates issues if users want to define multiple instances
of the statsd plugin. Saving state on reload may be considered in the future,
but this would need to be implemented at a higher level and applied to all
plugins, not just statsd.

### Features

- [#2123](https://github.com/influxdata/telegraf/pull/2123): Fix improper calculation of CPU percentages
- [#1564](https://github.com/influxdata/telegraf/issues/1564): Use RFC3339 timestamps in log output.
- [#1997](https://github.com/influxdata/telegraf/issues/1997): Non-default HTTP timeouts for RabbitMQ plugin.
- [#2074](https://github.com/influxdata/telegraf/pull/2074): "discard" output plugin added, primarily for testing purposes.
- [#1965](https://github.com/influxdata/telegraf/pull/1965): The JSON parser can now parse an array of objects using the same configuration.
- [#1807](https://github.com/influxdata/telegraf/pull/1807): Option to use device name rather than path for reporting disk stats.
- [#1348](https://github.com/influxdata/telegraf/issues/1348): Telegraf "internal" plugin for collecting stats on itself.
- [#2127](https://github.com/influxdata/telegraf/pull/2127): Update Go version to 1.7.4.
- [#2126](https://github.com/influxdata/telegraf/pull/2126): Support a metric.Split function.
- [#2026](https://github.com/influxdata/telegraf/pull/2065): elasticsearch "shield" (basic auth) support doc.
- [#1885](https://github.com/influxdata/telegraf/pull/1885): Fix over-querying of cloudwatch metrics
- [#1913](https://github.com/influxdata/telegraf/pull/1913): OpenTSDB basic auth support.
- [#1908](https://github.com/influxdata/telegraf/pull/1908): RabbitMQ Connection metrics.
- [#1937](https://github.com/influxdata/telegraf/pull/1937): HAProxy session limit metric.
- [#2068](https://github.com/influxdata/telegraf/issues/2068): Accept strings for StatsD sets.
- [#1893](https://github.com/influxdata/telegraf/issues/1893): Change StatsD default "reset" behavior.
- [#2079](https://github.com/influxdata/telegraf/pull/2079): Enable setting ClientID in MQTT output.
- [#2001](https://github.com/influxdata/telegraf/pull/2001): MongoDB input plugin: Improve state data.
- [#2078](https://github.com/influxdata/telegraf/pull/2078): Ping input: add standard deviation field.
- [#2121](https://github.com/influxdata/telegraf/pull/2121): Add GC pause metric to InfluxDB input plugin.
- [#2006](https://github.com/influxdata/telegraf/pull/2006): Added response_timeout property to prometheus input plugin.
- [#1763](https://github.com/influxdata/telegraf/issues/1763): Pulling github.com/lxn/win's pdh wrapper into telegraf.
- [#1898](https://github.com/influxdata/telegraf/issues/1898): Support negative statsd counters.
- [#1921](https://github.com/influxdata/telegraf/issues/1921): Elasticsearch cluster stats support.
- [#1942](https://github.com/influxdata/telegraf/pull/1942): Change Amazon Kinesis output plugin to use the built-in serializer plugins.
- [#1980](https://github.com/influxdata/telegraf/issues/1980): Hide username/password from elasticsearch error log messages.
- [#2097](https://github.com/influxdata/telegraf/issues/2097): Configurable HTTP timeouts in Jolokia plugin
- [#2255](https://github.com/influxdata/telegraf/pull/2255): Allow changing jolokia attribute delimiter

### Bugfixes

- [#2049](https://github.com/influxdata/telegraf/pull/2049): Fix the Value data format not trimming null characters from input.
- [#1949](https://github.com/influxdata/telegraf/issues/1949): Fix windows `net` plugin.
- [#1775](https://github.com/influxdata/telegraf/issues/1775): Cache & expire metrics for delivery to prometheus
- [#1775](https://github.com/influxdata/telegraf/issues/1775): Cache & expire metrics for delivery to prometheus.
- [#2146](https://github.com/influxdata/telegraf/issues/2146): Fix potential panic in aggregator plugin metric maker.
- [#1843](https://github.com/influxdata/telegraf/pull/1843) & [#1668](https://github.com/influxdata/telegraf/issues/1668): Add optional ability to define PID as a tag.
- [#1730](https://github.com/influxdata/telegraf/issues/1730): Fix win_perf_counters not gathering non-English counters.
- [#2061](https://github.com/influxdata/telegraf/issues/2061): Fix panic when file stat info cannot be collected due to permissions or other issue(s).
- [#2045](https://github.com/influxdata/telegraf/issues/2045): Graylog output should set short_message field.
- [#1904](https://github.com/influxdata/telegraf/issues/1904): Hddtemp always put the value in the field temperature.
- [#1693](https://github.com/influxdata/telegraf/issues/1693): Properly collect nested jolokia struct data.
- [#1917](https://github.com/influxdata/telegraf/pull/1917): fix puppetagent inputs plugin to support string for config variable.
- [#1987](https://github.com/influxdata/telegraf/issues/1987): fix docker input plugin tags when registry has port.
- [#2089](https://github.com/influxdata/telegraf/issues/2089): Fix tail input when reading from a pipe.
- [#1449](https://github.com/influxdata/telegraf/issues/1449): MongoDB plugin always shows 0 replication lag.
- [#1825](https://github.com/influxdata/telegraf/issues/1825): Consul plugin: add check_id as a tag in metrics to avoid overwrites.
- [#1973](https://github.com/influxdata/telegraf/issues/1973): Partial fix: logparser CLF pattern with IPv6 addresses.
- [#1975](https://github.com/influxdata/telegraf/issues/1975) & [#2102](https://github.com/influxdata/telegraf/issues/2102): Fix thread-safety when using multiple instances of the statsd input plugin.
- [#2027](https://github.com/influxdata/telegraf/issues/2027): docker input: interface conversion panic fix.
- [#1814](https://github.com/influxdata/telegraf/issues/1814): snmp: ensure proper context is present on error messages.
- [#2299](https://github.com/influxdata/telegraf/issues/2299): opentsdb: add tcp:// prefix if no scheme provided.
- [#2297](https://github.com/influxdata/telegraf/issues/2297): influx parser: parse line-protocol without newlines.
- [#2245](https://github.com/influxdata/telegraf/issues/2245): influxdb output: fix field type conflict blocking output buffer.

## v1.1.2 [2016-12-12]

### Bugfixes

- [#2007](https://github.com/influxdata/telegraf/issues/2007): Make snmptranslate not required when using numeric OID.
- [#2104](https://github.com/influxdata/telegraf/issues/2104): Add a global snmp translation cache.

## v1.1.1 [2016-11-14]

### Bugfixes

- [#2023](https://github.com/influxdata/telegraf/issues/2023): Fix issue parsing toml durations with single quotes.

## v1.1.0 [2016-11-07]

### Release Notes

- Telegraf now supports two new types of plugins: processors & aggregators.

- On systemd Telegraf will no longer redirect it's stdout to /var/log/telegraf/telegraf.log.
On most systems, the logs will be directed to the systemd journal and can be
accessed by `journalctl -u telegraf.service`. Consult the systemd journal
documentation for configuring journald. There is also a [`logfile` config option](https://github.com/influxdata/telegraf/blob/master/etc/telegraf.conf#L70)
available in 1.1, which will allow users to easily configure telegraf to
continue sending logs to /var/log/telegraf/telegraf.log.

### Features

- [#1726](https://github.com/influxdata/telegraf/issues/1726): Processor & Aggregator plugin support.
- [#1861](https://github.com/influxdata/telegraf/pull/1861): adding the tags in the graylog output plugin
- [#1732](https://github.com/influxdata/telegraf/pull/1732): Telegraf systemd service, log to journal.
- [#1782](https://github.com/influxdata/telegraf/pull/1782): Allow numeric and non-string values for tag_keys.
- [#1694](https://github.com/influxdata/telegraf/pull/1694): Adding Gauge and Counter metric types.
- [#1606](https://github.com/influxdata/telegraf/pull/1606): Remove carraige returns from exec plugin output on Windows
- [#1674](https://github.com/influxdata/telegraf/issues/1674): elasticsearch input: configurable timeout.
- [#1607](https://github.com/influxdata/telegraf/pull/1607): Massage metric names in Instrumental output plugin
- [#1572](https://github.com/influxdata/telegraf/pull/1572): mesos improvements.
- [#1513](https://github.com/influxdata/telegraf/issues/1513): Add Ceph Cluster Performance Statistics
- [#1650](https://github.com/influxdata/telegraf/issues/1650): Ability to configure response_timeout in httpjson input.
- [#1685](https://github.com/influxdata/telegraf/issues/1685): Add additional redis metrics.
- [#1539](https://github.com/influxdata/telegraf/pull/1539): Added capability to send metrics through Http API for OpenTSDB.
- [#1471](https://github.com/influxdata/telegraf/pull/1471): iptables input plugin.
- [#1542](https://github.com/influxdata/telegraf/pull/1542): Add filestack webhook plugin.
- [#1599](https://github.com/influxdata/telegraf/pull/1599): Add server hostname for each docker measurements.
- [#1697](https://github.com/influxdata/telegraf/pull/1697): Add NATS output plugin.
- [#1407](https://github.com/influxdata/telegraf/pull/1407) & [#1915](https://github.com/influxdata/telegraf/pull/1915): HTTP service listener input plugin.
- [#1699](https://github.com/influxdata/telegraf/pull/1699): Add database blacklist option for Postgresql
- [#1791](https://github.com/influxdata/telegraf/pull/1791): Add Docker container state metrics to Docker input plugin output
- [#1755](https://github.com/influxdata/telegraf/issues/1755): Add support to SNMP for IP & MAC address conversion.
- [#1729](https://github.com/influxdata/telegraf/issues/1729): Add support to SNMP for OID index suffixes.
- [#1813](https://github.com/influxdata/telegraf/pull/1813): Change default arguments for SNMP plugin.
- [#1686](https://github.com/influxdata/telegraf/pull/1686): Mesos input plugin: very high-cardinality mesos-task metrics removed.
- [#1838](https://github.com/influxdata/telegraf/pull/1838): Logging overhaul to centralize the logger & log levels, & provide a logfile config option.
- [#1700](https://github.com/influxdata/telegraf/pull/1700): HAProxy plugin socket glob matching.
- [#1847](https://github.com/influxdata/telegraf/pull/1847): Add Kubernetes plugin for retrieving pod metrics.

### Bugfixes

- [#1955](https://github.com/influxdata/telegraf/issues/1955): Fix NATS plug-ins reconnection logic.
- [#1936](https://github.com/influxdata/telegraf/issues/1936): Set required default values in udp_listener & tcp_listener.
- [#1926](https://github.com/influxdata/telegraf/issues/1926): Fix toml unmarshal panic in Duration objects.
- [#1746](https://github.com/influxdata/telegraf/issues/1746): Fix handling of non-string values for JSON keys listed in tag_keys.
- [#1628](https://github.com/influxdata/telegraf/issues/1628): Fix mongodb input panic on version 2.2.
- [#1733](https://github.com/influxdata/telegraf/issues/1733): Fix statsd scientific notation parsing
- [#1716](https://github.com/influxdata/telegraf/issues/1716): Sensors plugin strconv.ParseFloat: parsing "": invalid syntax
- [#1530](https://github.com/influxdata/telegraf/issues/1530): Fix prometheus_client reload panic
- [#1764](https://github.com/influxdata/telegraf/issues/1764): Fix kafka consumer panic when nil error is returned down errs channel.
- [#1768](https://github.com/influxdata/telegraf/pull/1768): Speed up statsd parsing.
- [#1751](https://github.com/influxdata/telegraf/issues/1751): Fix powerdns integer parse error handling.
- [#1752](https://github.com/influxdata/telegraf/issues/1752): Fix varnish plugin defaults not being used.
- [#1517](https://github.com/influxdata/telegraf/issues/1517): Fix windows glob paths.
- [#1137](https://github.com/influxdata/telegraf/issues/1137): Fix issue loading config directory on windows.
- [#1772](https://github.com/influxdata/telegraf/pull/1772): Windows remote management interactive service fix.
- [#1702](https://github.com/influxdata/telegraf/issues/1702): sqlserver, fix issue when case sensitive collation is activated.
- [#1823](https://github.com/influxdata/telegraf/issues/1823): Fix huge allocations in http_listener when dealing with huge payloads.
- [#1833](https://github.com/influxdata/telegraf/issues/1833): Fix translating SNMP fields not in MIB.
- [#1835](https://github.com/influxdata/telegraf/issues/1835): Fix SNMP emitting empty fields.
- [#1854](https://github.com/influxdata/telegraf/pull/1853): SQL Server waitstats truncation bug.
- [#1810](https://github.com/influxdata/telegraf/issues/1810): Fix logparser common log format: numbers in ident.
- [#1793](https://github.com/influxdata/telegraf/pull/1793): Fix JSON Serialization in OpenTSDB output.
- [#1731](https://github.com/influxdata/telegraf/issues/1731): Fix Graphite template ordering, use most specific.
- [#1836](https://github.com/influxdata/telegraf/pull/1836): Fix snmp table field initialization for non-automatic table.
- [#1724](https://github.com/influxdata/telegraf/issues/1724): cgroups path being parsed as metric.
- [#1886](https://github.com/influxdata/telegraf/issues/1886): Fix phpfpm fcgi client panic when URL does not exist.
- [#1344](https://github.com/influxdata/telegraf/issues/1344): Fix config file parse error logging.
- [#1771](https://github.com/influxdata/telegraf/issues/1771): Delete nil fields in the metric maker.
- [#870](https://github.com/influxdata/telegraf/issues/870): Fix MySQL special characters in DSN parsing.
- [#1742](https://github.com/influxdata/telegraf/issues/1742): Ping input odd timeout behavior.
- [#1950](https://github.com/influxdata/telegraf/pull/1950): Switch to github.com/kballard/go-shellquote.

## v1.0.1 [2016-09-26]

### Bugfixes

- [#1775](https://github.com/influxdata/telegraf/issues/1775): Prometheus output: Fix bug with multi-batch writes.
- [#1738](https://github.com/influxdata/telegraf/issues/1738): Fix unmarshal of influxdb metrics with null tags.
- [#1773](https://github.com/influxdata/telegraf/issues/1773): Add configurable timeout to influxdb input plugin.
- [#1785](https://github.com/influxdata/telegraf/pull/1785): Fix statsd no default value panic.

## v1.0 [2016-09-08]
>>>>>>> b2c1d98c

### Release Notes

**Breaking Change** The SNMP plugin is being deprecated in it's current form.
There is a [new SNMP plugin](https://github.com/influxdata/telegraf/tree/master/plugins/inputs/snmp)
which fixes many of the issues and confusions
of its predecessor. For users wanting to continue to use the deprecated SNMP
plugin, you will need to change your config file from `[[inputs.snmp]]` to
`[[inputs.snmp_legacy]]`. The configuration of the new SNMP plugin is _not_
backwards-compatible.

**Breaking Change**: Aerospike main server node measurements have been renamed
aerospike_node. Aerospike namespace measurements have been renamed to
aerospike_namespace. They will also now be tagged with the node_name
that they correspond to. This has been done to differentiate measurements
that pertain to node vs. namespace statistics.

**Breaking Change**: users of github_webhooks must change to the new
`[[inputs.webhooks]]` plugin.

This means that the default github_webhooks config:

```
# A Github Webhook Event collector
[[inputs.github_webhooks]]
  ## Address and port to host Webhook listener on
  service_address = ":1618"
```

should now look like:

```
# A Webhooks Event collector
[[inputs.webhooks]]
  ## Address and port to host Webhook listener on
  service_address = ":1618"

  [inputs.webhooks.github]
    path = "/"
```

- Telegraf now supports being installed as an official windows service,
which can be installed via
`> C:\Program Files\Telegraf\telegraf.exe --service install`

- `flush_jitter` behavior has been changed. The random jitter will now be
evaluated at every flush interval, rather than once at startup. This makes it
consistent with the behavior of `collection_jitter`.

### Features

- [#1413](https://github.com/influxdata/telegraf/issues/1413): Separate container_version from container_image tag.
- [#1525](https://github.com/influxdata/telegraf/pull/1525): Support setting per-device and total metrics for Docker network and blockio.
- [#1466](https://github.com/influxdata/telegraf/pull/1466): MongoDB input plugin: adding per DB stats from db.stats()
- [#1503](https://github.com/influxdata/telegraf/pull/1503): Add tls support for certs to RabbitMQ input plugin
- [#1289](https://github.com/influxdata/telegraf/pull/1289): webhooks input plugin. Thanks @francois2metz and @cduez!
- [#1247](https://github.com/influxdata/telegraf/pull/1247): rollbar webhook plugin.
- [#1408](https://github.com/influxdata/telegraf/pull/1408): mandrill webhook plugin.
- [#1402](https://github.com/influxdata/telegraf/pull/1402): docker-machine/boot2docker no longer required for unit tests.
- [#1350](https://github.com/influxdata/telegraf/pull/1350): cgroup input plugin.
- [#1369](https://github.com/influxdata/telegraf/pull/1369): Add input plugin for consuming metrics from NSQD.
- [#1369](https://github.com/influxdata/telegraf/pull/1480): add ability to read redis from a socket.
- [#1387](https://github.com/influxdata/telegraf/pull/1387): **Breaking Change** - Redis `role` tag renamed to `replication_role` to avoid global_tags override
- [#1437](https://github.com/influxdata/telegraf/pull/1437): Fetching Galera status metrics in MySQL
- [#1500](https://github.com/influxdata/telegraf/pull/1500): Aerospike plugin refactored to use official client lib.
- [#1434](https://github.com/influxdata/telegraf/pull/1434): Add measurement name arg to logparser plugin.
- [#1479](https://github.com/influxdata/telegraf/pull/1479): logparser: change resp_code from a field to a tag.
- [#1411](https://github.com/influxdata/telegraf/pull/1411): Implement support for fetching hddtemp data
- [#1340](https://github.com/influxdata/telegraf/issues/1340): statsd: do not log every dropped metric.
- [#1368](https://github.com/influxdata/telegraf/pull/1368): Add precision rounding to all metrics on collection.
- [#1390](https://github.com/influxdata/telegraf/pull/1390): Add support for Tengine
- [#1320](https://github.com/influxdata/telegraf/pull/1320): Logparser input plugin for parsing grok-style log patterns.
- [#1397](https://github.com/influxdata/telegraf/issues/1397): ElasticSearch: now supports connecting to ElasticSearch via SSL
- [#1262](https://github.com/influxdata/telegraf/pull/1261): Add graylog input pluging.
- [#1294](https://github.com/influxdata/telegraf/pull/1294): consul input plugin. Thanks @harnash
- [#1164](https://github.com/influxdata/telegraf/pull/1164): conntrack input plugin. Thanks @robinpercy!
- [#1165](https://github.com/influxdata/telegraf/pull/1165): vmstat input plugin. Thanks @jshim-xm!
- [#1208](https://github.com/influxdata/telegraf/pull/1208): Standardized AWS credentials evaluation & wildcard CloudWatch dimensions. Thanks @johnrengelman!
- [#1264](https://github.com/influxdata/telegraf/pull/1264): Add SSL config options to http_response plugin.
- [#1272](https://github.com/influxdata/telegraf/pull/1272): graphite parser: add ability to specify multiple tag keys, for consistency with influxdb parser.
- [#1265](https://github.com/influxdata/telegraf/pull/1265): Make dns lookups for chrony configurable. Thanks @zbindenren!
- [#1275](https://github.com/influxdata/telegraf/pull/1275): Allow wildcard filtering of varnish stats.
- [#1142](https://github.com/influxdata/telegraf/pull/1142): Support for glob patterns in exec plugin commands configuration.
- [#1278](https://github.com/influxdata/telegraf/pull/1278): RabbitMQ input: made url parameter optional by using DefaultURL (http://localhost:15672) if not specified
- [#1197](https://github.com/influxdata/telegraf/pull/1197): Limit AWS GetMetricStatistics requests to 10 per second.
- [#1278](https://github.com/influxdata/telegraf/pull/1278) & [#1288](https://github.com/influxdata/telegraf/pull/1288) & [#1295](https://github.com/influxdata/telegraf/pull/1295): RabbitMQ/Apache/InfluxDB inputs: made url(s) parameter optional by using reasonable input defaults if not specified
- [#1296](https://github.com/influxdata/telegraf/issues/1296): Refactor of flush_jitter argument.
- [#1213](https://github.com/influxdata/telegraf/issues/1213): Add inactive & active memory to mem plugin.
- [#1543](https://github.com/influxdata/telegraf/pull/1543): Official Windows service.
- [#1414](https://github.com/influxdata/telegraf/pull/1414): Forking sensors command to remove C package dependency.
- [#1389](https://github.com/influxdata/telegraf/pull/1389): Add a new SNMP plugin.

### Bugfixes

- [#1619](https://github.com/influxdata/telegraf/issues/1619): Fix `make windows` build target
- [#1519](https://github.com/influxdata/telegraf/pull/1519): Fix error race conditions and partial failures.
- [#1477](https://github.com/influxdata/telegraf/issues/1477): nstat: fix inaccurate config panic.
- [#1481](https://github.com/influxdata/telegraf/issues/1481): jolokia: fix handling multiple multi-dimensional attributes.
- [#1430](https://github.com/influxdata/telegraf/issues/1430): Fix prometheus character sanitizing. Sanitize more win_perf_counters characters.
- [#1534](https://github.com/influxdata/telegraf/pull/1534): Add diskio io_time to FreeBSD & report timing metrics as ms (as linux does).
- [#1379](https://github.com/influxdata/telegraf/issues/1379): Fix covering Amazon Linux for post remove flow.
- [#1584](https://github.com/influxdata/telegraf/issues/1584): procstat missing fields: read/write bytes & count
- [#1472](https://github.com/influxdata/telegraf/pull/1472): diskio input plugin: set 'skip_serial_number = true' by default to avoid high cardinality.
- [#1426](https://github.com/influxdata/telegraf/pull/1426): nil metrics panic fix.
- [#1384](https://github.com/influxdata/telegraf/pull/1384): Fix datarace in apache input plugin.
- [#1399](https://github.com/influxdata/telegraf/issues/1399): Add `read_repairs` statistics to riak plugin.
- [#1405](https://github.com/influxdata/telegraf/issues/1405): Fix memory/connection leak in prometheus input plugin.
- [#1378](https://github.com/influxdata/telegraf/issues/1378): Trim BOM from config file for Windows support.
- [#1339](https://github.com/influxdata/telegraf/issues/1339): Prometheus client output panic on service reload.
- [#1461](https://github.com/influxdata/telegraf/pull/1461): Prometheus parser, protobuf format header fix.
- [#1334](https://github.com/influxdata/telegraf/issues/1334): Prometheus output, metric refresh and caching fixes.
- [#1432](https://github.com/influxdata/telegraf/issues/1432): Panic fix for multiple graphite outputs under very high load.
- [#1412](https://github.com/influxdata/telegraf/pull/1412): Instrumental output has better reconnect behavior
- [#1460](https://github.com/influxdata/telegraf/issues/1460): Remove PID from procstat plugin to fix cardinality issues.
- [#1427](https://github.com/influxdata/telegraf/issues/1427): Cassandra input: version 2.x "column family" fix.
- [#1463](https://github.com/influxdata/telegraf/issues/1463): Shared WaitGroup in Exec plugin
- [#1436](https://github.com/influxdata/telegraf/issues/1436): logparser: honor modifiers in "pattern" config.
- [#1418](https://github.com/influxdata/telegraf/issues/1418): logparser: error and exit on file permissions/missing errors.
- [#1499](https://github.com/influxdata/telegraf/pull/1499): Make the user able to specify full path for HAproxy stats
- [#1521](https://github.com/influxdata/telegraf/pull/1521): Fix Redis url, an extra "tcp://" was added.
- [#1330](https://github.com/influxdata/telegraf/issues/1330): Fix exec plugin panic when using single binary.
- [#1336](https://github.com/influxdata/telegraf/issues/1336): Fixed incorrect prometheus metrics source selection.
- [#1112](https://github.com/influxdata/telegraf/issues/1112): Set default Zookeeper chroot to empty string.
- [#1335](https://github.com/influxdata/telegraf/issues/1335): Fix overall ping timeout to be calculated based on per-ping timeout.
- [#1374](https://github.com/influxdata/telegraf/pull/1374): Change "default" retention policy to "".
- [#1377](https://github.com/influxdata/telegraf/issues/1377): Graphite output mangling '%' character.
- [#1396](https://github.com/influxdata/telegraf/pull/1396): Prometheus input plugin now supports x509 certs authentication
- [#1252](https://github.com/influxdata/telegraf/pull/1252) & [#1279](https://github.com/influxdata/telegraf/pull/1279): Fix systemd service. Thanks @zbindenren & @PierreF!
- [#1221](https://github.com/influxdata/telegraf/pull/1221): Fix influxdb n_shards counter.
- [#1258](https://github.com/influxdata/telegraf/pull/1258): Fix potential kernel plugin integer parse error.
- [#1268](https://github.com/influxdata/telegraf/pull/1268): Fix potential influxdb input type assertion panic.
- [#1283](https://github.com/influxdata/telegraf/pull/1283): Still send processes metrics if a process exited during metric collection.
- [#1297](https://github.com/influxdata/telegraf/issues/1297): disk plugin panic when usage grab fails.
- [#1316](https://github.com/influxdata/telegraf/pull/1316): Removed leaked "database" tag on redis metrics. Thanks @PierreF!
- [#1323](https://github.com/influxdata/telegraf/issues/1323): Processes plugin: fix potential error with /proc/net/stat directory.
- [#1322](https://github.com/influxdata/telegraf/issues/1322): Fix rare RHEL 5.2 panic in gopsutil diskio gathering function.
- [#1586](https://github.com/influxdata/telegraf/pull/1586): Remove IF NOT EXISTS from influxdb output database creation.
- [#1600](https://github.com/influxdata/telegraf/issues/1600): Fix quoting with text values in postgresql_extensible plugin.
- [#1425](https://github.com/influxdata/telegraf/issues/1425): Fix win_perf_counter "index out of range" panic.
- [#1634](https://github.com/influxdata/telegraf/issues/1634): Fix ntpq panic when field is missing.
- [#1637](https://github.com/influxdata/telegraf/issues/1637): Sanitize graphite output field names.
- [#1695](https://github.com/influxdata/telegraf/pull/1695): Fix MySQL plugin not sending 0 value fields.

## v0.13.1 [2016-05-24]

### Release Notes

- net_response and http_response plugins timeouts will now accept duration
strings, ie, "2s" or "500ms".
- Input plugin Gathers will no longer be logged by default, but a Gather for
_each_ plugin will be logged in Debug mode.
- Debug mode will no longer print every point added to the accumulator. This
functionality can be duplicated using the `file` output plugin and printing
to "stdout".

### Features

- [#1173](https://github.com/influxdata/telegraf/pull/1173): varnish input plugin. Thanks @sfox-xmatters!
- [#1138](https://github.com/influxdata/telegraf/pull/1138): nstat input plugin. Thanks @Maksadbek!
- [#1139](https://github.com/influxdata/telegraf/pull/1139): instrumental output plugin. Thanks @jasonroelofs!
- [#1172](https://github.com/influxdata/telegraf/pull/1172): Ceph storage stats. Thanks @robinpercy!
- [#1233](https://github.com/influxdata/telegraf/pull/1233): Updated golint gopsutil dependency.
- [#1238](https://github.com/influxdata/telegraf/pull/1238): chrony input plugin. Thanks @zbindenren!
- [#479](https://github.com/influxdata/telegraf/issues/479): per-plugin execution time added to debug output.
- [#1249](https://github.com/influxdata/telegraf/issues/1249): influxdb output: added write_consistency argument.

### Bugfixes

- [#1195](https://github.com/influxdata/telegraf/pull/1195): Docker panic on timeout. Thanks @zstyblik!
- [#1211](https://github.com/influxdata/telegraf/pull/1211): mongodb input. Fix possible panic. Thanks @kols!
- [#1215](https://github.com/influxdata/telegraf/pull/1215): Fix for possible gopsutil-dependent plugin hangs.
- [#1228](https://github.com/influxdata/telegraf/pull/1228): Fix service plugin host tag overwrite.
- [#1198](https://github.com/influxdata/telegraf/pull/1198): http_response: override request Host header properly
- [#1230](https://github.com/influxdata/telegraf/issues/1230): Fix Telegraf process hangup due to a single plugin hanging.
- [#1214](https://github.com/influxdata/telegraf/issues/1214): Use TCP timeout argument in net_response plugin.
- [#1243](https://github.com/influxdata/telegraf/pull/1243): Logfile not created on systemd.

## v0.13 [2016-05-11]

### Release Notes

- **Breaking change** in jolokia plugin. See
https://github.com/influxdata/telegraf/blob/master/plugins/inputs/jolokia/README.md
for updated configuration. The plugin will now support proxy mode and will make
POST requests.

- New [agent] configuration option: `metric_batch_size`. This option tells
telegraf the maximum batch size to allow to accumulate before sending a flush
to the configured outputs. `metric_buffer_limit` now refers to the absolute
maximum number of metrics that will accumulate before metrics are dropped.

- There is no longer an option to
`flush_buffer_when_full`, this is now the default and only behavior of telegraf.

- **Breaking Change**: docker plugin tags. The cont_id tag no longer exists, it
will now be a field, and be called container_id. Additionally, cont_image and
cont_name are being renamed to container_image and container_name.

- **Breaking Change**: docker plugin measurements. The `docker_cpu`, `docker_mem`,
`docker_blkio` and `docker_net` measurements are being renamed to
`docker_container_cpu`, `docker_container_mem`, `docker_container_blkio` and
`docker_container_net`. Why? Because these metrics are
specifically tracking per-container stats. The problem with per-container stats,
in some use-cases, is that if containers are short-lived AND names are not
kept consistent, then the series cardinality will balloon very quickly.
So adding "container" to each metric will:
(1) make it more clear that these metrics are per-container, and
(2) allow users to easily drop per-container metrics if cardinality is an
issue (`namedrop = ["docker_container_*"]`)

- `tagexclude` and `taginclude` are now available, which can be used to remove
tags from measurements on inputs and outputs. See
[the configuration doc](https://github.com/influxdata/telegraf/blob/master/docs/CONFIGURATION.md)
for more details.

- **Measurement filtering:** All measurement filters now match based on glob
only. Previously there was an undocumented behavior where filters would match
based on _prefix_ in addition to globs. This means that a filter like
`fielddrop = ["time_"]` will need to be changed to `fielddrop = ["time_*"]`

- **datadog**: measurement and field names will no longer have `_` replaced by `.`

- The following plugins have changed their tags to _not_ overwrite the host tag:
  - cassandra: `host -> cassandra_host`
  - disque: `host -> disque_host`
  - rethinkdb: `host -> rethinkdb_host`

- **Breaking Change**: The `win_perf_counters` input has been changed to
sanitize field names, replacing `/Sec` and `/sec` with `_persec`, as well as
spaces with underscores. This is needed because Graphite doesn't like slashes
and spaces, and was failing to accept metrics that had them.
The `/[sS]ec` -> `_persec` is just to make things clearer and uniform.

- **Breaking Change**: snmp plugin. The `host` tag of the snmp plugin has been
changed to the `snmp_host` tag.

- The `disk` input plugin can now be configured with the `HOST_MOUNT_PREFIX` environment variable.
This value is prepended to any mountpaths discovered before retrieving stats.
It is not included on the report path. This is necessary for reporting host disk stats when running from within a container.

### Features

- [#1031](https://github.com/influxdata/telegraf/pull/1031): Jolokia plugin proxy mode. Thanks @saiello!
- [#1017](https://github.com/influxdata/telegraf/pull/1017): taginclude and tagexclude arguments.
- [#1015](https://github.com/influxdata/telegraf/pull/1015): Docker plugin schema refactor.
- [#889](https://github.com/influxdata/telegraf/pull/889): Improved MySQL plugin. Thanks @maksadbek!
- [#1060](https://github.com/influxdata/telegraf/pull/1060): TTL metrics added to MongoDB input plugin
- [#1056](https://github.com/influxdata/telegraf/pull/1056): Don't allow inputs to overwrite host tags.
- [#1035](https://github.com/influxdata/telegraf/issues/1035): Add `user`, `exe`, `pidfile` tags to procstat plugin.
- [#1041](https://github.com/influxdata/telegraf/issues/1041): Add `n_cpus` field to the system plugin.
- [#1072](https://github.com/influxdata/telegraf/pull/1072): New Input Plugin: filestat.
- [#1066](https://github.com/influxdata/telegraf/pull/1066): Replication lag metrics for MongoDB input plugin
- [#1086](https://github.com/influxdata/telegraf/pull/1086): Ability to specify AWS keys in config file. Thanks @johnrengleman!
- [#1096](https://github.com/influxdata/telegraf/pull/1096): Performance refactor of running output buffers.
- [#967](https://github.com/influxdata/telegraf/issues/967): Buffer logging improvements.
- [#1107](https://github.com/influxdata/telegraf/issues/1107): Support lustre2 job stats. Thanks @hanleyja!
- [#1122](https://github.com/influxdata/telegraf/pull/1122): Support setting config path through env variable and default paths.
- [#1128](https://github.com/influxdata/telegraf/pull/1128): MongoDB jumbo chunks metric for MongoDB input plugin
- [#1146](https://github.com/influxdata/telegraf/pull/1146): HAProxy socket support. Thanks weshmashian!

### Bugfixes

- [#1050](https://github.com/influxdata/telegraf/issues/1050): jolokia plugin - do not overwrite host tag. Thanks @saiello!
- [#921](https://github.com/influxdata/telegraf/pull/921): mqtt_consumer stops gathering metrics. Thanks @chaton78!
- [#1013](https://github.com/influxdata/telegraf/pull/1013): Close dead riemann output connections. Thanks @echupriyanov!
- [#1012](https://github.com/influxdata/telegraf/pull/1012): Set default tags in test accumulator.
- [#1024](https://github.com/influxdata/telegraf/issues/1024): Don't replace `.` with `_` in datadog output.
- [#1058](https://github.com/influxdata/telegraf/issues/1058): Fix possible leaky TCP connections in influxdb output.
- [#1044](https://github.com/influxdata/telegraf/pull/1044): Fix SNMP OID possible collisions. Thanks @relip
- [#1022](https://github.com/influxdata/telegraf/issues/1022): Dont error deb/rpm install on systemd errors.
- [#1078](https://github.com/influxdata/telegraf/issues/1078): Use default AWS credential chain.
- [#1070](https://github.com/influxdata/telegraf/issues/1070): SQL Server input. Fix datatype conversion.
- [#1089](https://github.com/influxdata/telegraf/issues/1089): Fix leaky TCP connections in phpfpm plugin.
- [#914](https://github.com/influxdata/telegraf/issues/914): Telegraf can drop metrics on full buffers.
- [#1098](https://github.com/influxdata/telegraf/issues/1098): Sanitize invalid OpenTSDB characters.
- [#1110](https://github.com/influxdata/telegraf/pull/1110): Sanitize * to - in graphite serializer. Thanks @goodeggs!
- [#1118](https://github.com/influxdata/telegraf/pull/1118): Sanitize Counter names for `win_perf_counters` input.
- [#1125](https://github.com/influxdata/telegraf/pull/1125): Wrap all exec command runners with a timeout, so hung os processes don't halt Telegraf.
- [#1113](https://github.com/influxdata/telegraf/pull/1113): Set MaxRetry and RequiredAcks defaults in Kafka output.
- [#1090](https://github.com/influxdata/telegraf/issues/1090): [agent] and [global_tags] config sometimes not getting applied.
- [#1133](https://github.com/influxdata/telegraf/issues/1133): Use a timeout for docker list & stat cmds.
- [#1052](https://github.com/influxdata/telegraf/issues/1052): Docker panic fix when decode fails.
- [#1136](https://github.com/influxdata/telegraf/pull/1136): "DELAYED" Inserts were deprecated in MySQL 5.6.6. Thanks @PierreF

## v0.12.1 [2016-04-14]

### Release Notes
- Breaking change in the dovecot input plugin. See Features section below.
- Graphite output templates are now supported. See
https://github.com/influxdata/telegraf/blob/master/docs/DATA_FORMATS_OUTPUT.md#graphite
- Possible breaking change for the librato and graphite outputs. Telegraf will
no longer insert field names when the field is simply named `value`. This is
because the `value` field is redundant in the graphite/librato context.

### Features
- [#1009](https://github.com/influxdata/telegraf/pull/1009): Cassandra input plugin. Thanks @subhachandrachandra!
- [#976](https://github.com/influxdata/telegraf/pull/976): Reduce allocations in the UDP and statsd inputs.
- [#979](https://github.com/influxdata/telegraf/pull/979): Reduce allocations in the TCP listener.
- [#992](https://github.com/influxdata/telegraf/pull/992): Refactor allocations in TCP/UDP listeners.
- [#935](https://github.com/influxdata/telegraf/pull/935): AWS Cloudwatch input plugin. Thanks @joshhardy & @ljosa!
- [#943](https://github.com/influxdata/telegraf/pull/943): http_response input plugin. Thanks @Lswith!
- [#939](https://github.com/influxdata/telegraf/pull/939): sysstat input plugin. Thanks @zbindenren!
- [#998](https://github.com/influxdata/telegraf/pull/998): **breaking change** enabled global, user and ip queries in dovecot plugin. Thanks @mikif70!
- [#1001](https://github.com/influxdata/telegraf/pull/1001): Graphite serializer templates.
- [#1008](https://github.com/influxdata/telegraf/pull/1008): Adding memstats metrics to the influxdb plugin.

### Bugfixes
- [#968](https://github.com/influxdata/telegraf/issues/968): Processes plugin gets unknown state when spaces are in (command name)
- [#969](https://github.com/influxdata/telegraf/pull/969): ipmi_sensors: allow : in password. Thanks @awaw!
- [#972](https://github.com/influxdata/telegraf/pull/972): dovecot: remove extra newline in dovecot command. Thanks @mrannanj!
- [#645](https://github.com/influxdata/telegraf/issues/645): docker plugin i/o error on closed pipe. Thanks @tripledes!

## v0.12.0 [2016-04-05]

### Features
- [#951](https://github.com/influxdata/telegraf/pull/951): Parse environment variables in the config file.
- [#948](https://github.com/influxdata/telegraf/pull/948): Cleanup config file and make default package version include all plugins (but commented).
- [#927](https://github.com/influxdata/telegraf/pull/927): Adds parsing of tags to the statsd input when using DataDog's dogstatsd extension
- [#863](https://github.com/influxdata/telegraf/pull/863): AMQP output: allow external auth. Thanks @ekini!
- [#707](https://github.com/influxdata/telegraf/pull/707): Improved prometheus plugin. Thanks @titilambert!
- [#878](https://github.com/influxdata/telegraf/pull/878): Added json serializer. Thanks @ch3lo!
- [#880](https://github.com/influxdata/telegraf/pull/880): Add the ability to specify the bearer token to the prometheus plugin. Thanks @jchauncey!
- [#882](https://github.com/influxdata/telegraf/pull/882): Fixed SQL Server Plugin issues
- [#849](https://github.com/influxdata/telegraf/issues/849): Adding ability to parse single values as an input data type.
- [#844](https://github.com/influxdata/telegraf/pull/844): postgres_extensible plugin added. Thanks @menardorama!
- [#866](https://github.com/influxdata/telegraf/pull/866): couchbase input plugin. Thanks @ljosa!
- [#789](https://github.com/influxdata/telegraf/pull/789): Support multiple field specification and `field*` in graphite templates. Thanks @chrusty!
- [#762](https://github.com/influxdata/telegraf/pull/762): Nagios parser for the exec plugin. Thanks @titilambert!
- [#848](https://github.com/influxdata/telegraf/issues/848): Provide option to omit host tag from telegraf agent.
- [#928](https://github.com/influxdata/telegraf/pull/928): Deprecating the statsd "convert_names" options, expose separator config.
- [#919](https://github.com/influxdata/telegraf/pull/919): ipmi_sensor input plugin. Thanks @ebookbug!
- [#945](https://github.com/influxdata/telegraf/pull/945): KAFKA output: codec, acks, and retry configuration. Thanks @framiere!

### Bugfixes
- [#890](https://github.com/influxdata/telegraf/issues/890): Create TLS config even if only ssl_ca is provided.
- [#884](https://github.com/influxdata/telegraf/issues/884): Do not call write method if there are 0 metrics to write.
- [#898](https://github.com/influxdata/telegraf/issues/898): Put database name in quotes, fixes special characters in the database name.
- [#656](https://github.com/influxdata/telegraf/issues/656): No longer run `lsof` on linux to get netstat data, fixes permissions issue.
- [#907](https://github.com/influxdata/telegraf/issues/907): Fix prometheus invalid label/measurement name key.
- [#841](https://github.com/influxdata/telegraf/issues/841): Fix memcached unix socket panic.
- [#873](https://github.com/influxdata/telegraf/issues/873): Fix SNMP plugin sometimes not returning metrics. Thanks @titiliambert!
- [#934](https://github.com/influxdata/telegraf/pull/934): phpfpm: Fix fcgi uri path. Thanks @rudenkovk!
- [#805](https://github.com/influxdata/telegraf/issues/805): Kafka consumer stops gathering after i/o timeout.
- [#959](https://github.com/influxdata/telegraf/pull/959): reduce mongodb & prometheus collection timeouts. Thanks @PierreF!

## v0.11.1 [2016-03-17]

### Release Notes
- Primarily this release was cut to fix [#859](https://github.com/influxdata/telegraf/issues/859)

### Features
- [#747](https://github.com/influxdata/telegraf/pull/747): Start telegraf on install & remove on uninstall. Thanks @pierref!
- [#794](https://github.com/influxdata/telegraf/pull/794): Add service reload ability. Thanks @entertainyou!

### Bugfixes
- [#852](https://github.com/influxdata/telegraf/issues/852): Windows zip package fix
- [#859](https://github.com/influxdata/telegraf/issues/859): httpjson plugin panic

## v0.11.0 [2016-03-15]

### Release Notes

### Features
- [#692](https://github.com/influxdata/telegraf/pull/770): Support InfluxDB retention policies
- [#771](https://github.com/influxdata/telegraf/pull/771): Default timeouts for input plugns. Thanks @PierreF!
- [#758](https://github.com/influxdata/telegraf/pull/758): UDP Listener input plugin, thanks @whatyouhide!
- [#769](https://github.com/influxdata/telegraf/issues/769): httpjson plugin: allow specifying SSL configuration.
- [#735](https://github.com/influxdata/telegraf/pull/735): SNMP Table feature. Thanks @titilambert!
- [#754](https://github.com/influxdata/telegraf/pull/754): docker plugin: adding `docker info` metrics to output. Thanks @titilambert!
- [#788](https://github.com/influxdata/telegraf/pull/788): -input-list and -output-list command-line options. Thanks @ebookbug!
- [#778](https://github.com/influxdata/telegraf/pull/778): Adding a TCP input listener.
- [#797](https://github.com/influxdata/telegraf/issues/797): Provide option for persistent MQTT consumer client sessions.
- [#799](https://github.com/influxdata/telegraf/pull/799): Add number of threads for procstat input plugin. Thanks @titilambert!
- [#776](https://github.com/influxdata/telegraf/pull/776): Add Zookeeper chroot option to kafka_consumer. Thanks @prune998!
- [#811](https://github.com/influxdata/telegraf/pull/811): Add processes plugin for classifying total procs on system. Thanks @titilambert!
- [#235](https://github.com/influxdata/telegraf/issues/235): Add number of users to the `system` input plugin.
- [#826](https://github.com/influxdata/telegraf/pull/826): "kernel" linux plugin for /proc/stat metrics (context switches, interrupts, etc.)
- [#847](https://github.com/influxdata/telegraf/pull/847): `ntpq`: Input plugin for running ntp query executable and gathering metrics.

### Bugfixes
- [#748](https://github.com/influxdata/telegraf/issues/748): Fix sensor plugin split on ":"
- [#722](https://github.com/influxdata/telegraf/pull/722): Librato output plugin fixes. Thanks @chrusty!
- [#745](https://github.com/influxdata/telegraf/issues/745): Fix Telegraf toml parse panic on large config files. Thanks @titilambert!
- [#781](https://github.com/influxdata/telegraf/pull/781): Fix mqtt_consumer username not being set. Thanks @chaton78!
- [#786](https://github.com/influxdata/telegraf/pull/786): Fix mqtt output username not being set. Thanks @msangoi!
- [#773](https://github.com/influxdata/telegraf/issues/773): Fix duplicate measurements in snmp plugin. Thanks @titilambert!
- [#708](https://github.com/influxdata/telegraf/issues/708): packaging: build ARM package
- [#713](https://github.com/influxdata/telegraf/issues/713): packaging: insecure permissions error on log directory
- [#816](https://github.com/influxdata/telegraf/issues/816): Fix phpfpm panic if fcgi endpoint unreachable.
- [#828](https://github.com/influxdata/telegraf/issues/828): fix net_response plugin overwriting host tag.
- [#821](https://github.com/influxdata/telegraf/issues/821): Remove postgres password from server tag. Thanks @menardorama!

## v0.10.4.1

### Release Notes
- Bug in the build script broke deb and rpm packages.

### Bugfixes
- [#750](https://github.com/influxdata/telegraf/issues/750): deb package broken
- [#752](https://github.com/influxdata/telegraf/issues/752): rpm package broken

## v0.10.4 [2016-02-24]

### Release Notes
- The pass/drop parameters have been renamed to fielddrop/fieldpass parameters,
to more accurately indicate their purpose.
- There are also now namedrop/namepass parameters for passing/dropping based
on the metric _name_.
- Experimental windows builds now available.

### Features
- [#727](https://github.com/influxdata/telegraf/pull/727): riak input, thanks @jcoene!
- [#694](https://github.com/influxdata/telegraf/pull/694): DNS Query input, thanks @mjasion!
- [#724](https://github.com/influxdata/telegraf/pull/724): username matching for procstat input, thanks @zorel!
- [#736](https://github.com/influxdata/telegraf/pull/736): Ignore dummy filesystems from disk plugin. Thanks @PierreF!
- [#737](https://github.com/influxdata/telegraf/pull/737): Support multiple fields for statsd input. Thanks @mattheath!

### Bugfixes
- [#701](https://github.com/influxdata/telegraf/pull/701): output write count shouldnt print in quiet mode.
- [#746](https://github.com/influxdata/telegraf/pull/746): httpjson plugin: Fix HTTP GET parameters.

## v0.10.3 [2016-02-18]

### Release Notes
- Users of the `exec` and `kafka_consumer` (and the new `nats_consumer`
and `mqtt_consumer` plugins) can now specify the incoming data
format that they would like to parse. Currently supports: "json", "influx", and
"graphite"
- Users of message broker and file output plugins can now choose what data format
they would like to output. Currently supports: "influx" and "graphite"
- More info on parsing _incoming_ data formats can be found
[here](https://github.com/influxdata/telegraf/blob/master/docs/DATA_FORMATS_INPUT.md)
- More info on serializing _outgoing_ data formats can be found
[here](https://github.com/influxdata/telegraf/blob/master/docs/DATA_FORMATS_OUTPUT.md)
- Telegraf now has an option `flush_buffer_when_full` that will flush the
metric buffer whenever it fills up for each output, rather than dropping
points and only flushing on a set time interval. This will default to `true`
and is in the `[agent]` config section.

### Features
- [#652](https://github.com/influxdata/telegraf/pull/652): CouchDB Input Plugin. Thanks @codehate!
- [#655](https://github.com/influxdata/telegraf/pull/655): Support parsing arbitrary data formats. Currently limited to kafka_consumer and exec inputs.
- [#671](https://github.com/influxdata/telegraf/pull/671): Dovecot input plugin. Thanks @mikif70!
- [#680](https://github.com/influxdata/telegraf/pull/680): NATS consumer input plugin. Thanks @netixen!
- [#676](https://github.com/influxdata/telegraf/pull/676): MQTT consumer input plugin.
- [#683](https://github.com/influxdata/telegraf/pull/683): PostGRES input plugin: add pg_stat_bgwriter. Thanks @menardorama!
- [#679](https://github.com/influxdata/telegraf/pull/679): File/stdout output plugin.
- [#679](https://github.com/influxdata/telegraf/pull/679): Support for arbitrary output data formats.
- [#695](https://github.com/influxdata/telegraf/pull/695): raindrops input plugin. Thanks @burdandrei!
- [#650](https://github.com/influxdata/telegraf/pull/650): net_response input plugin. Thanks @titilambert!
- [#699](https://github.com/influxdata/telegraf/pull/699): Flush based on buffer size rather than time.
- [#682](https://github.com/influxdata/telegraf/pull/682): Mesos input plugin. Thanks @tripledes!

### Bugfixes
- [#443](https://github.com/influxdata/telegraf/issues/443): Fix Ping command timeout parameter on Linux.
- [#662](https://github.com/influxdata/telegraf/pull/667): Change `[tags]` to `[global_tags]` to fix multiple-plugin tags bug.
- [#642](https://github.com/influxdata/telegraf/issues/642): Riemann output plugin issues.
- [#394](https://github.com/influxdata/telegraf/issues/394): Support HTTP POST. Thanks @gabelev!
- [#715](https://github.com/influxdata/telegraf/pull/715): Fix influxdb precision config panic. Thanks @netixen!

## v0.10.2 [2016-02-04]

### Release Notes
- Statsd timing measurements are now aggregated into a single measurement with
fields.
- Graphite output now inserts tags into the bucket in alphabetical order.
- Normalized TLS/SSL support for output plugins: MQTT, AMQP, Kafka
- `verify_ssl` config option was removed from Kafka because it was actually
doing the opposite of what it claimed to do (yikes). It's been replaced by
`insecure_skip_verify`

### Features
- [#575](https://github.com/influxdata/telegraf/pull/575): Support for collecting Windows Performance Counters. Thanks @TheFlyingCorpse!
- [#564](https://github.com/influxdata/telegraf/issues/564): features for plugin writing simplification. Internal metric data type.
- [#603](https://github.com/influxdata/telegraf/pull/603): Aggregate statsd timing measurements into fields. Thanks @marcinbunsch!
- [#601](https://github.com/influxdata/telegraf/issues/601): Warn when overwriting cached metrics.
- [#614](https://github.com/influxdata/telegraf/pull/614): PowerDNS input plugin. Thanks @Kasen!
- [#617](https://github.com/influxdata/telegraf/pull/617): exec plugin: parse influx line protocol in addition to JSON.
- [#628](https://github.com/influxdata/telegraf/pull/628): Windows perf counters: pre-vista support

### Bugfixes
- [#595](https://github.com/influxdata/telegraf/issues/595): graphite output should include tags to separate duplicate measurements.
- [#599](https://github.com/influxdata/telegraf/issues/599): datadog plugin tags not working.
- [#600](https://github.com/influxdata/telegraf/issues/600): datadog measurement/field name parsing is wrong.
- [#602](https://github.com/influxdata/telegraf/issues/602): Fix statsd field name templating.
- [#612](https://github.com/influxdata/telegraf/pull/612): Docker input panic fix if stats received are nil.
- [#634](https://github.com/influxdata/telegraf/pull/634): Properly set host headers in httpjson. Thanks @reginaldosousa!

## v0.10.1 [2016-01-27]

### Release Notes

- Telegraf now keeps a fixed-length buffer of metrics per-output. This buffer
defaults to 10,000 metrics, and is adjustable. The buffer is cleared when a
successful write to that output occurs.
- The docker plugin has been significantly overhauled to add more metrics
and allow for docker-machine (incl OSX) support.
[See the readme](https://github.com/influxdata/telegraf/blob/master/plugins/inputs/docker/README.md)
for the latest measurements, fields, and tags. There is also now support for
specifying a docker endpoint to get metrics from.

### Features
- [#509](https://github.com/influxdata/telegraf/pull/509): Flatten JSON arrays with indices. Thanks @psilva261!
- [#512](https://github.com/influxdata/telegraf/pull/512): Python 3 build script, add lsof dep to package. Thanks @Ormod!
- [#475](https://github.com/influxdata/telegraf/pull/475): Add response time to httpjson plugin. Thanks @titilambert!
- [#519](https://github.com/influxdata/telegraf/pull/519): Added a sensors input based on lm-sensors. Thanks @md14454!
- [#467](https://github.com/influxdata/telegraf/issues/467): Add option to disable statsd measurement name conversion.
- [#534](https://github.com/influxdata/telegraf/pull/534): NSQ input plugin. Thanks @allingeek!
- [#494](https://github.com/influxdata/telegraf/pull/494): Graphite output plugin. Thanks @titilambert!
- AMQP SSL support. Thanks @ekini!
- [#539](https://github.com/influxdata/telegraf/pull/539): Reload config on SIGHUP. Thanks @titilambert!
- [#522](https://github.com/influxdata/telegraf/pull/522): Phusion passenger input plugin. Thanks @kureikain!
- [#541](https://github.com/influxdata/telegraf/pull/541): Kafka output TLS cert support. Thanks @Ormod!
- [#551](https://github.com/influxdata/telegraf/pull/551): Statsd UDP read packet size now defaults to 1500 bytes, and is configurable.
- [#552](https://github.com/influxdata/telegraf/pull/552): Support for collection interval jittering.
- [#484](https://github.com/influxdata/telegraf/issues/484): Include usage percent with procstat metrics.
- [#553](https://github.com/influxdata/telegraf/pull/553): Amazon CloudWatch output. thanks @skwong2!
- [#503](https://github.com/influxdata/telegraf/pull/503): Support docker endpoint configuration.
- [#563](https://github.com/influxdata/telegraf/pull/563): Docker plugin overhaul.
- [#285](https://github.com/influxdata/telegraf/issues/285): Fixed-size buffer of points.
- [#546](https://github.com/influxdata/telegraf/pull/546): SNMP Input plugin. Thanks @titilambert!
- [#589](https://github.com/influxdata/telegraf/pull/589): Microsoft SQL Server input plugin. Thanks @zensqlmonitor!
- [#573](https://github.com/influxdata/telegraf/pull/573): Github webhooks consumer input. Thanks @jackzampolin!
- [#471](https://github.com/influxdata/telegraf/pull/471): httpjson request headers. Thanks @asosso!

### Bugfixes
- [#506](https://github.com/influxdata/telegraf/pull/506): Ping input doesn't return response time metric when timeout. Thanks @titilambert!
- [#508](https://github.com/influxdata/telegraf/pull/508): Fix prometheus cardinality issue with the `net` plugin
- [#499](https://github.com/influxdata/telegraf/issues/499) & [#502](https://github.com/influxdata/telegraf/issues/502): php fpm unix socket and other fixes, thanks @kureikain!
- [#543](https://github.com/influxdata/telegraf/issues/543): Statsd Packet size sometimes truncated.
- [#440](https://github.com/influxdata/telegraf/issues/440): Don't query filtered devices for disk stats.
- [#463](https://github.com/influxdata/telegraf/issues/463): Docker plugin not working on AWS Linux
- [#568](https://github.com/influxdata/telegraf/issues/568): Multiple output race condition.
- [#585](https://github.com/influxdata/telegraf/pull/585): Log stack trace and continue on Telegraf panic. Thanks @wutaizeng!

## v0.10.0 [2016-01-12]

### Release Notes
- Linux packages have been taken out of `opt`, the binary is now in `/usr/bin`
and configuration files are in `/etc/telegraf`
- **breaking change** `plugins` have been renamed to `inputs`. This was done because
`plugins` is too generic, as there are now also "output plugins", and will likely
be "aggregator plugins" and "filter plugins" in the future. Additionally,
`inputs/` and `outputs/` directories have been placed in the root-level `plugins/`
directory.
- **breaking change** the `io` plugin has been renamed `diskio`
- **breaking change** plugin measurements aggregated into a single measurement.
- **breaking change** `jolokia` plugin: must use global tag/drop/pass parameters
for configuration.
- **breaking change** `twemproxy` plugin: `prefix` option removed.
- **breaking change** `procstat` cpu measurements are now prepended with `cpu_time_`
instead of only `cpu_`
- **breaking change** some command-line flags have been renamed to separate words.
`-configdirectory` -> `-config-directory`, `-filter` -> `-input-filter`,
`-outputfilter` -> `-output-filter`
- The prometheus plugin schema has not been changed (measurements have not been
aggregated).

### Packaging change note:

RHEL/CentOS users upgrading from 0.2.x to 0.10.0 will probably have their
configurations overwritten by the upgrade. There is a backup stored at
/etc/telegraf/telegraf.conf.$(date +%s).backup.

### Features
- Plugin measurements aggregated into a single measurement.
- Added ability to specify per-plugin tags
- Added ability to specify per-plugin measurement suffix and prefix.
(`name_prefix` and `name_suffix`)
- Added ability to override base plugin measurement name. (`name_override`)

### Bugfixes

## v0.2.5 [unreleased]

### Features
- [#427](https://github.com/influxdata/telegraf/pull/427): zfs plugin: pool stats added. Thanks @allenpetersen!
- [#428](https://github.com/influxdata/telegraf/pull/428): Amazon Kinesis output. Thanks @jimmystewpot!
- [#449](https://github.com/influxdata/telegraf/pull/449): influxdb plugin, thanks @mark-rushakoff

### Bugfixes
- [#430](https://github.com/influxdata/telegraf/issues/430): Network statistics removed in elasticsearch 2.1. Thanks @jipperinbham!
- [#452](https://github.com/influxdata/telegraf/issues/452): Elasticsearch open file handles error. Thanks @jipperinbham!

## v0.2.4 [2015-12-08]

### Features
- [#412](https://github.com/influxdata/telegraf/pull/412): Additional memcached stats. Thanks @mgresser!
- [#410](https://github.com/influxdata/telegraf/pull/410): Additional redis metrics. Thanks @vlaadbrain!
- [#414](https://github.com/influxdata/telegraf/issues/414): Jolokia plugin auth parameters
- [#415](https://github.com/influxdata/telegraf/issues/415): memcached plugin: support unix sockets
- [#418](https://github.com/influxdata/telegraf/pull/418): memcached plugin additional unit tests.
- [#408](https://github.com/influxdata/telegraf/pull/408): MailChimp plugin.
- [#382](https://github.com/influxdata/telegraf/pull/382): Add system wide network protocol stats to `net` plugin.
- [#401](https://github.com/influxdata/telegraf/pull/401): Support pass/drop/tagpass/tagdrop for outputs. Thanks @oldmantaiter!

### Bugfixes
- [#405](https://github.com/influxdata/telegraf/issues/405): Prometheus output cardinality issue
- [#388](https://github.com/influxdata/telegraf/issues/388): Fix collection hangup when cpu times decrement.

## v0.2.3 [2015-11-30]

### Release Notes
- **breaking change** The `kafka` plugin has been renamed to `kafka_consumer`.
and most of the config option names have changed.
This only affects the kafka consumer _plugin_ (not the
output). There were a number of problems with the kafka plugin that led to it
only collecting data once at startup, so the kafka plugin was basically non-
functional.
- Plugins can now be specified as a list, and multiple plugin instances of the
same type can be specified, like this:

```
[[inputs.cpu]]
  percpu = false
  totalcpu = true

[[inputs.cpu]]
  percpu = true
  totalcpu = false
  drop = ["cpu_time"]
```

- Riemann output added
- Aerospike plugin: tag changed from `host` -> `aerospike_host`

### Features
- [#379](https://github.com/influxdata/telegraf/pull/379): Riemann output, thanks @allenj!
- [#375](https://github.com/influxdata/telegraf/pull/375): kafka_consumer service plugin.
- [#392](https://github.com/influxdata/telegraf/pull/392): Procstat plugin can now accept pgrep -f pattern, thanks @ecarreras!
- [#383](https://github.com/influxdata/telegraf/pull/383): Specify plugins as a list.
- [#354](https://github.com/influxdata/telegraf/pull/354): Add ability to specify multiple metrics in one statsd line. Thanks @MerlinDMC!

### Bugfixes
- [#371](https://github.com/influxdata/telegraf/issues/371): Kafka consumer plugin not functioning.
- [#389](https://github.com/influxdata/telegraf/issues/389): NaN value panic

## v0.2.2 [2015-11-18]

### Release Notes
- 0.2.1 has a bug where all lists within plugins get duplicated, this includes
lists of servers/URLs. 0.2.2 is being released solely to fix that bug

### Bugfixes
- [#377](https://github.com/influxdata/telegraf/pull/377): Fix for duplicate slices in inputs.

## v0.2.1 [2015-11-16]

### Release Notes
- Telegraf will no longer use docker-compose for "long" unit test, it has been
changed to just run docker commands in the Makefile. See `make docker-run` and
`make docker-kill`. `make test` will still run all unit tests with docker.
- Long unit tests are now run in CircleCI, with docker & race detector
- Redis plugin tag has changed from `host` to `server`
- HAProxy plugin tag has changed from `host` to `server`
- UDP output now supported
- Telegraf will now compile on FreeBSD
- Users can now specify outputs as lists, specifying multiple outputs of the
same type.

### Features
- [#325](https://github.com/influxdata/telegraf/pull/325): NSQ output. Thanks @jrxFive!
- [#318](https://github.com/influxdata/telegraf/pull/318): Prometheus output. Thanks @oldmantaiter!
- [#338](https://github.com/influxdata/telegraf/pull/338): Restart Telegraf on package upgrade. Thanks @linsomniac!
- [#337](https://github.com/influxdata/telegraf/pull/337): Jolokia plugin, thanks @saiello!
- [#350](https://github.com/influxdata/telegraf/pull/350): Amon output.
- [#365](https://github.com/influxdata/telegraf/pull/365): Twemproxy plugin by @codeb2cc
- [#317](https://github.com/influxdata/telegraf/issues/317): ZFS plugin, thanks @cornerot!
- [#364](https://github.com/influxdata/telegraf/pull/364): Support InfluxDB UDP output.
- [#370](https://github.com/influxdata/telegraf/pull/370): Support specifying multiple outputs, as lists.
- [#372](https://github.com/influxdata/telegraf/pull/372): Remove gosigar and update go-dockerclient for FreeBSD support. Thanks @MerlinDMC!

### Bugfixes
- [#331](https://github.com/influxdata/telegraf/pull/331): Dont overwrite host tag in redis plugin.
- [#336](https://github.com/influxdata/telegraf/pull/336): Mongodb plugin should take 2 measurements.
- [#351](https://github.com/influxdata/telegraf/issues/317): Fix continual "CREATE DATABASE" in writes
- [#360](https://github.com/influxdata/telegraf/pull/360): Apply prefix before ShouldPass check. Thanks @sotfo!

## v0.2.0 [2015-10-27]

### Release Notes
- The -test flag will now only output 2 collections for plugins that need it
- There is a new agent configuration option: `flush_interval`. This option tells
Telegraf how often to flush data to InfluxDB and other output sinks. For example,
users can set `interval = "2s"` and `flush_interval = "60s"` for Telegraf to
collect data every 2 seconds, and flush every 60 seconds.
- `precision` and `utc` are no longer valid agent config values. `precision` has
moved to the `influxdb` output config, where it will continue to default to "s"
- debug and test output will now print the raw line-protocol string
- Telegraf will now, by default, round the collection interval to the nearest
even interval. This means that `interval="10s"` will collect every :00, :10, etc.
To ease scale concerns, flushing will be "jittered" by a random amount so that
all Telegraf instances do not flush at the same time. Both of these options can
be controlled via the `round_interval` and `flush_jitter` config options.
- Telegraf will now retry metric flushes twice

### Features
- [#205](https://github.com/influxdata/telegraf/issues/205): Include per-db redis keyspace info
- [#226](https://github.com/influxdata/telegraf/pull/226): Add timestamps to points in Kafka/AMQP outputs. Thanks @ekini
- [#90](https://github.com/influxdata/telegraf/issues/90): Add Docker labels to tags in docker plugin
- [#223](https://github.com/influxdata/telegraf/pull/223): Add port tag to nginx plugin. Thanks @neezgee!
- [#227](https://github.com/influxdata/telegraf/pull/227): Add command intervals to exec plugin. Thanks @jpalay!
- [#241](https://github.com/influxdata/telegraf/pull/241): MQTT Output. Thanks @shirou!
- Memory plugin: cached and buffered measurements re-added
- Logging: additional logging for each collection interval, track the number
of metrics collected and from how many inputs.
- [#240](https://github.com/influxdata/telegraf/pull/240): procstat plugin, thanks @ranjib!
- [#244](https://github.com/influxdata/telegraf/pull/244): netstat plugin, thanks @shirou!
- [#262](https://github.com/influxdata/telegraf/pull/262): zookeeper plugin, thanks @jrxFive!
- [#237](https://github.com/influxdata/telegraf/pull/237): statsd service plugin, thanks @sparrc
- [#273](https://github.com/influxdata/telegraf/pull/273): puppet agent plugin, thats @jrxFive!
- [#280](https://github.com/influxdata/telegraf/issues/280): Use InfluxDB client v2.
- [#281](https://github.com/influxdata/telegraf/issues/281): Eliminate need to deep copy Batch Points.
- [#286](https://github.com/influxdata/telegraf/issues/286): bcache plugin, thanks @cornerot!
- [#287](https://github.com/influxdata/telegraf/issues/287): Batch AMQP output, thanks @ekini!
- [#301](https://github.com/influxdata/telegraf/issues/301): Collect on even intervals
- [#298](https://github.com/influxdata/telegraf/pull/298): Support retrying output writes
- [#300](https://github.com/influxdata/telegraf/issues/300): aerospike plugin. Thanks @oldmantaiter!
- [#322](https://github.com/influxdata/telegraf/issues/322): Librato output. Thanks @jipperinbham!

### Bugfixes
- [#228](https://github.com/influxdata/telegraf/pull/228): New version of package will replace old one. Thanks @ekini!
- [#232](https://github.com/influxdata/telegraf/pull/232): Fix bashism run during deb package installation. Thanks @yankcrime!
- [#261](https://github.com/influxdata/telegraf/issues/260): RabbitMQ panics if wrong credentials given. Thanks @ekini!
- [#245](https://github.com/influxdata/telegraf/issues/245): Document Exec plugin example. Thanks @ekini!
- [#264](https://github.com/influxdata/telegraf/issues/264): logrotate config file fixes. Thanks @linsomniac!
- [#290](https://github.com/influxdata/telegraf/issues/290): Fix some plugins sending their values as strings.
- [#289](https://github.com/influxdata/telegraf/issues/289): Fix accumulator panic on nil tags.
- [#302](https://github.com/influxdata/telegraf/issues/302): Fix `[tags]` getting applied, thanks @gotyaoi!

## v0.1.9 [2015-09-22]

### Release Notes
- InfluxDB output config change: `url` is now `urls`, and is a list. Config files
will still be backwards compatible if only `url` is specified.
- The -test flag will now output two metric collections
- Support for filtering telegraf outputs on the CLI -- Telegraf will now
allow filtering of output sinks on the command-line using the `-outputfilter`
flag, much like how the `-filter` flag works for inputs.
- Support for filtering on config-file creation -- Telegraf now supports
filtering to -sample-config command. You can now run
`telegraf -sample-config -filter cpu -outputfilter influxdb` to get a config
file with only the cpu plugin defined, and the influxdb output defined.
- **Breaking Change**: The CPU collection plugin has been refactored to fix some
bugs and outdated dependency issues. At the same time, I also decided to fix
a naming consistency issue, so cpu_percentageIdle will become cpu_usage_idle.
Also, all CPU time measurements now have it indicated in their name, so cpu_idle
will become cpu_time_idle. Additionally, cpu_time measurements are going to be
dropped in the default config.
- **Breaking Change**: The memory plugin has been refactored and some measurements
have been renamed for consistency. Some measurements have also been removed from being outputted. They are still being collected by gopsutil, and could easily be
re-added in a "verbose" mode if there is demand for it.

### Features
- [#143](https://github.com/influxdata/telegraf/issues/143): InfluxDB clustering support
- [#181](https://github.com/influxdata/telegraf/issues/181): Makefile GOBIN support. Thanks @Vye!
- [#203](https://github.com/influxdata/telegraf/pull/200): AMQP output. Thanks @ekini!
- [#182](https://github.com/influxdata/telegraf/pull/182): OpenTSDB output. Thanks @rplessl!
- [#187](https://github.com/influxdata/telegraf/pull/187): Retry output sink connections on startup.
- [#220](https://github.com/influxdata/telegraf/pull/220): Add port tag to apache plugin. Thanks @neezgee!
- [#217](https://github.com/influxdata/telegraf/pull/217): Add filtering for output sinks
and filtering when specifying a config file.

### Bugfixes
- [#170](https://github.com/influxdata/telegraf/issues/170): Systemd support
- [#175](https://github.com/influxdata/telegraf/issues/175): Set write precision before gathering metrics
- [#178](https://github.com/influxdata/telegraf/issues/178): redis plugin, multiple server thread hang bug
- Fix net plugin on darwin
- [#84](https://github.com/influxdata/telegraf/issues/84): Fix docker plugin on CentOS. Thanks @neezgee!
- [#189](https://github.com/influxdata/telegraf/pull/189): Fix mem_used_perc. Thanks @mced!
- [#192](https://github.com/influxdata/telegraf/issues/192): Increase compatibility of postgresql plugin. Now supports versions 8.1+
- [#203](https://github.com/influxdata/telegraf/issues/203): EL5 rpm support. Thanks @ekini!
- [#206](https://github.com/influxdata/telegraf/issues/206): CPU steal/guest values wrong on linux.
- [#212](https://github.com/influxdata/telegraf/issues/212): Add hashbang to postinstall script. Thanks @ekini!
- [#212](https://github.com/influxdata/telegraf/issues/212): Fix makefile warning. Thanks @ekini!

## v0.1.8 [2015-09-04]

### Release Notes
- Telegraf will now write data in UTC at second precision by default
- Now using Go 1.5 to build telegraf

### Features
- [#150](https://github.com/influxdata/telegraf/pull/150): Add Host Uptime metric to system plugin
- [#158](https://github.com/influxdata/telegraf/pull/158): Apache Plugin. Thanks @KPACHbIuLLIAnO4
- [#159](https://github.com/influxdata/telegraf/pull/159): Use second precision for InfluxDB writes
- [#165](https://github.com/influxdata/telegraf/pull/165): Add additional metrics to mysql plugin. Thanks @nickscript0
- [#162](https://github.com/influxdata/telegraf/pull/162): Write UTC by default, provide option
- [#166](https://github.com/influxdata/telegraf/pull/166): Upload binaries to S3
- [#169](https://github.com/influxdata/telegraf/pull/169): Ping plugin

### Bugfixes

## v0.1.7 [2015-08-28]

### Features
- [#38](https://github.com/influxdata/telegraf/pull/38): Kafka output producer.
- [#133](https://github.com/influxdata/telegraf/pull/133): Add plugin.Gather error logging. Thanks @nickscript0!
- [#136](https://github.com/influxdata/telegraf/issues/136): Add a -usage flag for printing usage of a single plugin.
- [#137](https://github.com/influxdata/telegraf/issues/137): Memcached: fix when a value contains a space
- [#138](https://github.com/influxdata/telegraf/issues/138): MySQL server address tag.
- [#142](https://github.com/influxdata/telegraf/pull/142): Add Description and SampleConfig funcs to output interface
- Indent the toml config file for readability

### Bugfixes
- [#128](https://github.com/influxdata/telegraf/issues/128): system_load measurement missing.
- [#129](https://github.com/influxdata/telegraf/issues/129): Latest pkg url fix.
- [#131](https://github.com/influxdata/telegraf/issues/131): Fix memory reporting on linux & darwin. Thanks @subhachandrachandra!
- [#140](https://github.com/influxdata/telegraf/issues/140): Memory plugin prec->perc typo fix. Thanks @brunoqc!

## v0.1.6 [2015-08-20]

### Features
- [#112](https://github.com/influxdata/telegraf/pull/112): Datadog output. Thanks @jipperinbham!
- [#116](https://github.com/influxdata/telegraf/pull/116): Use godep to vendor all dependencies
- [#120](https://github.com/influxdata/telegraf/pull/120): Httpjson plugin. Thanks @jpalay & @alvaromorales!

### Bugfixes
- [#113](https://github.com/influxdata/telegraf/issues/113): Update README with Telegraf/InfluxDB compatibility
- [#118](https://github.com/influxdata/telegraf/pull/118): Fix for disk usage stats in Windows. Thanks @srfraser!
- [#122](https://github.com/influxdata/telegraf/issues/122): Fix for DiskUsage segv fault. Thanks @srfraser!
- [#126](https://github.com/influxdata/telegraf/issues/126): Nginx plugin not catching net.SplitHostPort error

## v0.1.5 [2015-08-13]

### Features
- [#54](https://github.com/influxdata/telegraf/pull/54): MongoDB plugin. Thanks @jipperinbham!
- [#55](https://github.com/influxdata/telegraf/pull/55): Elasticsearch plugin. Thanks @brocaar!
- [#71](https://github.com/influxdata/telegraf/pull/71): HAProxy plugin. Thanks @kureikain!
- [#72](https://github.com/influxdata/telegraf/pull/72): Adding TokuDB metrics to MySQL. Thanks vadimtk!
- [#73](https://github.com/influxdata/telegraf/pull/73): RabbitMQ plugin. Thanks @ianunruh!
- [#77](https://github.com/influxdata/telegraf/issues/77): Automatically create database.
- [#79](https://github.com/influxdata/telegraf/pull/56): Nginx plugin. Thanks @codeb2cc!
- [#86](https://github.com/influxdata/telegraf/pull/86): Lustre2 plugin. Thanks srfraser!
- [#91](https://github.com/influxdata/telegraf/pull/91): Unit testing
- [#92](https://github.com/influxdata/telegraf/pull/92): Exec plugin. Thanks @alvaromorales!
- [#98](https://github.com/influxdata/telegraf/pull/98): LeoFS plugin. Thanks @mocchira!
- [#103](https://github.com/influxdata/telegraf/pull/103): Filter by metric tags. Thanks @srfraser!
- [#106](https://github.com/influxdata/telegraf/pull/106): Options to filter plugins on startup. Thanks @zepouet!
- [#107](https://github.com/influxdata/telegraf/pull/107): Multiple outputs beyong influxdb. Thanks @jipperinbham!
- [#108](https://github.com/influxdata/telegraf/issues/108): Support setting per-CPU and total-CPU gathering.
- [#111](https://github.com/influxdata/telegraf/pull/111): Report CPU Usage in cpu plugin. Thanks @jpalay!

### Bugfixes
- [#85](https://github.com/influxdata/telegraf/pull/85): Fix GetLocalHost testutil function for mac users
- [#89](https://github.com/influxdata/telegraf/pull/89): go fmt fixes
- [#94](https://github.com/influxdata/telegraf/pull/94): Fix for issue #93, explicitly call sarama.v1 -> sarama
- [#101](https://github.com/influxdata/telegraf/issues/101): switch back from master branch if building locally
- [#99](https://github.com/influxdata/telegraf/issues/99): update integer output to new InfluxDB line protocol format

## v0.1.4 [2015-07-09]

### Features
- [#56](https://github.com/influxdata/telegraf/pull/56): Update README for Kafka plugin. Thanks @EmilS!

### Bugfixes
- [#50](https://github.com/influxdata/telegraf/pull/50): Fix init.sh script to use telegraf directory. Thanks @jseriff!
- [#52](https://github.com/influxdata/telegraf/pull/52): Update CHANGELOG to reference updated directory. Thanks @benfb!

## v0.1.3 [2015-07-05]

### Features
- [#35](https://github.com/influxdata/telegraf/pull/35): Add Kafka plugin. Thanks @EmilS!
- [#47](https://github.com/influxdata/telegraf/pull/47): Add RethinkDB plugin. Thanks @jipperinbham!

### Bugfixes
- [#45](https://github.com/influxdata/telegraf/pull/45): Skip disk tags that don't have a value. Thanks @jhofeditz!
- [#43](https://github.com/influxdata/telegraf/pull/43): Fix bug in MySQL plugin. Thanks @marcosnils!

## v0.1.2 [2015-07-01]

### Features
- [#12](https://github.com/influxdata/telegraf/pull/12): Add Linux/ARM to the list of built binaries. Thanks @voxxit!
- [#14](https://github.com/influxdata/telegraf/pull/14): Clarify the S3 buckets that Telegraf is pushed to.
- [#16](https://github.com/influxdata/telegraf/pull/16): Convert Redis to use URI, support Redis AUTH. Thanks @jipperinbham!
- [#21](https://github.com/influxdata/telegraf/pull/21): Add memcached plugin. Thanks @Yukki!

### Bugfixes
- [#13](https://github.com/influxdata/telegraf/pull/13): Fix the packaging script.
- [#19](https://github.com/influxdata/telegraf/pull/19): Add host name to metric tags. Thanks @sherifzain!
- [#20](https://github.com/influxdata/telegraf/pull/20): Fix race condition with accumulator mutex. Thanks @nkatsaros!
- [#23](https://github.com/influxdata/telegraf/pull/23): Change name of folder for packages. Thanks @colinrymer!
- [#32](https://github.com/influxdata/telegraf/pull/32): Fix spelling of memoory -> memory. Thanks @tylernisonoff!

## v0.1.1 [2015-06-19]

### Release Notes

This is the initial release of Telegraf.<|MERGE_RESOLUTION|>--- conflicted
+++ resolved
@@ -1,6 +1,4 @@
-<<<<<<< HEAD
 ## v1.0 Release Candidate 1 [2016-08-23]
-=======
 ## v1.2 [unreleased]
 
 ### Release Notes
@@ -175,7 +173,6 @@
 - [#1785](https://github.com/influxdata/telegraf/pull/1785): Fix statsd no default value panic.
 
 ## v1.0 [2016-09-08]
->>>>>>> b2c1d98c
 
 ### Release Notes
 
