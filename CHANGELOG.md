--- conflicted
+++ resolved
@@ -5,11 +5,6 @@
 
 ### Important Changes
 
-<<<<<<< HEAD
-- This release contains a change in json_v2 parser config parsing -
-  if the config is empty (not define any rules), initialization will fail
-  (see PR [#15844](https://github.com/influxdata/telegraf/pull/15844)).
-=======
 - This release contains a logging overhaul as well as some new features for
   logging (see PRs [#15556](https://github.com/influxdata/telegraf/pull/15556),
   [#15629](https://github.com/influxdata/telegraf/pull/15629),
@@ -19,7 +14,9 @@
   As a consequence the redunant `logtarget` setting is deprecated, `stderr` is
   used if no `logfile` is provided, otherwise messages are logged to the given
   file. For using the Windows `eventlog` set `logformat = "eventlog"`!
->>>>>>> c3e53193
+- This release contains a change in json_v2 parser config parsing -
+  if the config is empty (not define any rules), initialization will fail
+  (see PR [#15844](https://github.com/influxdata/telegraf/pull/15844)).
 
 ## v1.31.3 [2024-08-12]
 
