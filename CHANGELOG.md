<<<<<<< HEAD
## v1.3.5 [2017-07-26]

### Bugfixes

- [#3049](https://github.com/influxdata/telegraf/issues/3049): Fix prometheus output cannot be reloaded.
- [#3037](https://github.com/influxdata/telegraf/issues/3037): Fix filestat reporting exists when cannot list directory.
- [#2386](https://github.com/influxdata/telegraf/issues/2386): Fix ntpq parse issue when using dns_lookup.
- [#2554](https://github.com/influxdata/telegraf/issues/2554): Fix panic when agent.interval = "0s".

=======
## v1.4 [unreleased]

### Release Notes

- The `kafka_consumer` input has been updated to support Kafka 0.9 and
  above style consumer offset handling.  The previous version of this plugin
  supporting Kafka 0.8 and below is available as the `kafka_consumer_legacy`
  plugin.

- In the `aerospike` input the `node_name` field has been changed to be a tag
  for both the `aerospike_node` and `aerospike_namespace` measurements.

- The default prometheus_client port has been changed to 9273.

### New Plugins

- [fail2ban](./plugins/inputs/fail2ban/README.md)
- [minecraft](./plugins/inputs/minecraft/README.md)

### Features

- [#2487](https://github.com/influxdata/telegraf/pull/2487): Add Kafka 0.9+ consumer support
- [#2773](https://github.com/influxdata/telegraf/pull/2773): Add support for self-signed certs to InfluxDB input plugin
- [#2581](https://github.com/influxdata/telegraf/pull/2581): Add Docker container environment variables as tags. Only whitelisted
- [#2817](https://github.com/influxdata/telegraf/pull/2817): Add timeout option to IPMI sensor plugin
- [#2883](https://github.com/influxdata/telegraf/pull/2883): Add support for an optional SSL/TLS configuration to nginx input plugin
- [#2882](https://github.com/influxdata/telegraf/pull/2882): Add timezone support for logparser timestamps.
- [#2814](https://github.com/influxdata/telegraf/pull/2814): Add result_type field for http_response input.
- [#2734](https://github.com/influxdata/telegraf/pull/2734): Add include/exclude filters for docker containers.
- [#2602](https://github.com/influxdata/telegraf/pull/2602): Add secure connection support to graphite output.
- [#2908](https://github.com/influxdata/telegraf/pull/2908): Add min/max response time on linux/darwin to ping.
- [#2929](https://github.com/influxdata/telegraf/pull/2929): Add HTTP Proxy support to influxdb output.
- [#2933](https://github.com/influxdata/telegraf/pull/2933): Add standard SSL options to mysql input.
- [#2875](https://github.com/influxdata/telegraf/pull/2875): Add input plugin for fail2ban.
- [#2924](https://github.com/influxdata/telegraf/pull/2924): Support HOST_PROC in processes and linux_sysctl_fs inputs.
- [#2960](https://github.com/influxdata/telegraf/pull/2960): Add Minecraft input plugin.
- [#2963](https://github.com/influxdata/telegraf/pull/2963): Add support for RethinkDB 1.0 handshake protocol.
- [#2943](https://github.com/influxdata/telegraf/pull/2943): Add optional usage_active and time_active CPU metrics.
- [#2973](https://github.com/influxdata/telegraf/pull/2973): Change default prometheus_client port.

### Bugfixes

- [#2607](https://github.com/influxdata/telegraf/issues/2607): Improve logging of errors in Cassandra input.
- [#2819](https://github.com/influxdata/telegraf/pull/2819): [enh] set db_version at 0 if query version fails
- [#2749](https://github.com/influxdata/telegraf/pull/2749): Fixed sqlserver input to work with case sensitive server collation.
- [#2716](https://github.com/influxdata/telegraf/pull/2716): Systemd does not see all shutdowns as failures
- [#2782](https://github.com/influxdata/telegraf/pull/2782): Reuse transports in input plugins
- [#2815](https://github.com/influxdata/telegraf/issues/2815): Inputs processes fails with "no such process".
- [#1137](https://github.com/influxdata/telegraf/issues/1137): Fix multiple plugin loading in win_perf_counters.
- [#2855](https://github.com/influxdata/telegraf/pull/2855):  MySQL input: log and continue on field parse error.
- [#2885](https://github.com/influxdata/telegraf/pull/2885): Fix timeout option in Windows ping input sample configuration.
- [#2911](https://github.com/influxdata/telegraf/issues/2911): Fix Kinesis output plugin in govcloud.
- [#2917](https://github.com/influxdata/telegraf/issues/2917): Fix Aerospike input adds all nodes to a single series.
- [#2452](https://github.com/influxdata/telegraf/pull/2452): Improve Prometheus Client output documentation.
- [#2984](https://github.com/influxdata/telegraf/pull/2984): Display error message if prometheus output fails to listen.
>>>>>>> e45b6008
## v1.3.4 [2017-07-12]

### Bugfixes

- [#3001](https://github.com/influxdata/telegraf/issues/3001): Fix handling of escape characters within fields.
- [#2988](https://github.com/influxdata/telegraf/issues/2988): Fix chrony plugin does not track system time offset.
- [#3004](https://github.com/influxdata/telegraf/issues/3004): Do not allow metrics with trailing slashes.
- [#3011](https://github.com/influxdata/telegraf/issues/3011): Prevent Write from being called concurrently.

## v1.3.3 [2017-06-28]

### Bugfixes

- [#2915](https://github.com/influxdata/telegraf/issues/2915): Allow dos line endings in tail and logparser.
- [#2937](https://github.com/influxdata/telegraf/issues/2937): Remove label value sanitization in prometheus output.
- [#2948](https://github.com/influxdata/telegraf/issues/2948): Fix bug parsing default timestamps with modified precision.
- [#2954](https://github.com/influxdata/telegraf/issues/2954): Fix panic in elasticsearch input if cannot determine master.

## v1.3.2 [2017-06-14]

### Bugfixes

- [#2862](https://github.com/influxdata/telegraf/issues/2862): Fix InfluxDB UDP metric splitting.
- [#2888](https://github.com/influxdata/telegraf/issues/2888): Fix mongodb/leofs urls without scheme.
- [#2822](https://github.com/influxdata/telegraf/issues/2822): Fix inconsistent label dimensions in prometheus output.

## v1.3.1 [2017-05-31]

### Bugfixes

- [#2749](https://github.com/influxdata/telegraf/pull/2749): Fixed sqlserver input to work with case sensitive server collation.
- [#2782](https://github.com/influxdata/telegraf/pull/2782): Reuse transports in input plugins
- [#2815](https://github.com/influxdata/telegraf/issues/2815): Inputs processes fails with "no such process".
- [#2851](https://github.com/influxdata/telegraf/pull/2851): Fix InfluxDB output database quoting.
- [#2856](https://github.com/influxdata/telegraf/issues/2856): Fix net input on older Linux kernels.
- [#2848](https://github.com/influxdata/telegraf/pull/2848): Fix panic in mongo input.
- [#2869](https://github.com/influxdata/telegraf/pull/2869): Fix length calculation of split metric buffer.

## v1.3 [2017-05-15]

### Release Notes

- Users of the windows `ping` plugin will need to drop or migrate their
measurements in order to continue using the plugin. The reason for this is that
the windows plugin was outputting a different type than the linux plugin. This
made it impossible to use the `ping` plugin for both windows and linux
machines.

- Ceph: the `ceph_pgmap_state` metric content has been modified to use a unique field `count`, with each state expressed as a `state` tag.

Telegraf < 1.3:

```
# field_name             value
active+clean             123
active+clean+scrubbing   3
```

Telegraf >= 1.3:

```
# field_name    value       tag
count           123         state=active+clean
count           3           state=active+clean+scrubbing
```

- The [Riemann output plugin](./plugins/outputs/riemann) has been rewritten
and the previous riemann plugin is _incompatible_ with the new one. The reasons
for this are outlined in issue [#1878](https://github.com/influxdata/telegraf/issues/1878).
The previous riemann output will still be available using
`outputs.riemann_legacy` if needed, but that will eventually be deprecated.
It is highly recommended that all users migrate to the new riemann output plugin.

- Generic [socket_listener](./plugins/inputs/socket_listener) and
[socket_writer](./plugins/outputs/socket_writer) plugins have been implemented
for receiving and sending UDP, TCP, unix, & unix-datagram data. These plugins
will replace udp_listener and tcp_listener, which are still available but will
be deprecated eventually.

### Features

- [#2721](https://github.com/influxdata/telegraf/pull/2721): Added SASL options for kafka output plugin.
- [#2723](https://github.com/influxdata/telegraf/pull/2723): Added SSL configuration for input haproxy.
- [#2494](https://github.com/influxdata/telegraf/pull/2494): Add interrupts input plugin.
- [#2094](https://github.com/influxdata/telegraf/pull/2094): Add generic socket listener & writer.
- [#2204](https://github.com/influxdata/telegraf/pull/2204): Extend http_response to support searching for a substring in response. Return 1 if found, else 0.
- [#2137](https://github.com/influxdata/telegraf/pull/2137): Added userstats to mysql input plugin.
- [#2179](https://github.com/influxdata/telegraf/pull/2179): Added more InnoDB metric to MySQL plugin.
- [#2229](https://github.com/influxdata/telegraf/pull/2229): `ceph_pgmap_state` metric now uses a single field `count`, with PG state published as `state` tag.
- [#2251](https://github.com/influxdata/telegraf/pull/2251): InfluxDB output: use own client for improved through-put and less allocations.
- [#2330](https://github.com/influxdata/telegraf/pull/2330): Keep -config-directory when running as Windows service.
- [#1900](https://github.com/influxdata/telegraf/pull/1900): Riemann plugin rewrite.
- [#1453](https://github.com/influxdata/telegraf/pull/1453): diskio: add support for name templates and udev tags.
- [#2277](https://github.com/influxdata/telegraf/pull/2277): add integer metrics for Consul check health state.
- [#2201](https://github.com/influxdata/telegraf/pull/2201): Add lock option to the IPtables input plugin.
- [#2244](https://github.com/influxdata/telegraf/pull/2244): Support ipmi_sensor plugin querying local ipmi sensors.
- [#2339](https://github.com/influxdata/telegraf/pull/2339): Increment gather_errors for all errors emitted by inputs.
- [#2071](https://github.com/influxdata/telegraf/issues/2071): Use official docker SDK.
- [#1678](https://github.com/influxdata/telegraf/pull/1678): Add AMQP consumer input plugin
- [#2512](https://github.com/influxdata/telegraf/pull/2512): Added pprof tool.
- [#2501](https://github.com/influxdata/telegraf/pull/2501): Support DEAD(X) state in system input plugin.
- [#2522](https://github.com/influxdata/telegraf/pull/2522): Add support for mongodb client certificates.
- [#1948](https://github.com/influxdata/telegraf/pull/1948): Support adding SNMP table indexes as tags.
- [#2332](https://github.com/influxdata/telegraf/pull/2332): Add Elasticsearch 5.x output
- [#2587](https://github.com/influxdata/telegraf/pull/2587): Add json timestamp units configurability
- [#2597](https://github.com/influxdata/telegraf/issues/2597): Add support for Linux sysctl-fs metrics.
- [#2425](https://github.com/influxdata/telegraf/pull/2425): Support to include/exclude docker container labels as tags
- [#1667](https://github.com/influxdata/telegraf/pull/1667): dmcache input plugin
- [#2637](https://github.com/influxdata/telegraf/issues/2637): Add support for precision in http_listener
- [#2636](https://github.com/influxdata/telegraf/pull/2636): Add `message_len_max` option to `kafka_consumer` input
- [#1100](https://github.com/influxdata/telegraf/issues/1100): Add collectd parser
- [#1820](https://github.com/influxdata/telegraf/issues/1820): easier plugin testing without outputs
- [#2493](https://github.com/influxdata/telegraf/pull/2493): Check signature in the GitHub webhook plugin
- [#2038](https://github.com/influxdata/telegraf/issues/2038): Add papertrail support to webhooks
- [#2253](https://github.com/influxdata/telegraf/pull/2253): Change jolokia plugin to use bulk requests.
- [#2575](https://github.com/influxdata/telegraf/issues/2575) Add diskio input for Darwin
- [#2705](https://github.com/influxdata/telegraf/pull/2705): Kinesis output: add use_random_partitionkey option
- [#2635](https://github.com/influxdata/telegraf/issues/2635): add tcp keep-alive to socket_listener & socket_writer
- [#2031](https://github.com/influxdata/telegraf/pull/2031): Add Kapacitor input plugin
- [#2732](https://github.com/influxdata/telegraf/pull/2732): Use go 1.8.1
- [#2712](https://github.com/influxdata/telegraf/issues/2712): Documentation for rabbitmq input plugin
- [#2141](https://github.com/influxdata/telegraf/pull/2141): Logparser handles newly-created files.

### Bugfixes

- [#2633](https://github.com/influxdata/telegraf/pull/2633): ipmi_sensor: allow @ symbol in password
- [#2077](https://github.com/influxdata/telegraf/issues/2077): SQL Server Input - Arithmetic overflow error converting numeric to data type int.
- [#2262](https://github.com/influxdata/telegraf/issues/2262): Flush jitter can inhibit metric collection.
- [#2318](https://github.com/influxdata/telegraf/issues/2318): haproxy input - Add missing fields.
- [#2287](https://github.com/influxdata/telegraf/issues/2287): Kubernetes input: Handle null startTime for stopped pods.
- [#2356](https://github.com/influxdata/telegraf/issues/2356): cpu input panic when /proc/stat is empty.
- [#2341](https://github.com/influxdata/telegraf/issues/2341): telegraf swallowing panics in --test mode.
- [#2358](https://github.com/influxdata/telegraf/pull/2358): Create pidfile with 644 permissions & defer file deletion.
- [#2360](https://github.com/influxdata/telegraf/pull/2360): Fixed install/remove of telegraf on non-systemd Debian/Ubuntu systems
- [#2282](https://github.com/influxdata/telegraf/issues/2282): Reloading telegraf freezes prometheus output.
- [#2390](https://github.com/influxdata/telegraf/issues/2390): Empty tag value causes error on InfluxDB output.
- [#2380](https://github.com/influxdata/telegraf/issues/2380): buffer_size field value is negative number from "internal" plugin.
- [#2414](https://github.com/influxdata/telegraf/issues/2414): Missing error handling in the MySQL plugin leads to segmentation violation.
- [#2462](https://github.com/influxdata/telegraf/pull/2462): Fix type conflict in windows ping plugin.
- [#2178](https://github.com/influxdata/telegraf/issues/2178): logparser: regexp with lookahead.
- [#2466](https://github.com/influxdata/telegraf/issues/2466): Telegraf can crash in LoadDirectory on 0600 files.
- [#2215](https://github.com/influxdata/telegraf/issues/2215): Iptables input: document better that rules without a comment are ignored.
- [#2483](https://github.com/influxdata/telegraf/pull/2483): Fix win_perf_counters capping values at 100.
- [#2498](https://github.com/influxdata/telegraf/pull/2498): Exporting Ipmi.Path to be set by config.
- [#2500](https://github.com/influxdata/telegraf/pull/2500): Remove warning if parse empty content
- [#2520](https://github.com/influxdata/telegraf/pull/2520): Update default value for Cloudwatch rate limit
- [#2513](https://github.com/influxdata/telegraf/issues/2513): create /etc/telegraf/telegraf.d directory in tarball.
- [#2541](https://github.com/influxdata/telegraf/issues/2541): Return error on unsupported serializer data format.
- [#1827](https://github.com/influxdata/telegraf/issues/1827): Fix Windows Performance Counters multi instance identifier
- [#2576](https://github.com/influxdata/telegraf/pull/2576): Add write timeout to Riemann output
- [#2596](https://github.com/influxdata/telegraf/pull/2596): fix timestamp parsing on prometheus plugin
- [#2610](https://github.com/influxdata/telegraf/pull/2610): Fix deadlock when output cannot write
- [#2410](https://github.com/influxdata/telegraf/issues/2410): Fix connection leak in postgresql.
- [#2628](https://github.com/influxdata/telegraf/issues/2628): Set default measurement name for snmp input.
- [#2649](https://github.com/influxdata/telegraf/pull/2649): Improve performance of diskio with many disks
- [#2671](https://github.com/influxdata/telegraf/issues/2671): The internal input plugin uses the wrong units for `heap_objects`
- [#2684](https://github.com/influxdata/telegraf/pull/2684): Fix ipmi_sensor config is shared between all plugin instances
- [#2450](https://github.com/influxdata/telegraf/issues/2450): Network statistics not collected when system has alias interfaces
- [#1911](https://github.com/influxdata/telegraf/issues/1911): Sysstat plugin needs LANG=C or similar locale
- [#2528](https://github.com/influxdata/telegraf/issues/2528): File output closes standard streams on reload.
- [#2603](https://github.com/influxdata/telegraf/issues/2603): AMQP output disconnect blocks all outputs
- [#2706](https://github.com/influxdata/telegraf/issues/2706): Improve documentation for redis input plugin

## v1.2.1 [2017-02-01]

### Bugfixes

- [#2317](https://github.com/influxdata/telegraf/issues/2317): Fix segfault on nil metrics with influxdb output.
- [#2324](https://github.com/influxdata/telegraf/issues/2324): Fix negative number handling.

### Features

- [#2348](https://github.com/influxdata/telegraf/pull/2348): Go version 1.7.4 -> 1.7.5

## v1.2 [2017-01-00]

### Release Notes

- The StatsD plugin will now default all "delete_" config options to "true". This
will change te default behavior for users who were not specifying these parameters
in their config file.

- The StatsD plugin will also no longer save it's state on a service reload.
Essentially we have reverted PR [#887](https://github.com/influxdata/telegraf/pull/887).
The reason for this is that saving the state in a global variable is not
thread-safe (see [#1975](https://github.com/influxdata/telegraf/issues/1975) & [#2102](https://github.com/influxdata/telegraf/issues/2102)),
and this creates issues if users want to define multiple instances
of the statsd plugin. Saving state on reload may be considered in the future,
but this would need to be implemented at a higher level and applied to all
plugins, not just statsd.

### Features

- [#2123](https://github.com/influxdata/telegraf/pull/2123): Fix improper calculation of CPU percentages
- [#1564](https://github.com/influxdata/telegraf/issues/1564): Use RFC3339 timestamps in log output.
- [#1997](https://github.com/influxdata/telegraf/issues/1997): Non-default HTTP timeouts for RabbitMQ plugin.
- [#2074](https://github.com/influxdata/telegraf/pull/2074): "discard" output plugin added, primarily for testing purposes.
- [#1965](https://github.com/influxdata/telegraf/pull/1965): The JSON parser can now parse an array of objects using the same configuration.
- [#1807](https://github.com/influxdata/telegraf/pull/1807): Option to use device name rather than path for reporting disk stats.
- [#1348](https://github.com/influxdata/telegraf/issues/1348): Telegraf "internal" plugin for collecting stats on itself.
- [#2127](https://github.com/influxdata/telegraf/pull/2127): Update Go version to 1.7.4.
- [#2126](https://github.com/influxdata/telegraf/pull/2126): Support a metric.Split function.
- [#2026](https://github.com/influxdata/telegraf/pull/2065): elasticsearch "shield" (basic auth) support doc.
- [#1885](https://github.com/influxdata/telegraf/pull/1885): Fix over-querying of cloudwatch metrics
- [#1913](https://github.com/influxdata/telegraf/pull/1913): OpenTSDB basic auth support.
- [#1908](https://github.com/influxdata/telegraf/pull/1908): RabbitMQ Connection metrics.
- [#1937](https://github.com/influxdata/telegraf/pull/1937): HAProxy session limit metric.
- [#2068](https://github.com/influxdata/telegraf/issues/2068): Accept strings for StatsD sets.
- [#1893](https://github.com/influxdata/telegraf/issues/1893): Change StatsD default "reset" behavior.
- [#2079](https://github.com/influxdata/telegraf/pull/2079): Enable setting ClientID in MQTT output.
- [#2001](https://github.com/influxdata/telegraf/pull/2001): MongoDB input plugin: Improve state data.
- [#2078](https://github.com/influxdata/telegraf/pull/2078): Ping input: add standard deviation field.
- [#2121](https://github.com/influxdata/telegraf/pull/2121): Add GC pause metric to InfluxDB input plugin.
- [#2006](https://github.com/influxdata/telegraf/pull/2006): Added response_timeout property to prometheus input plugin.
- [#1763](https://github.com/influxdata/telegraf/issues/1763): Pulling github.com/lxn/win's pdh wrapper into telegraf.
- [#1898](https://github.com/influxdata/telegraf/issues/1898): Support negative statsd counters.
- [#1921](https://github.com/influxdata/telegraf/issues/1921): Elasticsearch cluster stats support.
- [#1942](https://github.com/influxdata/telegraf/pull/1942): Change Amazon Kinesis output plugin to use the built-in serializer plugins.
- [#1980](https://github.com/influxdata/telegraf/issues/1980): Hide username/password from elasticsearch error log messages.
- [#2097](https://github.com/influxdata/telegraf/issues/2097): Configurable HTTP timeouts in Jolokia plugin
- [#2255](https://github.com/influxdata/telegraf/pull/2255): Allow changing jolokia attribute delimiter

### Bugfixes

- [#2049](https://github.com/influxdata/telegraf/pull/2049): Fix the Value data format not trimming null characters from input.
- [#1949](https://github.com/influxdata/telegraf/issues/1949): Fix windows `net` plugin.
- [#1775](https://github.com/influxdata/telegraf/issues/1775): Cache & expire metrics for delivery to prometheus
- [#1775](https://github.com/influxdata/telegraf/issues/1775): Cache & expire metrics for delivery to prometheus.
- [#2146](https://github.com/influxdata/telegraf/issues/2146): Fix potential panic in aggregator plugin metric maker.
- [#1843](https://github.com/influxdata/telegraf/pull/1843) & [#1668](https://github.com/influxdata/telegraf/issues/1668): Add optional ability to define PID as a tag.
- [#1730](https://github.com/influxdata/telegraf/issues/1730) & [#2261](https://github.com/influxdata/telegraf/pull/2261): Fix win_perf_counters not gathering non-English counters.
- [#2061](https://github.com/influxdata/telegraf/issues/2061): Fix panic when file stat info cannot be collected due to permissions or other issue(s).
- [#2045](https://github.com/influxdata/telegraf/issues/2045): Graylog output should set short_message field.
- [#1904](https://github.com/influxdata/telegraf/issues/1904): Hddtemp always put the value in the field temperature.
- [#1693](https://github.com/influxdata/telegraf/issues/1693): Properly collect nested jolokia struct data.
- [#1917](https://github.com/influxdata/telegraf/pull/1917): fix puppetagent inputs plugin to support string for config variable.
- [#1987](https://github.com/influxdata/telegraf/issues/1987): fix docker input plugin tags when registry has port.
- [#2089](https://github.com/influxdata/telegraf/issues/2089): Fix tail input when reading from a pipe.
- [#1449](https://github.com/influxdata/telegraf/issues/1449): MongoDB plugin always shows 0 replication lag.
- [#1825](https://github.com/influxdata/telegraf/issues/1825): Consul plugin: add check_id as a tag in metrics to avoid overwrites.
- [#1973](https://github.com/influxdata/telegraf/issues/1973): Partial fix: logparser CLF pattern with IPv6 addresses.
- [#1975](https://github.com/influxdata/telegraf/issues/1975) & [#2102](https://github.com/influxdata/telegraf/issues/2102): Fix thread-safety when using multiple instances of the statsd input plugin.
- [#2027](https://github.com/influxdata/telegraf/issues/2027): docker input: interface conversion panic fix.
- [#1814](https://github.com/influxdata/telegraf/issues/1814): snmp: ensure proper context is present on error messages.
- [#2299](https://github.com/influxdata/telegraf/issues/2299): opentsdb: add tcp:// prefix if no scheme provided.
- [#2297](https://github.com/influxdata/telegraf/issues/2297): influx parser: parse line-protocol without newlines.
- [#2245](https://github.com/influxdata/telegraf/issues/2245): influxdb output: fix field type conflict blocking output buffer.

## v1.1.2 [2016-12-12]

### Bugfixes

- [#2007](https://github.com/influxdata/telegraf/issues/2007): Make snmptranslate not required when using numeric OID.
- [#2104](https://github.com/influxdata/telegraf/issues/2104): Add a global snmp translation cache.

## v1.1.1 [2016-11-14]

### Bugfixes

- [#2023](https://github.com/influxdata/telegraf/issues/2023): Fix issue parsing toml durations with single quotes.

## v1.1.0 [2016-11-07]

### Release Notes

- Telegraf now supports two new types of plugins: processors & aggregators.

- On systemd Telegraf will no longer redirect it's stdout to /var/log/telegraf/telegraf.log.
On most systems, the logs will be directed to the systemd journal and can be
accessed by `journalctl -u telegraf.service`. Consult the systemd journal
documentation for configuring journald. There is also a [`logfile` config option](https://github.com/influxdata/telegraf/blob/master/etc/telegraf.conf#L70)
available in 1.1, which will allow users to easily configure telegraf to
continue sending logs to /var/log/telegraf/telegraf.log.

### Features

- [#1726](https://github.com/influxdata/telegraf/issues/1726): Processor & Aggregator plugin support.
- [#1861](https://github.com/influxdata/telegraf/pull/1861): adding the tags in the graylog output plugin
- [#1732](https://github.com/influxdata/telegraf/pull/1732): Telegraf systemd service, log to journal.
- [#1782](https://github.com/influxdata/telegraf/pull/1782): Allow numeric and non-string values for tag_keys.
- [#1694](https://github.com/influxdata/telegraf/pull/1694): Adding Gauge and Counter metric types.
- [#1606](https://github.com/influxdata/telegraf/pull/1606): Remove carraige returns from exec plugin output on Windows
- [#1674](https://github.com/influxdata/telegraf/issues/1674): elasticsearch input: configurable timeout.
- [#1607](https://github.com/influxdata/telegraf/pull/1607): Massage metric names in Instrumental output plugin
- [#1572](https://github.com/influxdata/telegraf/pull/1572): mesos improvements.
- [#1513](https://github.com/influxdata/telegraf/issues/1513): Add Ceph Cluster Performance Statistics
- [#1650](https://github.com/influxdata/telegraf/issues/1650): Ability to configure response_timeout in httpjson input.
- [#1685](https://github.com/influxdata/telegraf/issues/1685): Add additional redis metrics.
- [#1539](https://github.com/influxdata/telegraf/pull/1539): Added capability to send metrics through Http API for OpenTSDB.
- [#1471](https://github.com/influxdata/telegraf/pull/1471): iptables input plugin.
- [#1542](https://github.com/influxdata/telegraf/pull/1542): Add filestack webhook plugin.
- [#1599](https://github.com/influxdata/telegraf/pull/1599): Add server hostname for each docker measurements.
- [#1697](https://github.com/influxdata/telegraf/pull/1697): Add NATS output plugin.
- [#1407](https://github.com/influxdata/telegraf/pull/1407) & [#1915](https://github.com/influxdata/telegraf/pull/1915): HTTP service listener input plugin.
- [#1699](https://github.com/influxdata/telegraf/pull/1699): Add database blacklist option for Postgresql
- [#1791](https://github.com/influxdata/telegraf/pull/1791): Add Docker container state metrics to Docker input plugin output
- [#1755](https://github.com/influxdata/telegraf/issues/1755): Add support to SNMP for IP & MAC address conversion.
- [#1729](https://github.com/influxdata/telegraf/issues/1729): Add support to SNMP for OID index suffixes.
- [#1813](https://github.com/influxdata/telegraf/pull/1813): Change default arguments for SNMP plugin.
- [#1686](https://github.com/influxdata/telegraf/pull/1686): Mesos input plugin: very high-cardinality mesos-task metrics removed.
- [#1838](https://github.com/influxdata/telegraf/pull/1838): Logging overhaul to centralize the logger & log levels, & provide a logfile config option.
- [#1700](https://github.com/influxdata/telegraf/pull/1700): HAProxy plugin socket glob matching.
- [#1847](https://github.com/influxdata/telegraf/pull/1847): Add Kubernetes plugin for retrieving pod metrics.

### Bugfixes

- [#1955](https://github.com/influxdata/telegraf/issues/1955): Fix NATS plug-ins reconnection logic.
- [#1936](https://github.com/influxdata/telegraf/issues/1936): Set required default values in udp_listener & tcp_listener.
- [#1926](https://github.com/influxdata/telegraf/issues/1926): Fix toml unmarshal panic in Duration objects.
- [#1746](https://github.com/influxdata/telegraf/issues/1746): Fix handling of non-string values for JSON keys listed in tag_keys.
- [#1628](https://github.com/influxdata/telegraf/issues/1628): Fix mongodb input panic on version 2.2.
- [#1733](https://github.com/influxdata/telegraf/issues/1733): Fix statsd scientific notation parsing
- [#1716](https://github.com/influxdata/telegraf/issues/1716): Sensors plugin strconv.ParseFloat: parsing "": invalid syntax
- [#1530](https://github.com/influxdata/telegraf/issues/1530): Fix prometheus_client reload panic
- [#1764](https://github.com/influxdata/telegraf/issues/1764): Fix kafka consumer panic when nil error is returned down errs channel.
- [#1768](https://github.com/influxdata/telegraf/pull/1768): Speed up statsd parsing.
- [#1751](https://github.com/influxdata/telegraf/issues/1751): Fix powerdns integer parse error handling.
- [#1752](https://github.com/influxdata/telegraf/issues/1752): Fix varnish plugin defaults not being used.
- [#1517](https://github.com/influxdata/telegraf/issues/1517): Fix windows glob paths.
- [#1137](https://github.com/influxdata/telegraf/issues/1137): Fix issue loading config directory on windows.
- [#1772](https://github.com/influxdata/telegraf/pull/1772): Windows remote management interactive service fix.
- [#1702](https://github.com/influxdata/telegraf/issues/1702): sqlserver, fix issue when case sensitive collation is activated.
- [#1823](https://github.com/influxdata/telegraf/issues/1823): Fix huge allocations in http_listener when dealing with huge payloads.
- [#1833](https://github.com/influxdata/telegraf/issues/1833): Fix translating SNMP fields not in MIB.
- [#1835](https://github.com/influxdata/telegraf/issues/1835): Fix SNMP emitting empty fields.
- [#1854](https://github.com/influxdata/telegraf/pull/1853): SQL Server waitstats truncation bug.
- [#1810](https://github.com/influxdata/telegraf/issues/1810): Fix logparser common log format: numbers in ident.
- [#1793](https://github.com/influxdata/telegraf/pull/1793): Fix JSON Serialization in OpenTSDB output.
- [#1731](https://github.com/influxdata/telegraf/issues/1731): Fix Graphite template ordering, use most specific.
- [#1836](https://github.com/influxdata/telegraf/pull/1836): Fix snmp table field initialization for non-automatic table.
- [#1724](https://github.com/influxdata/telegraf/issues/1724): cgroups path being parsed as metric.
- [#1886](https://github.com/influxdata/telegraf/issues/1886): Fix phpfpm fcgi client panic when URL does not exist.
- [#1344](https://github.com/influxdata/telegraf/issues/1344): Fix config file parse error logging.
- [#1771](https://github.com/influxdata/telegraf/issues/1771): Delete nil fields in the metric maker.
- [#870](https://github.com/influxdata/telegraf/issues/870): Fix MySQL special characters in DSN parsing.
- [#1742](https://github.com/influxdata/telegraf/issues/1742): Ping input odd timeout behavior.
- [#1950](https://github.com/influxdata/telegraf/pull/1950): Switch to github.com/kballard/go-shellquote.

## v1.0.1 [2016-09-26]

### Bugfixes

- [#1775](https://github.com/influxdata/telegraf/issues/1775): Prometheus output: Fix bug with multi-batch writes.
- [#1738](https://github.com/influxdata/telegraf/issues/1738): Fix unmarshal of influxdb metrics with null tags.
- [#1773](https://github.com/influxdata/telegraf/issues/1773): Add configurable timeout to influxdb input plugin.
- [#1785](https://github.com/influxdata/telegraf/pull/1785): Fix statsd no default value panic.

## v1.0 [2016-09-08]

### Release Notes

**Breaking Change** The SNMP plugin is being deprecated in it's current form.
There is a [new SNMP plugin](https://github.com/influxdata/telegraf/tree/master/plugins/inputs/snmp)
which fixes many of the issues and confusions
of its predecessor. For users wanting to continue to use the deprecated SNMP
plugin, you will need to change your config file from `[[inputs.snmp]]` to
`[[inputs.snmp_legacy]]`. The configuration of the new SNMP plugin is _not_
backwards-compatible.

**Breaking Change**: Aerospike main server node measurements have been renamed
aerospike_node. Aerospike namespace measurements have been renamed to
aerospike_namespace. They will also now be tagged with the node_name
that they correspond to. This has been done to differentiate measurements
that pertain to node vs. namespace statistics.

**Breaking Change**: users of github_webhooks must change to the new
`[[inputs.webhooks]]` plugin.

This means that the default github_webhooks config:

```
# A Github Webhook Event collector
[[inputs.github_webhooks]]
  ## Address and port to host Webhook listener on
  service_address = ":1618"
```

should now look like:

```
# A Webhooks Event collector
[[inputs.webhooks]]
  ## Address and port to host Webhook listener on
  service_address = ":1618"

  [inputs.webhooks.github]
    path = "/"
```

- Telegraf now supports being installed as an official windows service,
which can be installed via
`> C:\Program Files\Telegraf\telegraf.exe --service install`

- `flush_jitter` behavior has been changed. The random jitter will now be
evaluated at every flush interval, rather than once at startup. This makes it
consistent with the behavior of `collection_jitter`.

- postgresql plugins now handle oid and name typed columns seamlessly, previously they were ignored/skipped.

### Features

- [#1617](https://github.com/influxdata/telegraf/pull/1617): postgresql_extensible now handles name and oid types correctly.
- [#1413](https://github.com/influxdata/telegraf/issues/1413): Separate container_version from container_image tag.
- [#1525](https://github.com/influxdata/telegraf/pull/1525): Support setting per-device and total metrics for Docker network and blockio.
- [#1466](https://github.com/influxdata/telegraf/pull/1466): MongoDB input plugin: adding per DB stats from db.stats()
- [#1503](https://github.com/influxdata/telegraf/pull/1503): Add tls support for certs to RabbitMQ input plugin
- [#1289](https://github.com/influxdata/telegraf/pull/1289): webhooks input plugin. Thanks @francois2metz and @cduez!
- [#1247](https://github.com/influxdata/telegraf/pull/1247): rollbar webhook plugin.
- [#1408](https://github.com/influxdata/telegraf/pull/1408): mandrill webhook plugin.
- [#1402](https://github.com/influxdata/telegraf/pull/1402): docker-machine/boot2docker no longer required for unit tests.
- [#1350](https://github.com/influxdata/telegraf/pull/1350): cgroup input plugin.
- [#1369](https://github.com/influxdata/telegraf/pull/1369): Add input plugin for consuming metrics from NSQD.
- [#1369](https://github.com/influxdata/telegraf/pull/1480): add ability to read redis from a socket.
- [#1387](https://github.com/influxdata/telegraf/pull/1387): **Breaking Change** - Redis `role` tag renamed to `replication_role` to avoid global_tags override
- [#1437](https://github.com/influxdata/telegraf/pull/1437): Fetching Galera status metrics in MySQL
- [#1500](https://github.com/influxdata/telegraf/pull/1500): Aerospike plugin refactored to use official client lib.
- [#1434](https://github.com/influxdata/telegraf/pull/1434): Add measurement name arg to logparser plugin.
- [#1479](https://github.com/influxdata/telegraf/pull/1479): logparser: change resp_code from a field to a tag.
- [#1411](https://github.com/influxdata/telegraf/pull/1411): Implement support for fetching hddtemp data
- [#1340](https://github.com/influxdata/telegraf/issues/1340): statsd: do not log every dropped metric.
- [#1368](https://github.com/influxdata/telegraf/pull/1368): Add precision rounding to all metrics on collection.
- [#1390](https://github.com/influxdata/telegraf/pull/1390): Add support for Tengine
- [#1320](https://github.com/influxdata/telegraf/pull/1320): Logparser input plugin for parsing grok-style log patterns.
- [#1397](https://github.com/influxdata/telegraf/issues/1397): ElasticSearch: now supports connecting to ElasticSearch via SSL
- [#1262](https://github.com/influxdata/telegraf/pull/1261): Add graylog input pluging.
- [#1294](https://github.com/influxdata/telegraf/pull/1294): consul input plugin. Thanks @harnash
- [#1164](https://github.com/influxdata/telegraf/pull/1164): conntrack input plugin. Thanks @robinpercy!
- [#1165](https://github.com/influxdata/telegraf/pull/1165): vmstat input plugin. Thanks @jshim-xm!
- [#1208](https://github.com/influxdata/telegraf/pull/1208): Standardized AWS credentials evaluation & wildcard CloudWatch dimensions. Thanks @johnrengelman!
- [#1264](https://github.com/influxdata/telegraf/pull/1264): Add SSL config options to http_response plugin.
- [#1272](https://github.com/influxdata/telegraf/pull/1272): graphite parser: add ability to specify multiple tag keys, for consistency with influxdb parser.
- [#1265](https://github.com/influxdata/telegraf/pull/1265): Make dns lookups for chrony configurable. Thanks @zbindenren!
- [#1275](https://github.com/influxdata/telegraf/pull/1275): Allow wildcard filtering of varnish stats.
- [#1142](https://github.com/influxdata/telegraf/pull/1142): Support for glob patterns in exec plugin commands configuration.
- [#1278](https://github.com/influxdata/telegraf/pull/1278): RabbitMQ input: made url parameter optional by using DefaultURL (http://localhost:15672) if not specified
- [#1197](https://github.com/influxdata/telegraf/pull/1197): Limit AWS GetMetricStatistics requests to 10 per second.
- [#1278](https://github.com/influxdata/telegraf/pull/1278) & [#1288](https://github.com/influxdata/telegraf/pull/1288) & [#1295](https://github.com/influxdata/telegraf/pull/1295): RabbitMQ/Apache/InfluxDB inputs: made url(s) parameter optional by using reasonable input defaults if not specified
- [#1296](https://github.com/influxdata/telegraf/issues/1296): Refactor of flush_jitter argument.
- [#1213](https://github.com/influxdata/telegraf/issues/1213): Add inactive & active memory to mem plugin.
- [#1543](https://github.com/influxdata/telegraf/pull/1543): Official Windows service.
- [#1414](https://github.com/influxdata/telegraf/pull/1414): Forking sensors command to remove C package dependency.
- [#1389](https://github.com/influxdata/telegraf/pull/1389): Add a new SNMP plugin.

### Bugfixes

- [#1619](https://github.com/influxdata/telegraf/issues/1619): Fix `make windows` build target
- [#1519](https://github.com/influxdata/telegraf/pull/1519): Fix error race conditions and partial failures.
- [#1477](https://github.com/influxdata/telegraf/issues/1477): nstat: fix inaccurate config panic.
- [#1481](https://github.com/influxdata/telegraf/issues/1481): jolokia: fix handling multiple multi-dimensional attributes.
- [#1430](https://github.com/influxdata/telegraf/issues/1430): Fix prometheus character sanitizing. Sanitize more win_perf_counters characters.
- [#1534](https://github.com/influxdata/telegraf/pull/1534): Add diskio io_time to FreeBSD & report timing metrics as ms (as linux does).
- [#1379](https://github.com/influxdata/telegraf/issues/1379): Fix covering Amazon Linux for post remove flow.
- [#1584](https://github.com/influxdata/telegraf/issues/1584): procstat missing fields: read/write bytes & count
- [#1472](https://github.com/influxdata/telegraf/pull/1472): diskio input plugin: set 'skip_serial_number = true' by default to avoid high cardinality.
- [#1426](https://github.com/influxdata/telegraf/pull/1426): nil metrics panic fix.
- [#1384](https://github.com/influxdata/telegraf/pull/1384): Fix datarace in apache input plugin.
- [#1399](https://github.com/influxdata/telegraf/issues/1399): Add `read_repairs` statistics to riak plugin.
- [#1405](https://github.com/influxdata/telegraf/issues/1405): Fix memory/connection leak in prometheus input plugin.
- [#1378](https://github.com/influxdata/telegraf/issues/1378): Trim BOM from config file for Windows support.
- [#1339](https://github.com/influxdata/telegraf/issues/1339): Prometheus client output panic on service reload.
- [#1461](https://github.com/influxdata/telegraf/pull/1461): Prometheus parser, protobuf format header fix.
- [#1334](https://github.com/influxdata/telegraf/issues/1334): Prometheus output, metric refresh and caching fixes.
- [#1432](https://github.com/influxdata/telegraf/issues/1432): Panic fix for multiple graphite outputs under very high load.
- [#1412](https://github.com/influxdata/telegraf/pull/1412): Instrumental output has better reconnect behavior
- [#1460](https://github.com/influxdata/telegraf/issues/1460): Remove PID from procstat plugin to fix cardinality issues.
- [#1427](https://github.com/influxdata/telegraf/issues/1427): Cassandra input: version 2.x "column family" fix.
- [#1463](https://github.com/influxdata/telegraf/issues/1463): Shared WaitGroup in Exec plugin
- [#1436](https://github.com/influxdata/telegraf/issues/1436): logparser: honor modifiers in "pattern" config.
- [#1418](https://github.com/influxdata/telegraf/issues/1418): logparser: error and exit on file permissions/missing errors.
- [#1499](https://github.com/influxdata/telegraf/pull/1499): Make the user able to specify full path for HAproxy stats
- [#1521](https://github.com/influxdata/telegraf/pull/1521): Fix Redis url, an extra "tcp://" was added.
- [#1330](https://github.com/influxdata/telegraf/issues/1330): Fix exec plugin panic when using single binary.
- [#1336](https://github.com/influxdata/telegraf/issues/1336): Fixed incorrect prometheus metrics source selection.
- [#1112](https://github.com/influxdata/telegraf/issues/1112): Set default Zookeeper chroot to empty string.
- [#1335](https://github.com/influxdata/telegraf/issues/1335): Fix overall ping timeout to be calculated based on per-ping timeout.
- [#1374](https://github.com/influxdata/telegraf/pull/1374): Change "default" retention policy to "".
- [#1377](https://github.com/influxdata/telegraf/issues/1377): Graphite output mangling '%' character.
- [#1396](https://github.com/influxdata/telegraf/pull/1396): Prometheus input plugin now supports x509 certs authentication
- [#1252](https://github.com/influxdata/telegraf/pull/1252) & [#1279](https://github.com/influxdata/telegraf/pull/1279): Fix systemd service. Thanks @zbindenren & @PierreF!
- [#1221](https://github.com/influxdata/telegraf/pull/1221): Fix influxdb n_shards counter.
- [#1258](https://github.com/influxdata/telegraf/pull/1258): Fix potential kernel plugin integer parse error.
- [#1268](https://github.com/influxdata/telegraf/pull/1268): Fix potential influxdb input type assertion panic.
- [#1283](https://github.com/influxdata/telegraf/pull/1283): Still send processes metrics if a process exited during metric collection.
- [#1297](https://github.com/influxdata/telegraf/issues/1297): disk plugin panic when usage grab fails.
- [#1316](https://github.com/influxdata/telegraf/pull/1316): Removed leaked "database" tag on redis metrics. Thanks @PierreF!
- [#1323](https://github.com/influxdata/telegraf/issues/1323): Processes plugin: fix potential error with /proc/net/stat directory.
- [#1322](https://github.com/influxdata/telegraf/issues/1322): Fix rare RHEL 5.2 panic in gopsutil diskio gathering function.
- [#1586](https://github.com/influxdata/telegraf/pull/1586): Remove IF NOT EXISTS from influxdb output database creation.
- [#1600](https://github.com/influxdata/telegraf/issues/1600): Fix quoting with text values in postgresql_extensible plugin.
- [#1425](https://github.com/influxdata/telegraf/issues/1425): Fix win_perf_counter "index out of range" panic.
- [#1634](https://github.com/influxdata/telegraf/issues/1634): Fix ntpq panic when field is missing.
- [#1637](https://github.com/influxdata/telegraf/issues/1637): Sanitize graphite output field names.
- [#1695](https://github.com/influxdata/telegraf/pull/1695): Fix MySQL plugin not sending 0 value fields.

## v0.13.1 [2016-05-24]

### Release Notes

- net_response and http_response plugins timeouts will now accept duration
strings, ie, "2s" or "500ms".
- Input plugin Gathers will no longer be logged by default, but a Gather for
_each_ plugin will be logged in Debug mode.
- Debug mode will no longer print every point added to the accumulator. This
functionality can be duplicated using the `file` output plugin and printing
to "stdout".

### Features

- [#1173](https://github.com/influxdata/telegraf/pull/1173): varnish input plugin. Thanks @sfox-xmatters!
- [#1138](https://github.com/influxdata/telegraf/pull/1138): nstat input plugin. Thanks @Maksadbek!
- [#1139](https://github.com/influxdata/telegraf/pull/1139): instrumental output plugin. Thanks @jasonroelofs!
- [#1172](https://github.com/influxdata/telegraf/pull/1172): Ceph storage stats. Thanks @robinpercy!
- [#1233](https://github.com/influxdata/telegraf/pull/1233): Updated golint gopsutil dependency.
- [#1238](https://github.com/influxdata/telegraf/pull/1238): chrony input plugin. Thanks @zbindenren!
- [#479](https://github.com/influxdata/telegraf/issues/479): per-plugin execution time added to debug output.
- [#1249](https://github.com/influxdata/telegraf/issues/1249): influxdb output: added write_consistency argument.

### Bugfixes

- [#1195](https://github.com/influxdata/telegraf/pull/1195): Docker panic on timeout. Thanks @zstyblik!
- [#1211](https://github.com/influxdata/telegraf/pull/1211): mongodb input. Fix possible panic. Thanks @kols!
- [#1215](https://github.com/influxdata/telegraf/pull/1215): Fix for possible gopsutil-dependent plugin hangs.
- [#1228](https://github.com/influxdata/telegraf/pull/1228): Fix service plugin host tag overwrite.
- [#1198](https://github.com/influxdata/telegraf/pull/1198): http_response: override request Host header properly
- [#1230](https://github.com/influxdata/telegraf/issues/1230): Fix Telegraf process hangup due to a single plugin hanging.
- [#1214](https://github.com/influxdata/telegraf/issues/1214): Use TCP timeout argument in net_response plugin.
- [#1243](https://github.com/influxdata/telegraf/pull/1243): Logfile not created on systemd.

## v0.13 [2016-05-11]

### Release Notes

- **Breaking change** in jolokia plugin. See
https://github.com/influxdata/telegraf/blob/master/plugins/inputs/jolokia/README.md
for updated configuration. The plugin will now support proxy mode and will make
POST requests.

- New [agent] configuration option: `metric_batch_size`. This option tells
telegraf the maximum batch size to allow to accumulate before sending a flush
to the configured outputs. `metric_buffer_limit` now refers to the absolute
maximum number of metrics that will accumulate before metrics are dropped.

- There is no longer an option to
`flush_buffer_when_full`, this is now the default and only behavior of telegraf.

- **Breaking Change**: docker plugin tags. The cont_id tag no longer exists, it
will now be a field, and be called container_id. Additionally, cont_image and
cont_name are being renamed to container_image and container_name.

- **Breaking Change**: docker plugin measurements. The `docker_cpu`, `docker_mem`,
`docker_blkio` and `docker_net` measurements are being renamed to
`docker_container_cpu`, `docker_container_mem`, `docker_container_blkio` and
`docker_container_net`. Why? Because these metrics are
specifically tracking per-container stats. The problem with per-container stats,
in some use-cases, is that if containers are short-lived AND names are not
kept consistent, then the series cardinality will balloon very quickly.
So adding "container" to each metric will:
(1) make it more clear that these metrics are per-container, and
(2) allow users to easily drop per-container metrics if cardinality is an
issue (`namedrop = ["docker_container_*"]`)

- `tagexclude` and `taginclude` are now available, which can be used to remove
tags from measurements on inputs and outputs. See
[the configuration doc](https://github.com/influxdata/telegraf/blob/master/docs/CONFIGURATION.md)
for more details.

- **Measurement filtering:** All measurement filters now match based on glob
only. Previously there was an undocumented behavior where filters would match
based on _prefix_ in addition to globs. This means that a filter like
`fielddrop = ["time_"]` will need to be changed to `fielddrop = ["time_*"]`

- **datadog**: measurement and field names will no longer have `_` replaced by `.`

- The following plugins have changed their tags to _not_ overwrite the host tag:
  - cassandra: `host -> cassandra_host`
  - disque: `host -> disque_host`
  - rethinkdb: `host -> rethinkdb_host`

- **Breaking Change**: The `win_perf_counters` input has been changed to
sanitize field names, replacing `/Sec` and `/sec` with `_persec`, as well as
spaces with underscores. This is needed because Graphite doesn't like slashes
and spaces, and was failing to accept metrics that had them.
The `/[sS]ec` -> `_persec` is just to make things clearer and uniform.

- **Breaking Change**: snmp plugin. The `host` tag of the snmp plugin has been
changed to the `snmp_host` tag.

- The `disk` input plugin can now be configured with the `HOST_MOUNT_PREFIX` environment variable.
This value is prepended to any mountpaths discovered before retrieving stats.
It is not included on the report path. This is necessary for reporting host disk stats when running from within a container.

### Features

- [#1031](https://github.com/influxdata/telegraf/pull/1031): Jolokia plugin proxy mode. Thanks @saiello!
- [#1017](https://github.com/influxdata/telegraf/pull/1017): taginclude and tagexclude arguments.
- [#1015](https://github.com/influxdata/telegraf/pull/1015): Docker plugin schema refactor.
- [#889](https://github.com/influxdata/telegraf/pull/889): Improved MySQL plugin. Thanks @maksadbek!
- [#1060](https://github.com/influxdata/telegraf/pull/1060): TTL metrics added to MongoDB input plugin
- [#1056](https://github.com/influxdata/telegraf/pull/1056): Don't allow inputs to overwrite host tags.
- [#1035](https://github.com/influxdata/telegraf/issues/1035): Add `user`, `exe`, `pidfile` tags to procstat plugin.
- [#1041](https://github.com/influxdata/telegraf/issues/1041): Add `n_cpus` field to the system plugin.
- [#1072](https://github.com/influxdata/telegraf/pull/1072): New Input Plugin: filestat.
- [#1066](https://github.com/influxdata/telegraf/pull/1066): Replication lag metrics for MongoDB input plugin
- [#1086](https://github.com/influxdata/telegraf/pull/1086): Ability to specify AWS keys in config file. Thanks @johnrengleman!
- [#1096](https://github.com/influxdata/telegraf/pull/1096): Performance refactor of running output buffers.
- [#967](https://github.com/influxdata/telegraf/issues/967): Buffer logging improvements.
- [#1107](https://github.com/influxdata/telegraf/issues/1107): Support lustre2 job stats. Thanks @hanleyja!
- [#1122](https://github.com/influxdata/telegraf/pull/1122): Support setting config path through env variable and default paths.
- [#1128](https://github.com/influxdata/telegraf/pull/1128): MongoDB jumbo chunks metric for MongoDB input plugin
- [#1146](https://github.com/influxdata/telegraf/pull/1146): HAProxy socket support. Thanks weshmashian!

### Bugfixes

- [#1050](https://github.com/influxdata/telegraf/issues/1050): jolokia plugin - do not overwrite host tag. Thanks @saiello!
- [#921](https://github.com/influxdata/telegraf/pull/921): mqtt_consumer stops gathering metrics. Thanks @chaton78!
- [#1013](https://github.com/influxdata/telegraf/pull/1013): Close dead riemann output connections. Thanks @echupriyanov!
- [#1012](https://github.com/influxdata/telegraf/pull/1012): Set default tags in test accumulator.
- [#1024](https://github.com/influxdata/telegraf/issues/1024): Don't replace `.` with `_` in datadog output.
- [#1058](https://github.com/influxdata/telegraf/issues/1058): Fix possible leaky TCP connections in influxdb output.
- [#1044](https://github.com/influxdata/telegraf/pull/1044): Fix SNMP OID possible collisions. Thanks @relip
- [#1022](https://github.com/influxdata/telegraf/issues/1022): Dont error deb/rpm install on systemd errors.
- [#1078](https://github.com/influxdata/telegraf/issues/1078): Use default AWS credential chain.
- [#1070](https://github.com/influxdata/telegraf/issues/1070): SQL Server input. Fix datatype conversion.
- [#1089](https://github.com/influxdata/telegraf/issues/1089): Fix leaky TCP connections in phpfpm plugin.
- [#914](https://github.com/influxdata/telegraf/issues/914): Telegraf can drop metrics on full buffers.
- [#1098](https://github.com/influxdata/telegraf/issues/1098): Sanitize invalid OpenTSDB characters.
- [#1110](https://github.com/influxdata/telegraf/pull/1110): Sanitize * to - in graphite serializer. Thanks @goodeggs!
- [#1118](https://github.com/influxdata/telegraf/pull/1118): Sanitize Counter names for `win_perf_counters` input.
- [#1125](https://github.com/influxdata/telegraf/pull/1125): Wrap all exec command runners with a timeout, so hung os processes don't halt Telegraf.
- [#1113](https://github.com/influxdata/telegraf/pull/1113): Set MaxRetry and RequiredAcks defaults in Kafka output.
- [#1090](https://github.com/influxdata/telegraf/issues/1090): [agent] and [global_tags] config sometimes not getting applied.
- [#1133](https://github.com/influxdata/telegraf/issues/1133): Use a timeout for docker list & stat cmds.
- [#1052](https://github.com/influxdata/telegraf/issues/1052): Docker panic fix when decode fails.
- [#1136](https://github.com/influxdata/telegraf/pull/1136): "DELAYED" Inserts were deprecated in MySQL 5.6.6. Thanks @PierreF

## v0.12.1 [2016-04-14]

### Release Notes
- Breaking change in the dovecot input plugin. See Features section below.
- Graphite output templates are now supported. See
https://github.com/influxdata/telegraf/blob/master/docs/DATA_FORMATS_OUTPUT.md#graphite
- Possible breaking change for the librato and graphite outputs. Telegraf will
no longer insert field names when the field is simply named `value`. This is
because the `value` field is redundant in the graphite/librato context.

### Features
- [#1009](https://github.com/influxdata/telegraf/pull/1009): Cassandra input plugin. Thanks @subhachandrachandra!
- [#976](https://github.com/influxdata/telegraf/pull/976): Reduce allocations in the UDP and statsd inputs.
- [#979](https://github.com/influxdata/telegraf/pull/979): Reduce allocations in the TCP listener.
- [#992](https://github.com/influxdata/telegraf/pull/992): Refactor allocations in TCP/UDP listeners.
- [#935](https://github.com/influxdata/telegraf/pull/935): AWS Cloudwatch input plugin. Thanks @joshhardy & @ljosa!
- [#943](https://github.com/influxdata/telegraf/pull/943): http_response input plugin. Thanks @Lswith!
- [#939](https://github.com/influxdata/telegraf/pull/939): sysstat input plugin. Thanks @zbindenren!
- [#998](https://github.com/influxdata/telegraf/pull/998): **breaking change** enabled global, user and ip queries in dovecot plugin. Thanks @mikif70!
- [#1001](https://github.com/influxdata/telegraf/pull/1001): Graphite serializer templates.
- [#1008](https://github.com/influxdata/telegraf/pull/1008): Adding memstats metrics to the influxdb plugin.

### Bugfixes
- [#968](https://github.com/influxdata/telegraf/issues/968): Processes plugin gets unknown state when spaces are in (command name)
- [#969](https://github.com/influxdata/telegraf/pull/969): ipmi_sensors: allow : in password. Thanks @awaw!
- [#972](https://github.com/influxdata/telegraf/pull/972): dovecot: remove extra newline in dovecot command. Thanks @mrannanj!
- [#645](https://github.com/influxdata/telegraf/issues/645): docker plugin i/o error on closed pipe. Thanks @tripledes!

## v0.12.0 [2016-04-05]

### Features
- [#951](https://github.com/influxdata/telegraf/pull/951): Parse environment variables in the config file.
- [#948](https://github.com/influxdata/telegraf/pull/948): Cleanup config file and make default package version include all plugins (but commented).
- [#927](https://github.com/influxdata/telegraf/pull/927): Adds parsing of tags to the statsd input when using DataDog's dogstatsd extension
- [#863](https://github.com/influxdata/telegraf/pull/863): AMQP output: allow external auth. Thanks @ekini!
- [#707](https://github.com/influxdata/telegraf/pull/707): Improved prometheus plugin. Thanks @titilambert!
- [#878](https://github.com/influxdata/telegraf/pull/878): Added json serializer. Thanks @ch3lo!
- [#880](https://github.com/influxdata/telegraf/pull/880): Add the ability to specify the bearer token to the prometheus plugin. Thanks @jchauncey!
- [#882](https://github.com/influxdata/telegraf/pull/882): Fixed SQL Server Plugin issues
- [#849](https://github.com/influxdata/telegraf/issues/849): Adding ability to parse single values as an input data type.
- [#844](https://github.com/influxdata/telegraf/pull/844): postgres_extensible plugin added. Thanks @menardorama!
- [#866](https://github.com/influxdata/telegraf/pull/866): couchbase input plugin. Thanks @ljosa!
- [#789](https://github.com/influxdata/telegraf/pull/789): Support multiple field specification and `field*` in graphite templates. Thanks @chrusty!
- [#762](https://github.com/influxdata/telegraf/pull/762): Nagios parser for the exec plugin. Thanks @titilambert!
- [#848](https://github.com/influxdata/telegraf/issues/848): Provide option to omit host tag from telegraf agent.
- [#928](https://github.com/influxdata/telegraf/pull/928): Deprecating the statsd "convert_names" options, expose separator config.
- [#919](https://github.com/influxdata/telegraf/pull/919): ipmi_sensor input plugin. Thanks @ebookbug!
- [#945](https://github.com/influxdata/telegraf/pull/945): KAFKA output: codec, acks, and retry configuration. Thanks @framiere!

### Bugfixes
- [#890](https://github.com/influxdata/telegraf/issues/890): Create TLS config even if only ssl_ca is provided.
- [#884](https://github.com/influxdata/telegraf/issues/884): Do not call write method if there are 0 metrics to write.
- [#898](https://github.com/influxdata/telegraf/issues/898): Put database name in quotes, fixes special characters in the database name.
- [#656](https://github.com/influxdata/telegraf/issues/656): No longer run `lsof` on linux to get netstat data, fixes permissions issue.
- [#907](https://github.com/influxdata/telegraf/issues/907): Fix prometheus invalid label/measurement name key.
- [#841](https://github.com/influxdata/telegraf/issues/841): Fix memcached unix socket panic.
- [#873](https://github.com/influxdata/telegraf/issues/873): Fix SNMP plugin sometimes not returning metrics. Thanks @titiliambert!
- [#934](https://github.com/influxdata/telegraf/pull/934): phpfpm: Fix fcgi uri path. Thanks @rudenkovk!
- [#805](https://github.com/influxdata/telegraf/issues/805): Kafka consumer stops gathering after i/o timeout.
- [#959](https://github.com/influxdata/telegraf/pull/959): reduce mongodb & prometheus collection timeouts. Thanks @PierreF!

## v0.11.1 [2016-03-17]

### Release Notes
- Primarily this release was cut to fix [#859](https://github.com/influxdata/telegraf/issues/859)

### Features
- [#747](https://github.com/influxdata/telegraf/pull/747): Start telegraf on install & remove on uninstall. Thanks @pierref!
- [#794](https://github.com/influxdata/telegraf/pull/794): Add service reload ability. Thanks @entertainyou!

### Bugfixes
- [#852](https://github.com/influxdata/telegraf/issues/852): Windows zip package fix
- [#859](https://github.com/influxdata/telegraf/issues/859): httpjson plugin panic

## v0.11.0 [2016-03-15]

### Release Notes

### Features
- [#692](https://github.com/influxdata/telegraf/pull/770): Support InfluxDB retention policies
- [#771](https://github.com/influxdata/telegraf/pull/771): Default timeouts for input plugns. Thanks @PierreF!
- [#758](https://github.com/influxdata/telegraf/pull/758): UDP Listener input plugin, thanks @whatyouhide!
- [#769](https://github.com/influxdata/telegraf/issues/769): httpjson plugin: allow specifying SSL configuration.
- [#735](https://github.com/influxdata/telegraf/pull/735): SNMP Table feature. Thanks @titilambert!
- [#754](https://github.com/influxdata/telegraf/pull/754): docker plugin: adding `docker info` metrics to output. Thanks @titilambert!
- [#788](https://github.com/influxdata/telegraf/pull/788): -input-list and -output-list command-line options. Thanks @ebookbug!
- [#778](https://github.com/influxdata/telegraf/pull/778): Adding a TCP input listener.
- [#797](https://github.com/influxdata/telegraf/issues/797): Provide option for persistent MQTT consumer client sessions.
- [#799](https://github.com/influxdata/telegraf/pull/799): Add number of threads for procstat input plugin. Thanks @titilambert!
- [#776](https://github.com/influxdata/telegraf/pull/776): Add Zookeeper chroot option to kafka_consumer. Thanks @prune998!
- [#811](https://github.com/influxdata/telegraf/pull/811): Add processes plugin for classifying total procs on system. Thanks @titilambert!
- [#235](https://github.com/influxdata/telegraf/issues/235): Add number of users to the `system` input plugin.
- [#826](https://github.com/influxdata/telegraf/pull/826): "kernel" linux plugin for /proc/stat metrics (context switches, interrupts, etc.)
- [#847](https://github.com/influxdata/telegraf/pull/847): `ntpq`: Input plugin for running ntp query executable and gathering metrics.

### Bugfixes
- [#748](https://github.com/influxdata/telegraf/issues/748): Fix sensor plugin split on ":"
- [#722](https://github.com/influxdata/telegraf/pull/722): Librato output plugin fixes. Thanks @chrusty!
- [#745](https://github.com/influxdata/telegraf/issues/745): Fix Telegraf toml parse panic on large config files. Thanks @titilambert!
- [#781](https://github.com/influxdata/telegraf/pull/781): Fix mqtt_consumer username not being set. Thanks @chaton78!
- [#786](https://github.com/influxdata/telegraf/pull/786): Fix mqtt output username not being set. Thanks @msangoi!
- [#773](https://github.com/influxdata/telegraf/issues/773): Fix duplicate measurements in snmp plugin. Thanks @titilambert!
- [#708](https://github.com/influxdata/telegraf/issues/708): packaging: build ARM package
- [#713](https://github.com/influxdata/telegraf/issues/713): packaging: insecure permissions error on log directory
- [#816](https://github.com/influxdata/telegraf/issues/816): Fix phpfpm panic if fcgi endpoint unreachable.
- [#828](https://github.com/influxdata/telegraf/issues/828): fix net_response plugin overwriting host tag.
- [#821](https://github.com/influxdata/telegraf/issues/821): Remove postgres password from server tag. Thanks @menardorama!

## v0.10.4.1

### Release Notes
- Bug in the build script broke deb and rpm packages.

### Bugfixes
- [#750](https://github.com/influxdata/telegraf/issues/750): deb package broken
- [#752](https://github.com/influxdata/telegraf/issues/752): rpm package broken

## v0.10.4 [2016-02-24]

### Release Notes
- The pass/drop parameters have been renamed to fielddrop/fieldpass parameters,
to more accurately indicate their purpose.
- There are also now namedrop/namepass parameters for passing/dropping based
on the metric _name_.
- Experimental windows builds now available.

### Features
- [#727](https://github.com/influxdata/telegraf/pull/727): riak input, thanks @jcoene!
- [#694](https://github.com/influxdata/telegraf/pull/694): DNS Query input, thanks @mjasion!
- [#724](https://github.com/influxdata/telegraf/pull/724): username matching for procstat input, thanks @zorel!
- [#736](https://github.com/influxdata/telegraf/pull/736): Ignore dummy filesystems from disk plugin. Thanks @PierreF!
- [#737](https://github.com/influxdata/telegraf/pull/737): Support multiple fields for statsd input. Thanks @mattheath!

### Bugfixes
- [#701](https://github.com/influxdata/telegraf/pull/701): output write count shouldnt print in quiet mode.
- [#746](https://github.com/influxdata/telegraf/pull/746): httpjson plugin: Fix HTTP GET parameters.

## v0.10.3 [2016-02-18]

### Release Notes
- Users of the `exec` and `kafka_consumer` (and the new `nats_consumer`
and `mqtt_consumer` plugins) can now specify the incoming data
format that they would like to parse. Currently supports: "json", "influx", and
"graphite"
- Users of message broker and file output plugins can now choose what data format
they would like to output. Currently supports: "influx" and "graphite"
- More info on parsing _incoming_ data formats can be found
[here](https://github.com/influxdata/telegraf/blob/master/docs/DATA_FORMATS_INPUT.md)
- More info on serializing _outgoing_ data formats can be found
[here](https://github.com/influxdata/telegraf/blob/master/docs/DATA_FORMATS_OUTPUT.md)
- Telegraf now has an option `flush_buffer_when_full` that will flush the
metric buffer whenever it fills up for each output, rather than dropping
points and only flushing on a set time interval. This will default to `true`
and is in the `[agent]` config section.

### Features
- [#652](https://github.com/influxdata/telegraf/pull/652): CouchDB Input Plugin. Thanks @codehate!
- [#655](https://github.com/influxdata/telegraf/pull/655): Support parsing arbitrary data formats. Currently limited to kafka_consumer and exec inputs.
- [#671](https://github.com/influxdata/telegraf/pull/671): Dovecot input plugin. Thanks @mikif70!
- [#680](https://github.com/influxdata/telegraf/pull/680): NATS consumer input plugin. Thanks @netixen!
- [#676](https://github.com/influxdata/telegraf/pull/676): MQTT consumer input plugin.
- [#683](https://github.com/influxdata/telegraf/pull/683): PostGRES input plugin: add pg_stat_bgwriter. Thanks @menardorama!
- [#679](https://github.com/influxdata/telegraf/pull/679): File/stdout output plugin.
- [#679](https://github.com/influxdata/telegraf/pull/679): Support for arbitrary output data formats.
- [#695](https://github.com/influxdata/telegraf/pull/695): raindrops input plugin. Thanks @burdandrei!
- [#650](https://github.com/influxdata/telegraf/pull/650): net_response input plugin. Thanks @titilambert!
- [#699](https://github.com/influxdata/telegraf/pull/699): Flush based on buffer size rather than time.
- [#682](https://github.com/influxdata/telegraf/pull/682): Mesos input plugin. Thanks @tripledes!

### Bugfixes
- [#443](https://github.com/influxdata/telegraf/issues/443): Fix Ping command timeout parameter on Linux.
- [#662](https://github.com/influxdata/telegraf/pull/667): Change `[tags]` to `[global_tags]` to fix multiple-plugin tags bug.
- [#642](https://github.com/influxdata/telegraf/issues/642): Riemann output plugin issues.
- [#394](https://github.com/influxdata/telegraf/issues/394): Support HTTP POST. Thanks @gabelev!
- [#715](https://github.com/influxdata/telegraf/pull/715): Fix influxdb precision config panic. Thanks @netixen!

## v0.10.2 [2016-02-04]

### Release Notes
- Statsd timing measurements are now aggregated into a single measurement with
fields.
- Graphite output now inserts tags into the bucket in alphabetical order.
- Normalized TLS/SSL support for output plugins: MQTT, AMQP, Kafka
- `verify_ssl` config option was removed from Kafka because it was actually
doing the opposite of what it claimed to do (yikes). It's been replaced by
`insecure_skip_verify`

### Features
- [#575](https://github.com/influxdata/telegraf/pull/575): Support for collecting Windows Performance Counters. Thanks @TheFlyingCorpse!
- [#564](https://github.com/influxdata/telegraf/issues/564): features for plugin writing simplification. Internal metric data type.
- [#603](https://github.com/influxdata/telegraf/pull/603): Aggregate statsd timing measurements into fields. Thanks @marcinbunsch!
- [#601](https://github.com/influxdata/telegraf/issues/601): Warn when overwriting cached metrics.
- [#614](https://github.com/influxdata/telegraf/pull/614): PowerDNS input plugin. Thanks @Kasen!
- [#617](https://github.com/influxdata/telegraf/pull/617): exec plugin: parse influx line protocol in addition to JSON.
- [#628](https://github.com/influxdata/telegraf/pull/628): Windows perf counters: pre-vista support

### Bugfixes
- [#595](https://github.com/influxdata/telegraf/issues/595): graphite output should include tags to separate duplicate measurements.
- [#599](https://github.com/influxdata/telegraf/issues/599): datadog plugin tags not working.
- [#600](https://github.com/influxdata/telegraf/issues/600): datadog measurement/field name parsing is wrong.
- [#602](https://github.com/influxdata/telegraf/issues/602): Fix statsd field name templating.
- [#612](https://github.com/influxdata/telegraf/pull/612): Docker input panic fix if stats received are nil.
- [#634](https://github.com/influxdata/telegraf/pull/634): Properly set host headers in httpjson. Thanks @reginaldosousa!

## v0.10.1 [2016-01-27]

### Release Notes

- Telegraf now keeps a fixed-length buffer of metrics per-output. This buffer
defaults to 10,000 metrics, and is adjustable. The buffer is cleared when a
successful write to that output occurs.
- The docker plugin has been significantly overhauled to add more metrics
and allow for docker-machine (incl OSX) support.
[See the readme](https://github.com/influxdata/telegraf/blob/master/plugins/inputs/docker/README.md)
for the latest measurements, fields, and tags. There is also now support for
specifying a docker endpoint to get metrics from.

### Features
- [#509](https://github.com/influxdata/telegraf/pull/509): Flatten JSON arrays with indices. Thanks @psilva261!
- [#512](https://github.com/influxdata/telegraf/pull/512): Python 3 build script, add lsof dep to package. Thanks @Ormod!
- [#475](https://github.com/influxdata/telegraf/pull/475): Add response time to httpjson plugin. Thanks @titilambert!
- [#519](https://github.com/influxdata/telegraf/pull/519): Added a sensors input based on lm-sensors. Thanks @md14454!
- [#467](https://github.com/influxdata/telegraf/issues/467): Add option to disable statsd measurement name conversion.
- [#534](https://github.com/influxdata/telegraf/pull/534): NSQ input plugin. Thanks @allingeek!
- [#494](https://github.com/influxdata/telegraf/pull/494): Graphite output plugin. Thanks @titilambert!
- AMQP SSL support. Thanks @ekini!
- [#539](https://github.com/influxdata/telegraf/pull/539): Reload config on SIGHUP. Thanks @titilambert!
- [#522](https://github.com/influxdata/telegraf/pull/522): Phusion passenger input plugin. Thanks @kureikain!
- [#541](https://github.com/influxdata/telegraf/pull/541): Kafka output TLS cert support. Thanks @Ormod!
- [#551](https://github.com/influxdata/telegraf/pull/551): Statsd UDP read packet size now defaults to 1500 bytes, and is configurable.
- [#552](https://github.com/influxdata/telegraf/pull/552): Support for collection interval jittering.
- [#484](https://github.com/influxdata/telegraf/issues/484): Include usage percent with procstat metrics.
- [#553](https://github.com/influxdata/telegraf/pull/553): Amazon CloudWatch output. thanks @skwong2!
- [#503](https://github.com/influxdata/telegraf/pull/503): Support docker endpoint configuration.
- [#563](https://github.com/influxdata/telegraf/pull/563): Docker plugin overhaul.
- [#285](https://github.com/influxdata/telegraf/issues/285): Fixed-size buffer of points.
- [#546](https://github.com/influxdata/telegraf/pull/546): SNMP Input plugin. Thanks @titilambert!
- [#589](https://github.com/influxdata/telegraf/pull/589): Microsoft SQL Server input plugin. Thanks @zensqlmonitor!
- [#573](https://github.com/influxdata/telegraf/pull/573): Github webhooks consumer input. Thanks @jackzampolin!
- [#471](https://github.com/influxdata/telegraf/pull/471): httpjson request headers. Thanks @asosso!

### Bugfixes
- [#506](https://github.com/influxdata/telegraf/pull/506): Ping input doesn't return response time metric when timeout. Thanks @titilambert!
- [#508](https://github.com/influxdata/telegraf/pull/508): Fix prometheus cardinality issue with the `net` plugin
- [#499](https://github.com/influxdata/telegraf/issues/499) & [#502](https://github.com/influxdata/telegraf/issues/502): php fpm unix socket and other fixes, thanks @kureikain!
- [#543](https://github.com/influxdata/telegraf/issues/543): Statsd Packet size sometimes truncated.
- [#440](https://github.com/influxdata/telegraf/issues/440): Don't query filtered devices for disk stats.
- [#463](https://github.com/influxdata/telegraf/issues/463): Docker plugin not working on AWS Linux
- [#568](https://github.com/influxdata/telegraf/issues/568): Multiple output race condition.
- [#585](https://github.com/influxdata/telegraf/pull/585): Log stack trace and continue on Telegraf panic. Thanks @wutaizeng!

## v0.10.0 [2016-01-12]

### Release Notes
- Linux packages have been taken out of `opt`, the binary is now in `/usr/bin`
and configuration files are in `/etc/telegraf`
- **breaking change** `plugins` have been renamed to `inputs`. This was done because
`plugins` is too generic, as there are now also "output plugins", and will likely
be "aggregator plugins" and "filter plugins" in the future. Additionally,
`inputs/` and `outputs/` directories have been placed in the root-level `plugins/`
directory.
- **breaking change** the `io` plugin has been renamed `diskio`
- **breaking change** plugin measurements aggregated into a single measurement.
- **breaking change** `jolokia` plugin: must use global tag/drop/pass parameters
for configuration.
- **breaking change** `twemproxy` plugin: `prefix` option removed.
- **breaking change** `procstat` cpu measurements are now prepended with `cpu_time_`
instead of only `cpu_`
- **breaking change** some command-line flags have been renamed to separate words.
`-configdirectory` -> `-config-directory`, `-filter` -> `-input-filter`,
`-outputfilter` -> `-output-filter`
- The prometheus plugin schema has not been changed (measurements have not been
aggregated).

### Packaging change note:

RHEL/CentOS users upgrading from 0.2.x to 0.10.0 will probably have their
configurations overwritten by the upgrade. There is a backup stored at
/etc/telegraf/telegraf.conf.$(date +%s).backup.

### Features
- Plugin measurements aggregated into a single measurement.
- Added ability to specify per-plugin tags
- Added ability to specify per-plugin measurement suffix and prefix.
(`name_prefix` and `name_suffix`)
- Added ability to override base plugin measurement name. (`name_override`)

### Bugfixes

## v0.2.5 [unreleased]

### Features
- [#427](https://github.com/influxdata/telegraf/pull/427): zfs plugin: pool stats added. Thanks @allenpetersen!
- [#428](https://github.com/influxdata/telegraf/pull/428): Amazon Kinesis output. Thanks @jimmystewpot!
- [#449](https://github.com/influxdata/telegraf/pull/449): influxdb plugin, thanks @mark-rushakoff

### Bugfixes
- [#430](https://github.com/influxdata/telegraf/issues/430): Network statistics removed in elasticsearch 2.1. Thanks @jipperinbham!
- [#452](https://github.com/influxdata/telegraf/issues/452): Elasticsearch open file handles error. Thanks @jipperinbham!

## v0.2.4 [2015-12-08]

### Features
- [#412](https://github.com/influxdata/telegraf/pull/412): Additional memcached stats. Thanks @mgresser!
- [#410](https://github.com/influxdata/telegraf/pull/410): Additional redis metrics. Thanks @vlaadbrain!
- [#414](https://github.com/influxdata/telegraf/issues/414): Jolokia plugin auth parameters
- [#415](https://github.com/influxdata/telegraf/issues/415): memcached plugin: support unix sockets
- [#418](https://github.com/influxdata/telegraf/pull/418): memcached plugin additional unit tests.
- [#408](https://github.com/influxdata/telegraf/pull/408): MailChimp plugin.
- [#382](https://github.com/influxdata/telegraf/pull/382): Add system wide network protocol stats to `net` plugin.
- [#401](https://github.com/influxdata/telegraf/pull/401): Support pass/drop/tagpass/tagdrop for outputs. Thanks @oldmantaiter!

### Bugfixes
- [#405](https://github.com/influxdata/telegraf/issues/405): Prometheus output cardinality issue
- [#388](https://github.com/influxdata/telegraf/issues/388): Fix collection hangup when cpu times decrement.

## v0.2.3 [2015-11-30]

### Release Notes
- **breaking change** The `kafka` plugin has been renamed to `kafka_consumer`.
and most of the config option names have changed.
This only affects the kafka consumer _plugin_ (not the
output). There were a number of problems with the kafka plugin that led to it
only collecting data once at startup, so the kafka plugin was basically non-
functional.
- Plugins can now be specified as a list, and multiple plugin instances of the
same type can be specified, like this:

```
[[inputs.cpu]]
  percpu = false
  totalcpu = true

[[inputs.cpu]]
  percpu = true
  totalcpu = false
  drop = ["cpu_time"]
```

- Riemann output added
- Aerospike plugin: tag changed from `host` -> `aerospike_host`

### Features
- [#379](https://github.com/influxdata/telegraf/pull/379): Riemann output, thanks @allenj!
- [#375](https://github.com/influxdata/telegraf/pull/375): kafka_consumer service plugin.
- [#392](https://github.com/influxdata/telegraf/pull/392): Procstat plugin can now accept pgrep -f pattern, thanks @ecarreras!
- [#383](https://github.com/influxdata/telegraf/pull/383): Specify plugins as a list.
- [#354](https://github.com/influxdata/telegraf/pull/354): Add ability to specify multiple metrics in one statsd line. Thanks @MerlinDMC!

### Bugfixes
- [#371](https://github.com/influxdata/telegraf/issues/371): Kafka consumer plugin not functioning.
- [#389](https://github.com/influxdata/telegraf/issues/389): NaN value panic

## v0.2.2 [2015-11-18]

### Release Notes
- 0.2.1 has a bug where all lists within plugins get duplicated, this includes
lists of servers/URLs. 0.2.2 is being released solely to fix that bug

### Bugfixes
- [#377](https://github.com/influxdata/telegraf/pull/377): Fix for duplicate slices in inputs.

## v0.2.1 [2015-11-16]

### Release Notes
- Telegraf will no longer use docker-compose for "long" unit test, it has been
changed to just run docker commands in the Makefile. See `make docker-run` and
`make docker-kill`. `make test` will still run all unit tests with docker.
- Long unit tests are now run in CircleCI, with docker & race detector
- Redis plugin tag has changed from `host` to `server`
- HAProxy plugin tag has changed from `host` to `server`
- UDP output now supported
- Telegraf will now compile on FreeBSD
- Users can now specify outputs as lists, specifying multiple outputs of the
same type.

### Features
- [#325](https://github.com/influxdata/telegraf/pull/325): NSQ output. Thanks @jrxFive!
- [#318](https://github.com/influxdata/telegraf/pull/318): Prometheus output. Thanks @oldmantaiter!
- [#338](https://github.com/influxdata/telegraf/pull/338): Restart Telegraf on package upgrade. Thanks @linsomniac!
- [#337](https://github.com/influxdata/telegraf/pull/337): Jolokia plugin, thanks @saiello!
- [#350](https://github.com/influxdata/telegraf/pull/350): Amon output.
- [#365](https://github.com/influxdata/telegraf/pull/365): Twemproxy plugin by @codeb2cc
- [#317](https://github.com/influxdata/telegraf/issues/317): ZFS plugin, thanks @cornerot!
- [#364](https://github.com/influxdata/telegraf/pull/364): Support InfluxDB UDP output.
- [#370](https://github.com/influxdata/telegraf/pull/370): Support specifying multiple outputs, as lists.
- [#372](https://github.com/influxdata/telegraf/pull/372): Remove gosigar and update go-dockerclient for FreeBSD support. Thanks @MerlinDMC!

### Bugfixes
- [#331](https://github.com/influxdata/telegraf/pull/331): Dont overwrite host tag in redis plugin.
- [#336](https://github.com/influxdata/telegraf/pull/336): Mongodb plugin should take 2 measurements.
- [#351](https://github.com/influxdata/telegraf/issues/317): Fix continual "CREATE DATABASE" in writes
- [#360](https://github.com/influxdata/telegraf/pull/360): Apply prefix before ShouldPass check. Thanks @sotfo!

## v0.2.0 [2015-10-27]

### Release Notes
- The -test flag will now only output 2 collections for plugins that need it
- There is a new agent configuration option: `flush_interval`. This option tells
Telegraf how often to flush data to InfluxDB and other output sinks. For example,
users can set `interval = "2s"` and `flush_interval = "60s"` for Telegraf to
collect data every 2 seconds, and flush every 60 seconds.
- `precision` and `utc` are no longer valid agent config values. `precision` has
moved to the `influxdb` output config, where it will continue to default to "s"
- debug and test output will now print the raw line-protocol string
- Telegraf will now, by default, round the collection interval to the nearest
even interval. This means that `interval="10s"` will collect every :00, :10, etc.
To ease scale concerns, flushing will be "jittered" by a random amount so that
all Telegraf instances do not flush at the same time. Both of these options can
be controlled via the `round_interval` and `flush_jitter` config options.
- Telegraf will now retry metric flushes twice

### Features
- [#205](https://github.com/influxdata/telegraf/issues/205): Include per-db redis keyspace info
- [#226](https://github.com/influxdata/telegraf/pull/226): Add timestamps to points in Kafka/AMQP outputs. Thanks @ekini
- [#90](https://github.com/influxdata/telegraf/issues/90): Add Docker labels to tags in docker plugin
- [#223](https://github.com/influxdata/telegraf/pull/223): Add port tag to nginx plugin. Thanks @neezgee!
- [#227](https://github.com/influxdata/telegraf/pull/227): Add command intervals to exec plugin. Thanks @jpalay!
- [#241](https://github.com/influxdata/telegraf/pull/241): MQTT Output. Thanks @shirou!
- Memory plugin: cached and buffered measurements re-added
- Logging: additional logging for each collection interval, track the number
of metrics collected and from how many inputs.
- [#240](https://github.com/influxdata/telegraf/pull/240): procstat plugin, thanks @ranjib!
- [#244](https://github.com/influxdata/telegraf/pull/244): netstat plugin, thanks @shirou!
- [#262](https://github.com/influxdata/telegraf/pull/262): zookeeper plugin, thanks @jrxFive!
- [#237](https://github.com/influxdata/telegraf/pull/237): statsd service plugin, thanks @sparrc
- [#273](https://github.com/influxdata/telegraf/pull/273): puppet agent plugin, thats @jrxFive!
- [#280](https://github.com/influxdata/telegraf/issues/280): Use InfluxDB client v2.
- [#281](https://github.com/influxdata/telegraf/issues/281): Eliminate need to deep copy Batch Points.
- [#286](https://github.com/influxdata/telegraf/issues/286): bcache plugin, thanks @cornerot!
- [#287](https://github.com/influxdata/telegraf/issues/287): Batch AMQP output, thanks @ekini!
- [#301](https://github.com/influxdata/telegraf/issues/301): Collect on even intervals
- [#298](https://github.com/influxdata/telegraf/pull/298): Support retrying output writes
- [#300](https://github.com/influxdata/telegraf/issues/300): aerospike plugin. Thanks @oldmantaiter!
- [#322](https://github.com/influxdata/telegraf/issues/322): Librato output. Thanks @jipperinbham!

### Bugfixes
- [#228](https://github.com/influxdata/telegraf/pull/228): New version of package will replace old one. Thanks @ekini!
- [#232](https://github.com/influxdata/telegraf/pull/232): Fix bashism run during deb package installation. Thanks @yankcrime!
- [#261](https://github.com/influxdata/telegraf/issues/260): RabbitMQ panics if wrong credentials given. Thanks @ekini!
- [#245](https://github.com/influxdata/telegraf/issues/245): Document Exec plugin example. Thanks @ekini!
- [#264](https://github.com/influxdata/telegraf/issues/264): logrotate config file fixes. Thanks @linsomniac!
- [#290](https://github.com/influxdata/telegraf/issues/290): Fix some plugins sending their values as strings.
- [#289](https://github.com/influxdata/telegraf/issues/289): Fix accumulator panic on nil tags.
- [#302](https://github.com/influxdata/telegraf/issues/302): Fix `[tags]` getting applied, thanks @gotyaoi!

## v0.1.9 [2015-09-22]

### Release Notes
- InfluxDB output config change: `url` is now `urls`, and is a list. Config files
will still be backwards compatible if only `url` is specified.
- The -test flag will now output two metric collections
- Support for filtering telegraf outputs on the CLI -- Telegraf will now
allow filtering of output sinks on the command-line using the `-outputfilter`
flag, much like how the `-filter` flag works for inputs.
- Support for filtering on config-file creation -- Telegraf now supports
filtering to -sample-config command. You can now run
`telegraf -sample-config -filter cpu -outputfilter influxdb` to get a config
file with only the cpu plugin defined, and the influxdb output defined.
- **Breaking Change**: The CPU collection plugin has been refactored to fix some
bugs and outdated dependency issues. At the same time, I also decided to fix
a naming consistency issue, so cpu_percentageIdle will become cpu_usage_idle.
Also, all CPU time measurements now have it indicated in their name, so cpu_idle
will become cpu_time_idle. Additionally, cpu_time measurements are going to be
dropped in the default config.
- **Breaking Change**: The memory plugin has been refactored and some measurements
have been renamed for consistency. Some measurements have also been removed from being outputted. They are still being collected by gopsutil, and could easily be
re-added in a "verbose" mode if there is demand for it.

### Features
- [#143](https://github.com/influxdata/telegraf/issues/143): InfluxDB clustering support
- [#181](https://github.com/influxdata/telegraf/issues/181): Makefile GOBIN support. Thanks @Vye!
- [#203](https://github.com/influxdata/telegraf/pull/200): AMQP output. Thanks @ekini!
- [#182](https://github.com/influxdata/telegraf/pull/182): OpenTSDB output. Thanks @rplessl!
- [#187](https://github.com/influxdata/telegraf/pull/187): Retry output sink connections on startup.
- [#220](https://github.com/influxdata/telegraf/pull/220): Add port tag to apache plugin. Thanks @neezgee!
- [#217](https://github.com/influxdata/telegraf/pull/217): Add filtering for output sinks
and filtering when specifying a config file.

### Bugfixes
- [#170](https://github.com/influxdata/telegraf/issues/170): Systemd support
- [#175](https://github.com/influxdata/telegraf/issues/175): Set write precision before gathering metrics
- [#178](https://github.com/influxdata/telegraf/issues/178): redis plugin, multiple server thread hang bug
- Fix net plugin on darwin
- [#84](https://github.com/influxdata/telegraf/issues/84): Fix docker plugin on CentOS. Thanks @neezgee!
- [#189](https://github.com/influxdata/telegraf/pull/189): Fix mem_used_perc. Thanks @mced!
- [#192](https://github.com/influxdata/telegraf/issues/192): Increase compatibility of postgresql plugin. Now supports versions 8.1+
- [#203](https://github.com/influxdata/telegraf/issues/203): EL5 rpm support. Thanks @ekini!
- [#206](https://github.com/influxdata/telegraf/issues/206): CPU steal/guest values wrong on linux.
- [#212](https://github.com/influxdata/telegraf/issues/212): Add hashbang to postinstall script. Thanks @ekini!
- [#212](https://github.com/influxdata/telegraf/issues/212): Fix makefile warning. Thanks @ekini!

## v0.1.8 [2015-09-04]

### Release Notes
- Telegraf will now write data in UTC at second precision by default
- Now using Go 1.5 to build telegraf

### Features
- [#150](https://github.com/influxdata/telegraf/pull/150): Add Host Uptime metric to system plugin
- [#158](https://github.com/influxdata/telegraf/pull/158): Apache Plugin. Thanks @KPACHbIuLLIAnO4
- [#159](https://github.com/influxdata/telegraf/pull/159): Use second precision for InfluxDB writes
- [#165](https://github.com/influxdata/telegraf/pull/165): Add additional metrics to mysql plugin. Thanks @nickscript0
- [#162](https://github.com/influxdata/telegraf/pull/162): Write UTC by default, provide option
- [#166](https://github.com/influxdata/telegraf/pull/166): Upload binaries to S3
- [#169](https://github.com/influxdata/telegraf/pull/169): Ping plugin

### Bugfixes

## v0.1.7 [2015-08-28]

### Features
- [#38](https://github.com/influxdata/telegraf/pull/38): Kafka output producer.
- [#133](https://github.com/influxdata/telegraf/pull/133): Add plugin.Gather error logging. Thanks @nickscript0!
- [#136](https://github.com/influxdata/telegraf/issues/136): Add a -usage flag for printing usage of a single plugin.
- [#137](https://github.com/influxdata/telegraf/issues/137): Memcached: fix when a value contains a space
- [#138](https://github.com/influxdata/telegraf/issues/138): MySQL server address tag.
- [#142](https://github.com/influxdata/telegraf/pull/142): Add Description and SampleConfig funcs to output interface
- Indent the toml config file for readability

### Bugfixes
- [#128](https://github.com/influxdata/telegraf/issues/128): system_load measurement missing.
- [#129](https://github.com/influxdata/telegraf/issues/129): Latest pkg url fix.
- [#131](https://github.com/influxdata/telegraf/issues/131): Fix memory reporting on linux & darwin. Thanks @subhachandrachandra!
- [#140](https://github.com/influxdata/telegraf/issues/140): Memory plugin prec->perc typo fix. Thanks @brunoqc!

## v0.1.6 [2015-08-20]

### Features
- [#112](https://github.com/influxdata/telegraf/pull/112): Datadog output. Thanks @jipperinbham!
- [#116](https://github.com/influxdata/telegraf/pull/116): Use godep to vendor all dependencies
- [#120](https://github.com/influxdata/telegraf/pull/120): Httpjson plugin. Thanks @jpalay & @alvaromorales!

### Bugfixes
- [#113](https://github.com/influxdata/telegraf/issues/113): Update README with Telegraf/InfluxDB compatibility
- [#118](https://github.com/influxdata/telegraf/pull/118): Fix for disk usage stats in Windows. Thanks @srfraser!
- [#122](https://github.com/influxdata/telegraf/issues/122): Fix for DiskUsage segv fault. Thanks @srfraser!
- [#126](https://github.com/influxdata/telegraf/issues/126): Nginx plugin not catching net.SplitHostPort error

## v0.1.5 [2015-08-13]

### Features
- [#54](https://github.com/influxdata/telegraf/pull/54): MongoDB plugin. Thanks @jipperinbham!
- [#55](https://github.com/influxdata/telegraf/pull/55): Elasticsearch plugin. Thanks @brocaar!
- [#71](https://github.com/influxdata/telegraf/pull/71): HAProxy plugin. Thanks @kureikain!
- [#72](https://github.com/influxdata/telegraf/pull/72): Adding TokuDB metrics to MySQL. Thanks vadimtk!
- [#73](https://github.com/influxdata/telegraf/pull/73): RabbitMQ plugin. Thanks @ianunruh!
- [#77](https://github.com/influxdata/telegraf/issues/77): Automatically create database.
- [#79](https://github.com/influxdata/telegraf/pull/56): Nginx plugin. Thanks @codeb2cc!
- [#86](https://github.com/influxdata/telegraf/pull/86): Lustre2 plugin. Thanks srfraser!
- [#91](https://github.com/influxdata/telegraf/pull/91): Unit testing
- [#92](https://github.com/influxdata/telegraf/pull/92): Exec plugin. Thanks @alvaromorales!
- [#98](https://github.com/influxdata/telegraf/pull/98): LeoFS plugin. Thanks @mocchira!
- [#103](https://github.com/influxdata/telegraf/pull/103): Filter by metric tags. Thanks @srfraser!
- [#106](https://github.com/influxdata/telegraf/pull/106): Options to filter plugins on startup. Thanks @zepouet!
- [#107](https://github.com/influxdata/telegraf/pull/107): Multiple outputs beyong influxdb. Thanks @jipperinbham!
- [#108](https://github.com/influxdata/telegraf/issues/108): Support setting per-CPU and total-CPU gathering.
- [#111](https://github.com/influxdata/telegraf/pull/111): Report CPU Usage in cpu plugin. Thanks @jpalay!

### Bugfixes
- [#85](https://github.com/influxdata/telegraf/pull/85): Fix GetLocalHost testutil function for mac users
- [#89](https://github.com/influxdata/telegraf/pull/89): go fmt fixes
- [#94](https://github.com/influxdata/telegraf/pull/94): Fix for issue #93, explicitly call sarama.v1 -> sarama
- [#101](https://github.com/influxdata/telegraf/issues/101): switch back from master branch if building locally
- [#99](https://github.com/influxdata/telegraf/issues/99): update integer output to new InfluxDB line protocol format

## v0.1.4 [2015-07-09]

### Features
- [#56](https://github.com/influxdata/telegraf/pull/56): Update README for Kafka plugin. Thanks @EmilS!

### Bugfixes
- [#50](https://github.com/influxdata/telegraf/pull/50): Fix init.sh script to use telegraf directory. Thanks @jseriff!
- [#52](https://github.com/influxdata/telegraf/pull/52): Update CHANGELOG to reference updated directory. Thanks @benfb!

## v0.1.3 [2015-07-05]

### Features
- [#35](https://github.com/influxdata/telegraf/pull/35): Add Kafka plugin. Thanks @EmilS!
- [#47](https://github.com/influxdata/telegraf/pull/47): Add RethinkDB plugin. Thanks @jipperinbham!

### Bugfixes
- [#45](https://github.com/influxdata/telegraf/pull/45): Skip disk tags that don't have a value. Thanks @jhofeditz!
- [#43](https://github.com/influxdata/telegraf/pull/43): Fix bug in MySQL plugin. Thanks @marcosnils!

## v0.1.2 [2015-07-01]

### Features
- [#12](https://github.com/influxdata/telegraf/pull/12): Add Linux/ARM to the list of built binaries. Thanks @voxxit!
- [#14](https://github.com/influxdata/telegraf/pull/14): Clarify the S3 buckets that Telegraf is pushed to.
- [#16](https://github.com/influxdata/telegraf/pull/16): Convert Redis to use URI, support Redis AUTH. Thanks @jipperinbham!
- [#21](https://github.com/influxdata/telegraf/pull/21): Add memcached plugin. Thanks @Yukki!

### Bugfixes
- [#13](https://github.com/influxdata/telegraf/pull/13): Fix the packaging script.
- [#19](https://github.com/influxdata/telegraf/pull/19): Add host name to metric tags. Thanks @sherifzain!
- [#20](https://github.com/influxdata/telegraf/pull/20): Fix race condition with accumulator mutex. Thanks @nkatsaros!
- [#23](https://github.com/influxdata/telegraf/pull/23): Change name of folder for packages. Thanks @colinrymer!
- [#32](https://github.com/influxdata/telegraf/pull/32): Fix spelling of memoory -> memory. Thanks @tylernisonoff!

## v0.1.1 [2015-06-19]

### Release Notes

This is the initial release of Telegraf.<|MERGE_RESOLUTION|>--- conflicted
+++ resolved
@@ -1,4 +1,3 @@
-<<<<<<< HEAD
 ## v1.3.5 [2017-07-26]
 
 ### Bugfixes
@@ -8,7 +7,6 @@
 - [#2386](https://github.com/influxdata/telegraf/issues/2386): Fix ntpq parse issue when using dns_lookup.
 - [#2554](https://github.com/influxdata/telegraf/issues/2554): Fix panic when agent.interval = "0s".
 
-=======
 ## v1.4 [unreleased]
 
 ### Release Notes
@@ -64,7 +62,6 @@
 - [#2917](https://github.com/influxdata/telegraf/issues/2917): Fix Aerospike input adds all nodes to a single series.
 - [#2452](https://github.com/influxdata/telegraf/pull/2452): Improve Prometheus Client output documentation.
 - [#2984](https://github.com/influxdata/telegraf/pull/2984): Display error message if prometheus output fails to listen.
->>>>>>> e45b6008
 ## v1.3.4 [2017-07-12]
 
 ### Bugfixes
