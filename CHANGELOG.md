--- conflicted
+++ resolved
@@ -1,5 +1,3 @@
-<<<<<<< HEAD
-=======
 ## v1.16.0 [unreleased]
 
 #### Release Notes
@@ -46,7 +44,6 @@
   - [awsalarms](https://github.com/vipinvkmenon/awsalarms) - Simple plugin to gather/monitor alarms generated  in AWS.
   - [youtube-telegraf-plugin](https://github.com/inabagumi/youtube-telegraf-plugin) - Gather view and subscriber stats from your youtube videos
 
->>>>>>> 3278054c
 ## v1.15.2 [2020-07-31]
 
 #### Bugfixes
