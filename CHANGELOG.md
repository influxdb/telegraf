<!-- markdownlint-disable MD024 -->
# Changelog

<<<<<<< HEAD
=======
## v1.23.4 [2022-08-16]

### Bugfixes

- [#11647](https://github.com/influxdata/telegraf/pull/11647) Bump github.com/lxc/lxd to be able to run tests
- [#11664](https://github.com/influxdata/telegraf/pull/11664) Sync sql output and input build constraints to handle loong64 in go1.19.
- [#10841](https://github.com/influxdata/telegraf/pull/10841) Updating credentials file to not use endpoint_url parameter
- [#10851](https://github.com/influxdata/telegraf/pull/10851) `inputs.cloudwatch` Customizable batch size when querying
- [#11577](https://github.com/influxdata/telegraf/pull/11577) `inputs.kube_inventory` Send file location to enable token auto-refresh
- [#11578](https://github.com/influxdata/telegraf/pull/11578) `inputs.kubernetes` Refresh token from file at each read
- [#11635](https://github.com/influxdata/telegraf/pull/11635) `inputs.mongodb` Update version check for newer versions
- [#11539](https://github.com/influxdata/telegraf/pull/11539) `inputs.opcua` Return an error with mismatched types
- [#11548](https://github.com/influxdata/telegraf/pull/11548) `inputs.sqlserver` Set lower deadlock priority
- [#11556](https://github.com/influxdata/telegraf/pull/11556) `inputs.stackdriver` Handle when no buckets available
- [#11576](https://github.com/influxdata/telegraf/pull/11576) `inputs` Linter issues
- [#11595](https://github.com/influxdata/telegraf/pull/11595) `outputs` Linter issues
- [#11607](https://github.com/influxdata/telegraf/pull/11607) `parsers` Linter issues

### Features

- [#11622](https://github.com/influxdata/telegraf/pull/11622) Add coralogix dialect to opentelemetry

### Dependency Updates

- [#11412](https://github.com/influxdata/telegraf/pull/11412) `deps` Bump github.com/testcontainers/testcontainers-go from 0.12.0 to 0.13.0
- [#11565](https://github.com/influxdata/telegraf/pull/11565) `deps` Bump github.com/apache/thrift from 0.15.0 to 0.16.0
- [#11567](https://github.com/influxdata/telegraf/pull/11567) `deps` Bump github.com/aws/aws-sdk-go-v2/service/ec2 from 1.46.0 to 1.51.0
- [#11494](https://github.com/influxdata/telegraf/pull/11494) `deps` Update all go.opentelemetry.io dependencies
- [#11569](https://github.com/influxdata/telegraf/pull/11569) `deps` Bump github.com/go-ldap/ldap/v3 from 3.4.1 to 3.4.4
- [#11574](https://github.com/influxdata/telegraf/pull/11574) `deps` Bump github.com/karrick/godirwalk from 1.16.1 to 1.17.0
- [#11568](https://github.com/influxdata/telegraf/pull/11568) `deps` Bump github.com/vmware/govmomi from 0.28.0 to 0.29.0
- [#11347](https://github.com/influxdata/telegraf/pull/11347) `deps` Bump github.com/eclipse/paho.mqtt.golang from 1.3.5 to 1.4.1
- [#11580](https://github.com/influxdata/telegraf/pull/11580) `deps` Bump github.com/shirou/gopsutil/v3 from 3.22.4 to 3.22.7
- [#11582](https://github.com/influxdata/telegraf/pull/11582) `deps` Bump github.com/aws/aws-sdk-go-v2/service/cloudwatchlogs
- [#11583](https://github.com/influxdata/telegraf/pull/11583) `deps` Bump github.com/Azure/go-autorest/autorest/adal
- [#11581](https://github.com/influxdata/telegraf/pull/11581) `deps` Bump github.com/pion/dtls/v2 from 2.0.13 to 2.1.5
- [#11590](https://github.com/influxdata/telegraf/pull/11590) `deps` Bump github.com/Azure/azure-event-hubs-go/v3
- [#11586](https://github.com/influxdata/telegraf/pull/11586) `deps` Bump github.com/aws/aws-sdk-go-v2/service/cloudwatch
- [#11585](https://github.com/influxdata/telegraf/pull/11585) `deps` Bump github.com/aws/aws-sdk-go-v2/service/kinesis
- [#11584](https://github.com/influxdata/telegraf/pull/11584) `deps` Bump github.com/aws/aws-sdk-go-v2/service/dynamodb
- [#11598](https://github.com/influxdata/telegraf/pull/11598) `deps` Bump github.com/signalfx/golib/v3 from 3.3.43 to 3.3.45
- [#11605](https://github.com/influxdata/telegraf/pull/11605) `deps` Update github.com/BurntSushi/toml from 0.4.1 to 1.2.0
- [#11604](https://github.com/influxdata/telegraf/pull/11604) `deps` Update cloud.google.com/go/pubsub from 1.23.0 to 1.24.0
- [#11602](https://github.com/influxdata/telegraf/pull/11602) `deps` Update k8s.io/apimachinery from 0.24.2 to 0.24.3
- [#11603](https://github.com/influxdata/telegraf/pull/11603) `deps` Update github.com/Shopify/sarama from 1.34.1 to 1.35.0
- [#11616](https://github.com/influxdata/telegraf/pull/11616) `deps` Bump github.com/sirupsen/logrus from 1.8.1 to 1.9.0
- [#11636](https://github.com/influxdata/telegraf/pull/11636) `deps` Bump github.com/emicklei/go-restful from v2.9.5+incompatible to v3.8.0
- [#11641](https://github.com/influxdata/telegraf/pull/11641) `deps` Bump github.com/hashicorp/consul/api from 1.12.0 to 1.13.1
- [#11640](https://github.com/influxdata/telegraf/pull/11640) `deps` Bump github.com/prometheus/client_golang from 1.12.2 to 1.13.0
- [#11643](https://github.com/influxdata/telegraf/pull/11643) `deps` Bump google.golang.org/api from 0.85.0 to 0.91.0
- [#11644](https://github.com/influxdata/telegraf/pull/11644) `deps` Bump github.com/antchfx/xmlquery from 1.3.9 to 1.3.12
- [#11651](https://github.com/influxdata/telegraf/pull/11651) `deps` Bump github.com/aws/aws-sdk-go-v2/service/ec2
- [#11652](https://github.com/influxdata/telegraf/pull/11652) `deps` Bump github.com/aws/aws-sdk-go-v2/feature/ec2/imds
- [#11653](https://github.com/influxdata/telegraf/pull/11653) `deps` Bump github.com/aws/aws-sdk-go-v2/service/cloudwatchlogs

## v1.23.3 [2022-07-25]

### Bugfixes

- [#11481](https://github.com/influxdata/telegraf/pull/11481) `inputs.openstack` Use v3 volume library
- [#11482](https://github.com/influxdata/telegraf/pull/11482) `common.cookie` Use reader over readcloser, regen cookie-jar at reauth
- [#11527](https://github.com/influxdata/telegraf/pull/11527) `inputs.mqtt_consumer` Topic parsing error when topic having prefix '/'
- [#11534](https://github.com/influxdata/telegraf/pull/11534) `inputs.snmp_trap` Nil map panic when use snmp_trap with netsnmp translator
- [#11522](https://github.com/influxdata/telegraf/pull/11522) `inputs.sqlserver` Set lower deadlock priority on queries
- [#11486](https://github.com/influxdata/telegraf/pull/11486) `parsers.prometheus` Histogram infinity bucket must be always present

### Dependency Updates

- [#11461](https://github.com/influxdata/telegraf/pull/11461) Bump github.com/antchfx/jsonquery from 1.1.5 to 1.2.0

## v1.23.2 [2022-07-11]

### Bugfixes

- [#11460](https://github.com/influxdata/telegraf/pull/11460) Deprecation warnings for non-deprecated packages
- [#11472](https://github.com/influxdata/telegraf/pull/11472) `common.http` Allow 201 for cookies, update header docs
- [#11448](https://github.com/influxdata/telegraf/pull/11448) `inputs.sqlserver` Use bigint for backupsize in sqlserver
- [#11011](https://github.com/influxdata/telegraf/pull/11011) `inputs.gnmi` Refactor tag-only subs for complex keys
- [#10331](https://github.com/influxdata/telegraf/pull/10331) `inputs.snmp` Snmp UseUnconnectedUDPSocket when using udp

### Dependency Updates

- [#11438](https://github.com/influxdata/telegraf/pull/11438) Bump github.com/docker/docker from 20.10.14 to 20.10.17

## v1.23.1 [2022-07-05]

### Bugfixes

- [#11335](https://github.com/influxdata/telegraf/pull/11335) Bring back old xpath section names
- [#9315](https://github.com/influxdata/telegraf/pull/9315) `inputs.rabbitmq` Don't require listeners to be present in overview
- [#11280](https://github.com/influxdata/telegraf/pull/11280) Filter out views in mongodb lookup
- [#11311](https://github.com/influxdata/telegraf/pull/11311) Fix race condition in configuration and prevent concurrent map writes to c.UnusedFields
- [#11397](https://github.com/influxdata/telegraf/pull/11397) Resolve jolokia2 panic on null response
- [#11276](https://github.com/influxdata/telegraf/pull/11276) Restore sample configurations broken during initial migration
- [#11413](https://github.com/influxdata/telegraf/pull/11413) Sync back sample.confs for inputs.couchbase and outputs.groundwork.

### Dependency Updates

- [#11295](https://github.com/influxdata/telegraf/pull/11295) Bump cloud.google.com/go/monitoring from 1.2.0 to 1.5.0
- [#11297](https://github.com/influxdata/telegraf/pull/11297) Bump github.com/aws/aws-sdk-go-v2/credentials from 1.12.2 to 1.12.5
- [#11318](https://github.com/influxdata/telegraf/pull/11318) Bump google.golang.org/grpc from 1.46.2 to 1.47.0
- [#11223](https://github.com/influxdata/telegraf/pull/11223) Bump k8s.io/client-go from 0.23.3 to 0.24.1
- [#11299](https://github.com/influxdata/telegraf/pull/11299) Bump github.com/go-logfmt/logfmt from 0.5.0 to 0.5.1
- [#11328](https://github.com/influxdata/telegraf/pull/11328) Bump github.com/aws/aws-sdk-go-v2/service/dynamodb from 1.15.3 to 1.15.7
- [#11320](https://github.com/influxdata/telegraf/pull/11320) Bump go.mongodb.org/mongo-driver from 1.9.0 to 1.9.1
- [#11321](https://github.com/influxdata/telegraf/pull/11321) Bump github.com/gophercloud/gophercloud from 0.24.0 to 0.25.0
- [#11338](https://github.com/influxdata/telegraf/pull/11338) Bump google.golang.org/api from 0.74.0 to 0.84.0
- [#11340](https://github.com/influxdata/telegraf/pull/11340) Bump github.com/fatih/color from 1.10.0 to 1.13.0
- [#11322](https://github.com/influxdata/telegraf/pull/11322) Bump github.com/aws/aws-sdk-go-v2/service/timestreamwrite from 1.3.2 to 1.13.6
- [#11319](https://github.com/influxdata/telegraf/pull/11319) Bump github.com/Shopify/sarama from 1.32.0 to 1.34.1
- [#11342](https://github.com/influxdata/telegraf/pull/11342) Bump github.com/dynatrace-oss/dynatrace-metric-utils-go from 0.3.0 to 0.5.0
- [#11339](https://github.com/influxdata/telegraf/pull/11339) Bump github.com/nats-io/nats.go from 1.15.0 to 1.16.0
- [#11349](https://github.com/influxdata/telegraf/pull/11349) Bump cloud.google.com/go/pubsub from 1.18.0 to 1.22.2
- [#11369](https://github.com/influxdata/telegraf/pull/11369) Bump go.opentelemetry.io/collector/pdata from 0.52.0 to 0.54.0
- [#11346](https://github.com/influxdata/telegraf/pull/11346) Bump github.com/jackc/pgx/v4 from 4.15.0 to 4.16.1
- [#11379](https://github.com/influxdata/telegraf/pull/11379) Bump cloud.google.com/go/bigquery from 1.8.0 to 1.33.0
- [#11378](https://github.com/influxdata/telegraf/pull/11378) Bump github.com/Azure/azure-kusto-go from 0.6.0 to 0.7.0
- [#11394](https://github.com/influxdata/telegraf/pull/11394) Bump cloud.google.com/go/pubsub from 1.22.2 to 1.23.0
- [#11380](https://github.com/influxdata/telegraf/pull/11380) Bump github.com/aws/aws-sdk-go-v2/service/kinesis from 1.13.0 to 1.15.7
- [#11382](https://github.com/influxdata/telegraf/pull/11382) Bump github.com/aws/aws-sdk-go-v2/service/ec2 from 1.1.0 to 1.46.0
- [#11395](https://github.com/influxdata/telegraf/pull/11395) Bump github.com/golang-jwt/jwt/v4 from 4.4.1 to 4.4.2
- [#11396](https://github.com/influxdata/telegraf/pull/11396) Bump github.com/vmware/govmomi from 0.27.3 to 0.28.0
- [#11415](https://github.com/influxdata/telegraf/pull/11415) Bump github.com/aws/aws-sdk-go-v2/service/cloudwatchlogs from 1.15.4 to 1.15.8
- [#11416](https://github.com/influxdata/telegraf/pull/11416) Bump github.com/influxdata/influxdb-observability/otel2influx from 0.2.21 to 0.2.22
- [#11434](https://github.com/influxdata/telegraf/pull/11434) Bump k8s.io/api from 0.24.1 to 0.24.2
- [#11437](https://github.com/influxdata/telegraf/pull/11437) Bump github.com/prometheus/client_golang from 1.12.1 to 1.12.2

>>>>>>> 939a9ddb
## v1.23.0 [2022-06-13]

### Bugfixes

- [#11272](https://github.com/influxdata/telegraf/pull/11272) Add missing build constraints for sqlite
- [#11253](https://github.com/influxdata/telegraf/pull/11253) Always build README-embedder for host-architecture
- [#11140](https://github.com/influxdata/telegraf/pull/11140) Avoid calling sadc with invalid 0 interval
- [#11093](https://github.com/influxdata/telegraf/pull/11093) Check net.Listen() error in tests
- [#11181](https://github.com/influxdata/telegraf/pull/11181) Convert slab plugin to new sample.conf.
- [#10979](https://github.com/influxdata/telegraf/pull/10979) Datadog count metrics
- [#11044](https://github.com/influxdata/telegraf/pull/11044) Deprecate useless database config option
- [#11150](https://github.com/influxdata/telegraf/pull/11150) Doc interval setting for internet speed plugin
- [#11120](https://github.com/influxdata/telegraf/pull/11120) Elasticsearch output float handling test
- [#11151](https://github.com/influxdata/telegraf/pull/11151) Improve slab testing without sudo.
- [#10995](https://github.com/influxdata/telegraf/pull/10995) Log instance name in skip warnings
- [#11069](https://github.com/influxdata/telegraf/pull/11069) Output erroneous namespace and continue instead of error out
- [#11237](https://github.com/influxdata/telegraf/pull/11237) Re-add event to splunk serializer
- [#11143](https://github.com/influxdata/telegraf/pull/11143) Redis plugin goroutine leak triggered by auto reload config mechanism
- [#11082](https://github.com/influxdata/telegraf/pull/11082) Remove any content type from prometheus accept header
- [#11261](https://github.com/influxdata/telegraf/pull/11261) Remove full access permissions
- [#11179](https://github.com/influxdata/telegraf/pull/11179) Search services file in /etc/services and fall back to /usr/etc/services
- [#11217](https://github.com/influxdata/telegraf/pull/11217) Update sample.conf for prometheus
- [#11241](https://github.com/influxdata/telegraf/pull/11241) Upgrade xpath and fix code
- [#11083](https://github.com/influxdata/telegraf/pull/11083) Use readers over closers in http input
- [#11149](https://github.com/influxdata/telegraf/pull/11149) `inputs.burrow` Move Dialer to variable and run `make fmt`
- [#10812](https://github.com/influxdata/telegraf/pull/10812) `outputs.sql` Table existence cache

### Features

- [#10880](https://github.com/influxdata/telegraf/pull/10880) Add ANSI color filter for tail input plugin
- [#11188](https://github.com/influxdata/telegraf/pull/11188) Add constant &#39;algorithm&#39; to the mock plugin
- [#11159](https://github.com/influxdata/telegraf/pull/11159) Add external huebridge input plugin
- [#11076](https://github.com/influxdata/telegraf/pull/11076) Add field key option to set event partition key
- [#10818](https://github.com/influxdata/telegraf/pull/10818) Add fritzbox as external plugin
- [#11037](https://github.com/influxdata/telegraf/pull/11037) Add influx semantic commits checker, checks only last commit.
- [#11039](https://github.com/influxdata/telegraf/pull/11039) Add mount option filtering to disk plugin
- [#11075](https://github.com/influxdata/telegraf/pull/11075) Add slab metrics input plugin
- [#11056](https://github.com/influxdata/telegraf/pull/11056) Allow other fluentd metrics apart from retry_count, buffer_queu…
- [#10918](https://github.com/influxdata/telegraf/pull/10918) Artifactory Webhook Receiver
- [#11000](https://github.com/influxdata/telegraf/pull/11000) Create and push nightly docker images to quay.io
- [#11102](https://github.com/influxdata/telegraf/pull/11102) Do not error if no nodes found for current config with xpath parser
- [#10886](https://github.com/influxdata/telegraf/pull/10886) Generate the plugins sample config
- [#11084](https://github.com/influxdata/telegraf/pull/11084) Google API Auth
- [#10607](https://github.com/influxdata/telegraf/pull/10607) In Lustre input plugin, support collecting per-client stats.
- [#10912](https://github.com/influxdata/telegraf/pull/10912) Migrate aggregator plugins to new sample config format
- [#10924](https://github.com/influxdata/telegraf/pull/10924) Migrate input plugins to new sample config format (A-L)
- [#10926](https://github.com/influxdata/telegraf/pull/10926) Migrate input plugins to new sample config format (M-Z)
- [#10910](https://github.com/influxdata/telegraf/pull/10910) Migrate output plugins to new sample config format
- [#10913](https://github.com/influxdata/telegraf/pull/10913) Migrate processor plugins to new sample config format
- [#11218](https://github.com/influxdata/telegraf/pull/11218) Migrate xpath parser to new style
- [#10885](https://github.com/influxdata/telegraf/pull/10885) Update etc/telegraf.conf and etc/telegraf_windows.conf
- [#6948](https://github.com/influxdata/telegraf/pull/6948) `inputs.burrow` fill more http transport parameters
- [#11141](https://github.com/influxdata/telegraf/pull/11141) `inputs.cpu` Add tags with core id or physical id to cpus
- [#7896](https://github.com/influxdata/telegraf/pull/7896) `inputs.mongodb` Add metrics about files currently open and currently active data handles
- [#10448](https://github.com/influxdata/telegraf/pull/10448) `inputs.nginx_plus_api` Gather slab metrics
- [#11216](https://github.com/influxdata/telegraf/pull/11216) `inputs.sqlserver` Update query store and latch performance counters
- [#10574](https://github.com/influxdata/telegraf/pull/10574) `inputs.vsphere` Collect resource pools metrics and add resource pool tag in VM metrics
- [#11035](https://github.com/influxdata/telegraf/pull/11035) `inputs.intel_powerstat` Add Max Turbo Frequency and introduce improvements
- [#11254](https://github.com/influxdata/telegraf/pull/11254) `inputs.intel_powerstat` Add uncore frequency metrics
- [#10954](https://github.com/influxdata/telegraf/pull/10954) `outputs.http` Support configuration of `MaxIdleConns` and `MaxIdleConnsPerHost`
- [#10853](https://github.com/influxdata/telegraf/pull/10853) `outputs.elasticsearch` Add healthcheck timeout

### Dependency Updates

- [#10970](https://github.com/influxdata/telegraf/pull/10970) Update github.com/wavefronthq/wavefront-sdk-go from 0.9.10 to 0.9.11
- [#11166](https://github.com/influxdata/telegraf/pull/11166) Update github.com/aws/aws-sdk-go-v2/config from 1.15.3 to 1.15.7
- [#11021](https://github.com/influxdata/telegraf/pull/11021) Update github.com/sensu/sensu-go/api/core/v2 from 2.13.0 to 2.14.0
- [#11088](https://github.com/influxdata/telegraf/pull/11088) Update go.opentelemetry.io/otel/metric from 0.28.0 to 0.30.0
- [#11221](https://github.com/influxdata/telegraf/pull/11221) Update github.com/nats-io/nats-server/v2 from 2.7.4 to 2.8.4
- [#11191](https://github.com/influxdata/telegraf/pull/11191) Update golangci-lint from v1.45.2 to v1.46.2
- [#11107](https://github.com/influxdata/telegraf/pull/11107) Update gopsutil from v3.22.3 to v3.22.4 to allow for HOST_PROC_MOUNTINFO.
- [#11242](https://github.com/influxdata/telegraf/pull/11242) Update moby/ipvs dependency from v1.0.1 to v1.0.2
- [#11260](https://github.com/influxdata/telegraf/pull/11260) Update modernc.org/sqlite from v1.10.8 to v1.17.3
- [#11266](https://github.com/influxdata/telegraf/pull/11266) Update github.com/containerd/containerd from v1.5.11 to v1.5.13
- [#11264](https://github.com/influxdata/telegraf/pull/11264) Update github.com/tidwall/gjson from 1.10.2 to 1.14.1

## v1.22.4 [2022-05-16]

### Bugfixes

- [#11045](https://github.com/influxdata/telegraf/pull/11045) `inputs.couchbase` Do not assume metrics will all be of the same length
- [#11043](https://github.com/influxdata/telegraf/pull/11043) `inputs.statsd` Do not error when closing statsd network connection
- [#11030](https://github.com/influxdata/telegraf/pull/11030) `outputs.azure_monitor` Re-init azure monitor http client on context deadline error
- [#11078](https://github.com/influxdata/telegraf/pull/11078) `outputs.wavefront` If no "host" tag is provided do not add "telegraf.host" tag
- [#11042](https://github.com/influxdata/telegraf/pull/11042) Have telegraf service wait for network up in systemd packaging

### Dependency Updates

- [#10722](https://github.com/influxdata/telegraf/pull/10722) `inputs.internet_speed` Update github.com/showwin/speedtest-go from 1.1.4 to 1.1.5
- [#11085](https://github.com/influxdata/telegraf/pull/11085) Update OpenTelemetry plugins to v0.51.0

## v1.22.3 [2022-04-28]

### Bugfixes

- [#10961](https://github.com/influxdata/telegraf/pull/10961) Update Go to 1.18.1
- [#10976](https://github.com/influxdata/telegraf/pull/10976) `inputs.influxdb_listener` Remove duplicate influxdb listener writes with upstream parser
- [#11024](https://github.com/influxdata/telegraf/pull/11024) `inputs.gnmi` Use external xpath parser for gnmi
- [#10925](https://github.com/influxdata/telegraf/pull/10925) `inputs.system` Reduce log level in disk plugin back to original level

## v1.22.2 [2022-04-25]

### Bugfixes

- [#11008](https://github.com/influxdata/telegraf/pull/11008) `inputs.gnmi` Add mutex to gnmi lookup map
- [#11010](https://github.com/influxdata/telegraf/pull/11010) `inputs.gnmi` Use sprint to cast to strings in gnmi
- [#11001](https://github.com/influxdata/telegraf/pull/11001) `inputs.consul_agent` Use correct auth token with consul_agent
- [#10486](https://github.com/influxdata/telegraf/pull/10486) `inputs.mysql` Add mariadb_dialect to address the MariaDB differences in INNODB_METRICS
- [#10923](https://github.com/influxdata/telegraf/pull/10923) `inputs.smart` Correctly parse various numeric forms
- [#10850](https://github.com/influxdata/telegraf/pull/10850) `inputs.aliyuncms` Ensure aliyuncms metrics accept array, fix discovery
- [#10930](https://github.com/influxdata/telegraf/pull/10930) `inputs.aerospike` Statistics query bug
- [#10947](https://github.com/influxdata/telegraf/pull/10947) `inputs.cisco_telemetry_mdt` Align the default value for msg size
- [#10959](https://github.com/influxdata/telegraf/pull/10959) `inputs.cisco_telemetry_mdt` Remove overly verbose info message from cisco mdt
- [#10958](https://github.com/influxdata/telegraf/pull/10958) `outputs.influxdb_v2` Improve influxdb_v2 error message
- [#10932](https://github.com/influxdata/telegraf/pull/10932) `inputs.prometheus` Moved from watcher to informer
- [#11013](https://github.com/influxdata/telegraf/pull/11013) Also allow 0 outputs when using test-wait parameter
- [#11015](https://github.com/influxdata/telegraf/pull/11015) Allow Makefile to work on Windows

### Dependency Updates

- [#10966](https://github.com/influxdata/telegraf/pull/10966) Update github.com/Azure/azure-kusto-go from 0.5.0 to 0.60
- [#10963](https://github.com/influxdata/telegraf/pull/10963) Update opentelemetry from v0.2.10 to v0.2.17
- [#10984](https://github.com/influxdata/telegraf/pull/10984) Update go.opentelemetry.io/collector/pdata from v0.48.0 to v0.49.0
- [#10998](https://github.com/influxdata/telegraf/pull/10998) Update github.com/aws/aws-sdk-go-v2/config from 1.13.1 to 1.15.3
- [#10997](https://github.com/influxdata/telegraf/pull/10997) Update github.com/aws/aws-sdk-go-v2/service/cloudwatchlogs
- [#10975](https://github.com/influxdata/telegraf/pull/10975) Update github.com/aws/aws-sdk-go-v2/credentials from 1.8.0 to 1.11.2
- [#10981](https://github.com/influxdata/telegraf/pull/10981) Update github.com/containerd/containerd from v1.5.9 to v1.5.11
- [#10973](https://github.com/influxdata/telegraf/pull/10973) Update github.com/miekg/dns from 1.1.46 to 1.1.48
- [#10974](https://github.com/influxdata/telegraf/pull/10974) Update github.com/gopcua/opcua from v0.3.1 to v0.3.3
- [#10972](https://github.com/influxdata/telegraf/pull/10972) Update github.com/aws/aws-sdk-go-v2/service/dynamodb
- [#10773](https://github.com/influxdata/telegraf/pull/10773) Update github.com/xdg/scram from 1.0.3 to 1.0.5
- [#10971](https://github.com/influxdata/telegraf/pull/10971) Update go.mongodb.org/mongo-driver from 1.8.3 to 1.9.0
- [#10940](https://github.com/influxdata/telegraf/pull/10940) Update starlark 7a1108eaa012->d1966c6b9fcd

## v1.22.1 [2022-04-06]

### Bugfixes

- [#10937](https://github.com/influxdata/telegraf/pull/10937) Update gonum.org/v1/gonum from 0.9.3 to 0.11.0
- [#10906](https://github.com/influxdata/telegraf/pull/10906) Update github.com/golang-jwt/jwt/v4 from 4.2.0 to 4.4.1
- [#10931](https://github.com/influxdata/telegraf/pull/10931) Update gopsutil and associated dependencies for improved OpenBSD support
- [#10553](https://github.com/influxdata/telegraf/pull/10553) `inputs.sqlserver` Fix inconsistencies in sql*Requests queries
- [#10883](https://github.com/influxdata/telegraf/pull/10883) `agent` Fix default value for logfile rotation interval
- [#10871](https://github.com/influxdata/telegraf/pull/10871) `inputs.zfs` Fix redundant zfs pool tag
- [#10903](https://github.com/influxdata/telegraf/pull/10903) `inputs.vsphere` Update vsphere info message to debug
- [#10866](https://github.com/influxdata/telegraf/pull/10866) `outputs.azure_monitor` Include body in error message
- [#10830](https://github.com/influxdata/telegraf/pull/10830) `processors.topk` Clarify the k and fields topk params
- [#10858](https://github.com/influxdata/telegraf/pull/10858) `outputs.http` Switch HTTP 100 test case values
- [#10859](https://github.com/influxdata/telegraf/pull/10859) `inputs.intel_pmu` Fix slow running intel-pmu test
- [#10860](https://github.com/influxdata/telegraf/pull/10860) `inputs.cloud_pubsub` Skip longer/integration tests on -short mode
- [#10861](https://github.com/influxdata/telegraf/pull/10861) `inputs.cloud_pubsub_push` Reduce timeouts and sleeps

### New External Plugins

- [#10462](https://github.com/influxdata/telegraf/pull/10462) `external.psi` Add psi plugin

## v1.22.0

### Influx Line Protocol Parser

There is an option to use a faster, more memory-efficient
implementation of the Influx Line Protocol parser.

### SNMP Translator

This version introduces an agent setting to select the method of
translating SNMP objects. The agent setting "snmp_translator" can be
"netsnmp" which translates by calling external programs snmptranslate
and snmptable, or "gosmi" which translates using the built-in gosmi
library.

Before version 1.21.0, Telegraf only used the netsnmp method. Versions
1.21.0 through 1.21.4 only used the gosmi method. Since the
translation method is now configurable and "netsnmp" is the default,
users who wish to continue using "gosmi" must add `snmp_translator =
"gosmi"` in the agent section of their config file. See
[#10802](https://github.com/influxdata/telegraf/pull/10802).

### New Input Plugins

- [#3649](https://github.com/influxdata/telegraf/pull/3649) `inputs.socketstat` Add socketstat input plugin
- [#9697](https://github.com/influxdata/telegraf/pull/9697) `inputs.xtremio` Add xtremio input
- [#9782](https://github.com/influxdata/telegraf/pull/9782) `inputs.mock` Add mock input plugin
- [#10042](https://github.com/influxdata/telegraf/pull/10042) `inputs.redis_sentinel` Add redis sentinel input plugin
- [#10106](https://github.com/influxdata/telegraf/pull/10106) `inputs.nomad` Add nomad input plugin
- [#10198](https://github.com/influxdata/telegraf/pull/10198) `inputs.vault` Add vault input plugin
- [#10258](https://github.com/influxdata/telegraf/pull/10258) `inputs.consul_agent` Add consul agent input plugin
- [#10763](https://github.com/influxdata/telegraf/pull/10763) `inputs.hugepages` Add hugepages input plugin

### New Processor Plugins

- [#10057](https://github.com/influxdata/telegraf/pull/10057) `processors.noise` Add noise processor plugin

### Features

- [#9332](https://github.com/influxdata/telegraf/pull/9332) `agent` HTTP basic auth for webhooks
- [#10307](https://github.com/influxdata/telegraf/pull/10307) `agent` Improve error logging on plugin initialization
- [#10341](https://github.com/influxdata/telegraf/pull/10341) `agent` Check TLSConfig early to catch missing certificates
- [#10404](https://github.com/influxdata/telegraf/pull/10404) `agent` Support headers for http plugin with cookie auth
- [#10545](https://github.com/influxdata/telegraf/pull/10545) `agent` Add a collection offset implementation
- [#10559](https://github.com/influxdata/telegraf/pull/10559) `agent` Add autorestart and restartdelay flags to Windows service
- [#10515](https://github.com/influxdata/telegraf/pull/10515) `aggregators.histogram` Add config option to push only updated values
- [#10520](https://github.com/influxdata/telegraf/pull/10520) `aggregators.histogram` Add expiration option
- [#10137](https://github.com/influxdata/telegraf/pull/10137) `inputs.bond` Add additional stats to bond collector
- [#10382](https://github.com/influxdata/telegraf/pull/10382) `inputs.docker` Update docker client API version
- [#10575](https://github.com/influxdata/telegraf/pull/10575) `inputs.file` Allow for stateful parser handling
- [#7484](https://github.com/influxdata/telegraf/pull/7484) `inputs.gnmi` add dynamic tagging to gnmi plugin
- [#10220](https://github.com/influxdata/telegraf/pull/10220) `inputs.graylog` Add timeout setting option
- [#10530](https://github.com/influxdata/telegraf/pull/10530) `inputs.internet_speed` Add caching to internet_speed
- [#10243](https://github.com/influxdata/telegraf/pull/10243) `inputs.kibana` Add heap_size_limit field
- [#10641](https://github.com/influxdata/telegraf/pull/10641) `inputs.memcached` gather additional stats from memcached
- [#10642](https://github.com/influxdata/telegraf/pull/10642) `inputs.memcached` Support client TLS origination
- [#9279](https://github.com/influxdata/telegraf/pull/9279) `inputs.modbus` Support multiple slaves with gateway
- [#10231](https://github.com/influxdata/telegraf/pull/10231) `inputs.modbus` Add per-request tags
- [#10625](https://github.com/influxdata/telegraf/pull/10625) `inputs.mongodb` Add FsTotalSize and FsUsedSize fields
- [#10787](https://github.com/influxdata/telegraf/pull/10787) `inputs.nfsclient` Add new rtt per op field
- [#10705](https://github.com/influxdata/telegraf/pull/10705) `inputs.openweathermap` Add feels_like field
- [#9710](https://github.com/influxdata/telegraf/pull/9710) `inputs.postgresql` Add option to disable prepared statements for PostgreSQL
- [#10339](https://github.com/influxdata/telegraf/pull/10339) `inputs.snmp_trap` Deprecate unused snmp_trap timeout configuration option
- [#9671](https://github.com/influxdata/telegraf/pull/9671) `inputs.sql` Add ClickHouse driver to sql inputs/outputs plugins
- [#10466](https://github.com/influxdata/telegraf/pull/10466) `inputs.statsd` Add option to sanitize collected metric names
- [#9432](https://github.com/influxdata/telegraf/pull/9432) `inputs.varnish` Create option to reduce potentially high cardinality
- [#6501](https://github.com/influxdata/telegraf/pull/6501) `inputs.win_perf_counters` Implemented support for reading raw values, added tests and doc
- [#10535](https://github.com/influxdata/telegraf/pull/10535) `inputs.win_perf_counters` Allow errors to be ignored
- [#9822](https://github.com/influxdata/telegraf/pull/9822) `inputs.x509_cert` Add exclude_root_certs option to x509_cert plugin
- [#9963](https://github.com/influxdata/telegraf/pull/9963) `outputs.datadog` Add the option to use compression
- [#10505](https://github.com/influxdata/telegraf/pull/10505) `outputs.elasticsearch` Add elastic pipeline flags
- [#10499](https://github.com/influxdata/telegraf/pull/10499) `outputs.groundwork` Process group tags
- [#10186](https://github.com/influxdata/telegraf/pull/10186) `outputs.http` Add optional list of non retryable http status codes
- [#10202](https://github.com/influxdata/telegraf/pull/10202) `outputs.http` Support AWS managed service for prometheus
- [#8192](https://github.com/influxdata/telegraf/pull/8192) `outputs.kafka` Add socks5 proxy support
- [#10673](https://github.com/influxdata/telegraf/pull/10673) `outputs.sql` Add unsigned style config option
- [#10672](https://github.com/influxdata/telegraf/pull/10672) `outputs.websocket` Add socks5 proxy support
- [#10267](https://github.com/influxdata/telegraf/pull/10267) `parsers.csv` Add option to skip errors during parsing
- [#10749](https://github.com/influxdata/telegraf/pull/10749) `parsers.influx` Add new influx line protocol parser via feature flag
- [#10585](https://github.com/influxdata/telegraf/pull/10585) `parsers.xpath` Add tag batch-processing to XPath parser
- [#10316](https://github.com/influxdata/telegraf/pull/10316) `processors.template` Add more functionality to template processor
- [#10252](https://github.com/influxdata/telegraf/pull/10252) `serializers.wavefront` Add option to disable Wavefront prefix conversion

### Bugfixes

- [#10803](https://github.com/influxdata/telegraf/pull/10803) `agent` Update parsing logic of config.Duration to correctly require time and duration
- [#10814](https://github.com/influxdata/telegraf/pull/10814) `agent` Update the precision parameter default value
- [#10872](https://github.com/influxdata/telegraf/pull/10872) `agent` Change name of agent snmp translator setting
- [#10876](https://github.com/influxdata/telegraf/pull/10876) `inputs.consul_agent` Rename consul_metrics -> consul_agent
- [#10711](https://github.com/influxdata/telegraf/pull/10711) `inputs.docker` Keep data type of tasks_desired field consistent
- [#10083](https://github.com/influxdata/telegraf/pull/10083) `inputs.http` Add metadata support to CSV parser plugin
- [#10701](https://github.com/influxdata/telegraf/pull/10701) `inputs.mdstat` Fix parsing output when when sync is less than 10%
- [#10385](https://github.com/influxdata/telegraf/pull/10385) `inputs.modbus` Re-enable OpenBSD modbus support
- [#10790](https://github.com/influxdata/telegraf/pull/10790) `inputs.ntpq` Correctly read ntpq long poll output with extra characters
- [#10384](https://github.com/influxdata/telegraf/pull/10384) `inputs.opcua` Accept non-standard OPC UA OK status by implementing a configurable workaround
- [#10465](https://github.com/influxdata/telegraf/pull/10465) `inputs.opcua` Add additional data to error messages
- [#10735](https://github.com/influxdata/telegraf/pull/10735) `inputs.snmp` Log err when loading mibs
- [#10748](https://github.com/influxdata/telegraf/pull/10748) `inputs.snmp` Use the correct path when evaluating symlink
- [#10802](https://github.com/influxdata/telegraf/pull/10802) `inputs.snmp` Add option to select translator
- [#10527](https://github.com/influxdata/telegraf/pull/10527) `inputs.system` Remove verbose logging from disk input plugin
- [#10706](https://github.com/influxdata/telegraf/pull/10706) `outputs.influxdb_v2` Include influxdb bucket name in error messages
- [#10623](https://github.com/influxdata/telegraf/pull/10623) `outputs.groundwork` Set NextCheckTime to LastCheckTime to avoid GroundWork to invent a value
- [#10749](https://github.com/influxdata/telegraf/pull/10749) `parsers.influx` Add new influx line protocol parser via feature flag
- [#10777](https://github.com/influxdata/telegraf/pull/10777) `parsers.json_v2` Allow multiple optional objects
- [#10799](https://github.com/influxdata/telegraf/pull/10799) `parsers.json_v2` Check if gpath exists and support optional in fields/tags
- [#10798](https://github.com/influxdata/telegraf/pull/10798) `parsers.xpath` Correctly handling imports in protocol-buffer definitions
- [#10602](https://github.com/influxdata/telegraf/pull/10602) Update github.com/aws/aws-sdk-go-v2/service/sts from 1.7.2 to 1.14.0
- [#10604](https://github.com/influxdata/telegraf/pull/10604) Update github.com/aerospike/aerospike-client-go from 1.27.0 to 5.7.0
- [#10686](https://github.com/influxdata/telegraf/pull/10686) Update github.com/sleepinggenius2/gosmi from v0.4.3 to v0.4.4
- [#10692](https://github.com/influxdata/telegraf/pull/10692) Update github.com/aws/aws-sdk-go-v2/service/dynamodb from 1.5.0 to 1.13.0
- [#10693](https://github.com/influxdata/telegraf/pull/10693) Update github.com/gophercloud/gophercloud from 0.16.0 to 0.24.0
- [#10702](https://github.com/influxdata/telegraf/pull/10702) Update github.com/jackc/pgx/v4 from 4.14.1 to 4.15.0
- [#10704](https://github.com/influxdata/telegraf/pull/10704) Update github.com/sensu/sensu-go/api/core/v2 from 2.12.0 to 2.13.0
- [#10713](https://github.com/influxdata/telegraf/pull/10713) Update k8s.io/api from 0.23.3 to 0.23.4
- [#10714](https://github.com/influxdata/telegraf/pull/10714) Update cloud.google.com/go/pubsub from 1.17.1 to 1.18.0
- [#10715](https://github.com/influxdata/telegraf/pull/10715) Update github.com/newrelic/newrelic-telemetry-sdk-go from 0.5.1 to 0.8.1
- [#10717](https://github.com/influxdata/telegraf/pull/10717) Update github.com/ClickHouse/clickhouse-go from 1.5.1 to 1.5.4
- [#10718](https://github.com/influxdata/telegraf/pull/10718) Update github.com/wavefronthq/wavefront-sdk-go from 0.9.9 to 0.9.10
- [#10719](https://github.com/influxdata/telegraf/pull/10719) Update github.com/aws/aws-sdk-go-v2/service/cloudwatchlogs from 1.12.0 to 1.13.0
- [#10720](https://github.com/influxdata/telegraf/pull/10720) Update github.com/aws/aws-sdk-go-v2/config from 1.8.3 to 1.13.1
- [#10721](https://github.com/influxdata/telegraf/pull/10721) Update github.com/aws/aws-sdk-go-v2/feature/ec2/imds from 1.6.0 to 1.10.0
- [#10728](https://github.com/influxdata/telegraf/pull/10728) Update github.com/testcontainers/testcontainers-go from 0.11.1 to 0.12.0
- [#10751](https://github.com/influxdata/telegraf/pull/10751) Update github.com/aws/aws-sdk-go-v2/service/dynamodb from 1.13.0 to 1.14.0
- [#10752](https://github.com/influxdata/telegraf/pull/10752) Update github.com/nats-io/nats-server/v2 from 2.7.2 to 2.7.3
- [#10757](https://github.com/influxdata/telegraf/pull/10757) Update github.com/miekg/dns from 1.1.43 to 1.1.46
- [#10758](https://github.com/influxdata/telegraf/pull/10758) Update github.com/shirou/gopsutil/v3 from 3.21.12 to 3.22.2
- [#10759](https://github.com/influxdata/telegraf/pull/10759) Update github.com/aws/aws-sdk-go-v2/feature/ec2/imds from 1.10.0 to 1.11.0
- [#10772](https://github.com/influxdata/telegraf/pull/10772) Update github.com/Shopify/sarama from 1.29.1 to 1.32.0
- [#10807](https://github.com/influxdata/telegraf/pull/10807) Update github.com/nats-io/nats-server/v2 from 2.7.3 to 2.7.4

## v1.21.4 [2022-02-16]

### Bugfixes

- [#10491](https://github.com/influxdata/telegraf/pull/10491) `inputs.docker` Update docker memory usage calculation
- [#10636](https://github.com/influxdata/telegraf/pull/10636) `inputs.ecs` Use current time as timestamp
- [#10551](https://github.com/influxdata/telegraf/pull/10551) `inputs.snmp` Ensure folders do not get loaded more than once
- [#10579](https://github.com/influxdata/telegraf/pull/10579) `inputs.win_perf_counters` Add deprecated warning and version to win_perf_counters option
- [#10635](https://github.com/influxdata/telegraf/pull/10635) `outputs.amqp` Check for nil client before closing in amqp
- [#10179](https://github.com/influxdata/telegraf/pull/10179) `outputs.azure_data_explorer` Lower RAM usage
- [#10513](https://github.com/influxdata/telegraf/pull/10513) `outputs.elasticsearch` Add scheme to fix error in sniffing option
- [#10657](https://github.com/influxdata/telegraf/pull/10657) `parsers.json_v2` Fix timestamp change during execution of json_v2 parser
- [#10618](https://github.com/influxdata/telegraf/pull/10618) `parsers.json_v2` Fix incorrect handling of json_v2 timestamp_path
- [#10468](https://github.com/influxdata/telegraf/pull/10468) `parsers.json_v2` Allow optional paths and handle wrong paths correctly
- [#10547](https://github.com/influxdata/telegraf/pull/10547) `serializers.prometheusremotewrite` Use the correct timestamp unit
- [#10647](https://github.com/influxdata/telegraf/pull/10647) Update all go.opentelemetry.io from 0.24.0 to 0.27.0
- [#10652](https://github.com/influxdata/telegraf/pull/10652) Update github.com/signalfx/golib/v3 from 3.3.38 to 3.3.43
- [#10653](https://github.com/influxdata/telegraf/pull/10653) Update github.com/aliyun/alibaba-cloud-sdk-go from 1.61.1004 to 1.61.1483
- [#10503](https://github.com/influxdata/telegraf/pull/10503) Update github.com/denisenkom/go-mssqldb from 0.10.0 to 0.12.0
- [#10626](https://github.com/influxdata/telegraf/pull/10626) Update github.com/gopcua/opcua from 0.2.3 to 0.3.1
- [#10638](https://github.com/influxdata/telegraf/pull/10638) Update github.com/nats-io/nats-server/v2 from 2.6.5 to 2.7.2
- [#10589](https://github.com/influxdata/telegraf/pull/10589) Update k8s.io/client-go from 0.22.2 to 0.23.3
- [#10601](https://github.com/influxdata/telegraf/pull/10601) Update github.com/aws/aws-sdk-go-v2/service/kinesis from 1.6.0 to 1.13.0
- [#10588](https://github.com/influxdata/telegraf/pull/10588) Update github.com/benbjohnson/clock from 1.1.0 to 1.3.0
- [#10598](https://github.com/influxdata/telegraf/pull/10598) Update github.com/Azure/azure-kusto-go from 0.5.0 to 0.5.2
- [#10571](https://github.com/influxdata/telegraf/pull/10571) Update github.com/vmware/govmomi from 0.27.2 to 0.27.3
- [#10572](https://github.com/influxdata/telegraf/pull/10572) Update github.com/prometheus/client_golang from 1.11.0 to 1.12.1
- [#10564](https://github.com/influxdata/telegraf/pull/10564) Update go.mongodb.org/mongo-driver from 1.7.3 to 1.8.3
- [#10563](https://github.com/influxdata/telegraf/pull/10563) Update github.com/google/go-cmp from 0.5.6 to 0.5.7
- [#10562](https://github.com/influxdata/telegraf/pull/10562) Update go.opentelemetry.io/collector/model from 0.39.0 to 0.43.2
- [#10538](https://github.com/influxdata/telegraf/pull/10538) Update github.com/multiplay/go-ts3 from 1.0.0 to 1.0.1
- [#10454](https://github.com/influxdata/telegraf/pull/10454) Update cloud.google.com/go/monitoring from 0.2.0 to 1.2.0
- [#10536](https://github.com/influxdata/telegraf/pull/10536) Update github.com/vmware/govmomi from 0.26.0 to 0.27.2

### New External Plugins

- [apt](https://github.com/x70b1/telegraf-apt) - contributed by @x70b1
- [knot](https://github.com/x70b1/telegraf-knot) - contributed by @x70b1

## v1.21.3 [2022-01-27]

### Bugfixes

- [#10430](https://github.com/influxdata/telegraf/pull/10430) `inputs.snmp_trap` Fix translation of partially resolved OIDs
- [#10529](https://github.com/influxdata/telegraf/pull/10529) Update deprecation notices
- [#10525](https://github.com/influxdata/telegraf/pull/10525) Update grpc module to v1.44.0
- [#10434](https://github.com/influxdata/telegraf/pull/10434) Update google.golang.org/api module from 0.54.0 to 0.65.0
- [#10507](https://github.com/influxdata/telegraf/pull/10507) Update antchfx/xmlquery module from 1.3.6 to 1.3.9
- [#10521](https://github.com/influxdata/telegraf/pull/10521) Update nsqio/go-nsq module from 1.0.8 to 1.1.0
- [#10506](https://github.com/influxdata/telegraf/pull/10506) Update prometheus/common module from 0.31.1 to 0.32.1
- [#10474](https://github.com/influxdata/telegraf/pull/10474) `inputs.ipset` Fix panic when command not found
- [#10504](https://github.com/influxdata/telegraf/pull/10504) Update cloud.google.com/go/pubsub module from 1.17.0 to 1.17.1
- [#10432](https://github.com/influxdata/telegraf/pull/10432) Update influxdata/influxdb-observability/influx2otel module from 0.2.8 to 0.2.10
- [#10478](https://github.com/influxdata/telegraf/pull/10478) `inputs.opcua` Remove duplicate fields
- [#10473](https://github.com/influxdata/telegraf/pull/10473) `parsers.nagios` Log correct errors when executing commands
- [#10463](https://github.com/influxdata/telegraf/pull/10463) `inputs.execd` Add newline in execd for prometheus parsing
- [#10451](https://github.com/influxdata/telegraf/pull/10451) Update shirou/gopsutil/v3 module from 3.21.10 to 3.21.12
- [#10453](https://github.com/influxdata/telegraf/pull/10453) Update jackc/pgx/v4 module from 4.6.0 to 4.14.1
- [#10449](https://github.com/influxdata/telegraf/pull/10449) Update Azure/azure-event-hubs-go/v3 module from 3.3.13 to 3.3.17
- [#10450](https://github.com/influxdata/telegraf/pull/10450) Update gosnmp/gosnmp module from 1.33.0 to 1.34.0
- [#10442](https://github.com/influxdata/telegraf/pull/10442) `parsers.wavefront` Add missing setting wavefront_disable_prefix_conversion
- [#10435](https://github.com/influxdata/telegraf/pull/10435) Update hashicorp/consul/api module from 1.9.1 to 1.12.0
- [#10436](https://github.com/influxdata/telegraf/pull/10436) Update antchfx/xpath module from 1.1.11 to 1.2.0
- [#10433](https://github.com/influxdata/telegraf/pull/10433) Update antchfx/jsonquery module from 1.1.4 to 1.1.5
- [#10414](https://github.com/influxdata/telegraf/pull/10414) Update prometheus/procfs module from 0.6.0 to 0.7.3
- [#10354](https://github.com/influxdata/telegraf/pull/10354) `inputs.snmp` Fix panic when mibs folder doesn't exist (#10346)
- [#10393](https://github.com/influxdata/telegraf/pull/10393) `outputs.syslog` Correctly set ASCII trailer for syslog output
- [#10415](https://github.com/influxdata/telegraf/pull/10415) Update aws/aws-sdk-go-v2/service/cloudwatchlogs module from 1.5.2 to 1.12.0
- [#10416](https://github.com/influxdata/telegraf/pull/10416) Update kardianos/service module from 1.0.0 to 1.2.1
- [#10396](https://github.com/influxdata/telegraf/pull/10396) `inputs.http` Allow empty http body
- [#10417](https://github.com/influxdata/telegraf/pull/10417) Update couchbase/go-couchbase module from 0.1.0 to 0.1.1
- [#10413](https://github.com/influxdata/telegraf/pull/10413) `parsers.json_v2` Fix timestamp precision when using unix_ns format
- [#10418](https://github.com/influxdata/telegraf/pull/10418) Update pion/dtls/v2 module from 2.0.9 to 2.0.13
- [#10402](https://github.com/influxdata/telegraf/pull/10402) Update containerd/containerd module to 1.5.9
- [#8947](https://github.com/influxdata/telegraf/pull/8947) `outputs.timestream` Fix batching logic with write records and introduce concurrent requests
- [#10360](https://github.com/influxdata/telegraf/pull/10360) `outputs.amqp` Avoid connection leak when writing error
- [#10097](https://github.com/influxdata/telegraf/pull/10097) `outputs.stackdriver` Send correct interval start times for counters

## v1.21.2 [2022-01-05]

### Release Notes

Happy New Year!

### Features

- Added arm64 MacOS builds
- Added riscv64 Linux builds
- Numerous changes to CircleCI config to ensure more timely completion and more clear execution flow

### Bugfixes

- [#10318](https://github.com/influxdata/telegraf/pull/10318) `inputs.disk` Fix missing storage in containers
- [#10324](https://github.com/influxdata/telegraf/pull/10324) `inputs.dpdk` Add note about dpdk and socket availability
- [#10296](https://github.com/influxdata/telegraf/pull/10296) `inputs.logparser` Resolve panic in logparser due to missing Log
- [#10322](https://github.com/influxdata/telegraf/pull/10322) `inputs.snmp` Ensure module load order to avoid snmp marshal error
- [#10321](https://github.com/influxdata/telegraf/pull/10321) `inputs.snmp` Do not require networking during tests
- [#10303](https://github.com/influxdata/telegraf/pull/10303) `inputs.snmp` Resolve SNMP panic due to no gosmi module
- [#10295](https://github.com/influxdata/telegraf/pull/10295) `inputs.snmp` Grab MIB table columns more accurately
- [#10299](https://github.com/influxdata/telegraf/pull/10299) `inputs.snmp` Check index before assignment when floating :: exists to avoid panic
- [#10301](https://github.com/influxdata/telegraf/pull/10301) `inputs.snmp` Fix panic if no mibs folder is found
- [#10373](https://github.com/influxdata/telegraf/pull/10373) `inputs.snmp_trap` Document deprecation of timeout parameter
- [#10377](https://github.com/influxdata/telegraf/pull/10377) `parsers.csv` empty import tzdata for Windows binaries to correctly set timezone
- [#10332](https://github.com/influxdata/telegraf/pull/10332) Update github.com/djherbis/times module from v1.2.0 to v1.5.0
- [#10343](https://github.com/influxdata/telegraf/pull/10343) Update github.com/go-ldap/ldap/v3 module from v3.1.0 to v3.4.1
- [#10255](https://github.com/influxdata/telegraf/pull/10255) Update github.com/gwos/tcg/sdk module from v0.0.0-20211130162655-32ad77586ccf to v0.0.0-20211223101342-35fbd1ae683c and improve logging

## v1.21.1 [2021-12-16]

### Bugfixes

- [#10288](https://github.com/influxdata/telegraf/pull/10288) Fix panic in parsers due to missing Log for all plugins using SetParserFunc.
- [#10288](https://github.com/influxdata/telegraf/pull/10288) Fix panic in parsers due to missing Log for all plugins using SetParserFunc
- [#10247](https://github.com/influxdata/telegraf/pull/10247) Update go-sensu module to v2.12.0
- [#10284](https://github.com/influxdata/telegraf/pull/10284) `inputs.openstack` Fix typo in openstack neutron input plugin (newtron)

### Features

- [#10239](https://github.com/influxdata/telegraf/pull/10239) Enable Darwin arm64 build
- [#10150](https://github.com/influxdata/telegraf/pull/10150) `inputs.smart` Add SMART plugin concurrency configuration option, nvme-cli v1.14+ support and lint fixes.
- [#10150](https://github.com/influxdata/telegraf/pull/10150) `inputs.smart` Add SMART plugin concurrency configuration option, nvme-cli v1.14+ support and lint fixes

## v1.21.0 [2021-12-15]

### Release Notes

The signing for RPM digest has changed to use sha256 to improve security. Please see the pull request for more details: [#10272](https://github.com/influxdata/telegraf/pull/10272).

Thank you to @zak-pawel for lots of linter fixes!

### Bugfixes

- [#10268](https://github.com/influxdata/telegraf/pull/10268) `inputs.snmp` Update snmp plugin to respect number of retries configured
- [#10225](https://github.com/influxdata/telegraf/pull/10225) `outputs.wavefront` Flush wavefront output sender on error to clean up broken connections
- [#9970](https://github.com/influxdata/telegraf/pull/9970) Restart Telegraf service if it is already running and upgraded via RPM
- [#10188](https://github.com/influxdata/telegraf/pull/10188) `parsers.xpath` Handle duplicate registration of protocol-buffer files gracefully
- [#10132](https://github.com/influxdata/telegraf/pull/10132) `inputs.http_listener_v2` Fix panic on close to check that Telegraf is closing
- [#10196](https://github.com/influxdata/telegraf/pull/10196) `outputs.elasticsearch` Implement NaN and inf handling for elasticsearch output
- [#10205](https://github.com/influxdata/telegraf/pull/10205) Print loaded plugins and deprecations for once and test flags
- [#10214](https://github.com/influxdata/telegraf/pull/10214) `processors.ifname` Eliminate MIB dependency for ifname processor
- [#10206](https://github.com/influxdata/telegraf/pull/10206) `inputs.snmp` Optimize locking for SNMP MIBs loading
- [#9975](https://github.com/influxdata/telegraf/pull/9975) `inputs.kube_inventory` Set TLS server name config properly
- [#10230](https://github.com/influxdata/telegraf/pull/10230) Sudden close of Telegraf caused by OPC UA input plugin
- [#9913](https://github.com/influxdata/telegraf/pull/9913) Update eclipse/paho.mqtt.golang module from 1.3.0 to 1.3.5
- [#10221](https://github.com/influxdata/telegraf/pull/10221) `parsers.json_v2` Parser timestamp setting order
- [#10209](https://github.com/influxdata/telegraf/pull/10209) `outputs.graylog` Ensure graylog spec fields not prefixed with _
- [#10099](https://github.com/influxdata/telegraf/pull/10099) `inputs.zfs` Pool detection and metrics gathering for ZFS >= 2.1.x
- [#10007](https://github.com/influxdata/telegraf/pull/10007) `processors.ifname` Parallelism fix for ifname processor
- [#10208](https://github.com/influxdata/telegraf/pull/10208) `inputs.mqtt_consumer` Mqtt topic extracting no longer requires all three fields
- [#9616](https://github.com/influxdata/telegraf/pull/9616) Windows Service - graceful shutdown of telegraf
- [#10203](https://github.com/influxdata/telegraf/pull/10203) Revert unintented corruption of the Makefile
- [#10112](https://github.com/influxdata/telegraf/pull/10112) `inputs.cloudwatch` Cloudwatch metrics collection
- [#10178](https://github.com/influxdata/telegraf/pull/10178) `outputs.all` Register bigquery to output plugins
- [#10165](https://github.com/influxdata/telegraf/pull/10165) `inputs.sysstat` Sysstat to use unique temp file vs hard-coded
- [#10046](https://github.com/influxdata/telegraf/pull/10046) Update nats-sever to support openbsd
- [#10091](https://github.com/influxdata/telegraf/pull/10091) `inputs.prometheus` Check error before defer in prometheus k8s
- [#10101](https://github.com/influxdata/telegraf/pull/10101) `inputs.win_perf_counters` Add setting to win_perf_counters input to ignore localization
- [#10136](https://github.com/influxdata/telegraf/pull/10136) `inputs.snmp_trap` Remove snmptranslate from readme and fix default path
- [#10116](https://github.com/influxdata/telegraf/pull/10116) `inputs.statsd` Input plugin statsd parse error
- [#10131](https://github.com/influxdata/telegraf/pull/10131) Skip knxlistener when writing the sample config
- [#10119](https://github.com/influxdata/telegraf/pull/10119) `inputs.cpu` Update shirou/gopsutil from v2 to v3
- [#10074](https://github.com/influxdata/telegraf/pull/10074) `outputs.graylog` Failing test due to port already in use
- [#9865](https://github.com/influxdata/telegraf/pull/9865) `inputs.directory_monitor` Directory monitor input plugin when data format is CSV and csv_skip_rows>0 and csv_header_row_count>=1
- [#9862](https://github.com/influxdata/telegraf/pull/9862) `outputs.graylog` Graylog plugin TLS support and message format
- [#9908](https://github.com/influxdata/telegraf/pull/9908) `parsers.json_v2` Remove dead code
- [#9881](https://github.com/influxdata/telegraf/pull/9881) `outputs.graylog` Mute graylog UDP/TCP tests by marking them as integration
- [#9751](https://github.com/influxdata/telegraf/pull/9751)  Update google.golang.org/grpc module from 1.39.1 to 1.40.0

### Features

- [#10200](https://github.com/influxdata/telegraf/pull/10200) `aggregators.deprecations.go` Implement deprecation infrastructure
- [#9518](https://github.com/influxdata/telegraf/pull/9518) `inputs.snmp` Snmp to use gosmi
- [#10130](https://github.com/influxdata/telegraf/pull/10130) `outputs.influxdb_v2` Add retry to 413 errors with InfluxDB output
- [#10144](https://github.com/influxdata/telegraf/pull/10144) `inputs.win_services` Add exclude filter
- [#9995](https://github.com/influxdata/telegraf/pull/9995) `inputs.mqtt_consumer` Enable extracting tag values from MQTT topics
- [#9419](https://github.com/influxdata/telegraf/pull/9419) `aggregators.all` Add support of aggregator as Starlark script
- [#9561](https://github.com/influxdata/telegraf/pull/9561) `processors.regex` Extend regexp processor do allow renaming of measurements, tags and fields
- [#8184](https://github.com/influxdata/telegraf/pull/8184) `outputs.http` Add use_batch_format for HTTP output plugin
- [#9988](https://github.com/influxdata/telegraf/pull/9988) `inputs.kafka_consumer` Add max_processing_time config to Kafka Consumer input
- [#9841](https://github.com/influxdata/telegraf/pull/9841) `inputs.sqlserver` Add additional metrics to support elastic pool (sqlserver plugin)
- [#9910](https://github.com/influxdata/telegraf/pull/9910) `common.tls` Filter client certificates by DNS names
- [#9942](https://github.com/influxdata/telegraf/pull/9942) `outputs.azure_data_explorer` Add option to skip table creation in azure data explorer output
- [#9984](https://github.com/influxdata/telegraf/pull/9984) `processors.ifname` Add more details to logmessages
- [#9833](https://github.com/influxdata/telegraf/pull/9833) `common.kafka` Add metadata full to config
- [#9876](https://github.com/influxdata/telegraf/pull/9876) Update etc/telegraf.conf and etc/telegraf_windows.conf
- [#9256](https://github.com/influxdata/telegraf/pull/9256) `inputs.modbus` Modbus connection settings (serial)
- [#9860](https://github.com/influxdata/telegraf/pull/9860) `inputs.directory_monitor` Adds the ability to create and name a tag containing the filename using the directory monitor input plugin
- [#9740](https://github.com/influxdata/telegraf/pull/9740) `inputs.prometheus` Add ignore_timestamp option
- [#9513](https://github.com/influxdata/telegraf/pull/9513) `processors.starlark` Starlark processor example for processing sparkplug_b messages
- [#9449](https://github.com/influxdata/telegraf/pull/9449) `parsers.json_v2` Support defining field/tag tables within an object table
- [#9827](https://github.com/influxdata/telegraf/pull/9827) `inputs.elasticsearch_query` Add debug query output to elasticsearch_query
- [#9241](https://github.com/influxdata/telegraf/pull/9241) `inputs.snmp` Telegraf to merge tables with different indexes
- [#9013](https://github.com/influxdata/telegraf/pull/9013) `inputs.opcua` Allow user to select the source for the metric timestamp.
- [#9706](https://github.com/influxdata/telegraf/pull/9706) `inputs.puppetagent` Add measurements from puppet 5
- [#9644](https://github.com/influxdata/telegraf/pull/9644) `outputs.graylog` Add graylog plugin TCP support
- [#8229](https://github.com/influxdata/telegraf/pull/8229) `outputs.azure_data_explorer` Add json_timestamp_layout option

### New Input Plugins

- [#9724](https://github.com/influxdata/telegraf/pull/9724) Add intel_pmu plugin
- [#9771](https://github.com/influxdata/telegraf/pull/9771) Add Linux Volume Manager input plugin
- [#9236](https://github.com/influxdata/telegraf/pull/9236) Openstack input plugin

### New Output Plugins

- [#9891](https://github.com/influxdata/telegraf/pull/9891)  Add new groundwork output plugin
- [#9923](https://github.com/influxdata/telegraf/pull/9923)  Add mongodb output plugin
- [#9346](https://github.com/influxdata/telegraf/pull/9346)  Azure Event Hubs output plugin

## v1.20.4 [2021-11-17]

### Release Notes

- [#10073](https://github.com/influxdata/telegraf/pull/10073) Update go version from 1.17.2 to 1.17.3
- [#10100](https://github.com/influxdata/telegraf/pull/10100) Update deprecated plugin READMEs to better indicate deprecation

Thank you to @zak-pawel for lots of linter fixes!

- [#9986](https://github.com/influxdata/telegraf/pull/9986) Linter fixes for plugins/inputs/[h-j]*
- [#9999](https://github.com/influxdata/telegraf/pull/9999) Linter fixes for plugins/inputs/[k-l]*
- [#10006](https://github.com/influxdata/telegraf/pull/10006) Linter fixes for plugins/inputs/m*
- [#10011](https://github.com/influxdata/telegraf/pull/10011) Linter fixes for plugins/inputs/[n-o]*

### Bugfixes

- [#10089](https://github.com/influxdata/telegraf/pull/10089) Update BurntSushi/toml from 0.3.1 to 0.4.1
- [#10075](https://github.com/influxdata/telegraf/pull/10075) `inputs.mongodb` Update readme with correct connection URI
- [#10076](https://github.com/influxdata/telegraf/pull/10076) Update gosnmp module from 1.32 to 1.33
- [#9966](https://github.com/influxdata/telegraf/pull/9966) `inputs.mysql` Fix type conversion follow-up
- [#10068](https://github.com/influxdata/telegraf/pull/10068) `inputs.proxmox` Changed VM ID from string to int
- [#10047](https://github.com/influxdata/telegraf/pull/10047) `inputs.modbus` Do not build modbus on openbsd
- [#10019](https://github.com/influxdata/telegraf/pull/10019) `inputs.cisco_telemetry_mdt` Move to new protobuf library
- [#10001](https://github.com/influxdata/telegraf/pull/10001) `outputs.loki` Add metric name with label "__name"
- [#9980](https://github.com/influxdata/telegraf/pull/9980) `inputs.nvidia_smi` Set the default path correctly
- [#10010](https://github.com/influxdata/telegraf/pull/10010) Update go.opentelemetry.io/otel from v0.23.0 to v0.24.0
- [#10044](https://github.com/influxdata/telegraf/pull/10044) `inputs.sqlserver` Add elastic pool in supported versions in sqlserver
- [#10029](https://github.com/influxdata/telegraf/pull/10029) `inputs.influxdb` Update influxdb input schema docs
- [#10026](https://github.com/influxdata/telegraf/pull/10026) `inputs.intel_rdt` Correct timezone handling

## v1.20.3 [2021-10-27]

### Release Notes

- [#9873](https://github.com/influxdata/telegraf/pull/9873) Update go to 1.17.2

### Bugfixes

- [#9948](https://github.com/influxdata/telegraf/pull/9948) Update github.com/aws/aws-sdk-go-v2/config module from 1.8.2 to 1.8.3
- [#9997](https://github.com/influxdata/telegraf/pull/9997) `inputs.ipmi_sensor` Redact IPMI password in logs
- [#9978](https://github.com/influxdata/telegraf/pull/9978) `inputs.kube_inventory` Do not skip resources with zero s/ns timestamps
- [#9998](https://github.com/influxdata/telegraf/pull/9998) Update gjson module to v1.10.2
- [#9973](https://github.com/influxdata/telegraf/pull/9973) `inputs.procstat` Revert and fix tag creation
- [#9943](https://github.com/influxdata/telegraf/pull/9943) `inputs.sqlserver` Add sqlserver plugin integration tests
- [#9647](https://github.com/influxdata/telegraf/pull/9647) `inputs.cloudwatch` Use the AWS SDK v2 library
- [#9954](https://github.com/influxdata/telegraf/pull/9954) `processors.starlark` Starlark pop operation for non-existing keys
- [#9956](https://github.com/influxdata/telegraf/pull/9956) `inputs.zfs` Check return code of zfs command for FreeBSD
- [#9585](https://github.com/influxdata/telegraf/pull/9585) `inputs.kube_inventory` Fix segfault in ingress, persistentvolumeclaim, statefulset in kube_inventory
- [#9901](https://github.com/influxdata/telegraf/pull/9901) `inputs.ethtool` Add normalization of tags for ethtool input plugin
- [#9957](https://github.com/influxdata/telegraf/pull/9957) `inputs.internet_speed` Resolve missing latency field
- [#9662](https://github.com/influxdata/telegraf/pull/9662) `inputs.prometheus` Decode Prometheus scrape path from Kuberentes labels
- [#9933](https://github.com/influxdata/telegraf/pull/9933) `inputs.procstat` Correct conversion of int with specific bit size
- [#9940](https://github.com/influxdata/telegraf/pull/9940) `inputs.webhooks` Provide more fields for papertrail event webhook
- [#9892](https://github.com/influxdata/telegraf/pull/9892) `inputs.mongodb` Solve compatibility issue for mongodb inputs when using 5.x relicaset
- [#9768](https://github.com/influxdata/telegraf/pull/9768) Update github.com/Azure/azure-kusto-go module from 0.3.2 to 0.4.0
- [#9904](https://github.com/influxdata/telegraf/pull/9904) Update github.com/golang-jwt/jwt/v4 module from 4.0.0 to 4.1.0
- [#9921](https://github.com/influxdata/telegraf/pull/9921) Update github.com/apache/thrift module from 0.14.2 to 0.15.0
- [#9403](https://github.com/influxdata/telegraf/pull/9403) `inputs.mysql`Fix inconsistent metric types in mysql
- [#9905](https://github.com/influxdata/telegraf/pull/9905) Update github.com/docker/docker module from 20.10.7+incompatible to 20.10.9+incompatible
- [#9920](https://github.com/influxdata/telegraf/pull/9920) `inputs.prometheus` Move err check to correct place
- [#9869](https://github.com/influxdata/telegraf/pull/9869) Update github.com/prometheus/common module from 0.26.0 to 0.31.1
- [#9866](https://github.com/influxdata/telegraf/pull/9866) Update snowflake database driver module to 1.6.2
- [#9527](https://github.com/influxdata/telegraf/pull/9527) `inputs.intel_rdt` Allow sudo usage
- [#9893](https://github.com/influxdata/telegraf/pull/9893) Update github.com/jaegertracing/jaeger module from 1.15.1 to 1.26.0

### New External Plugins

- [IBM DB2](https://github.com/bonitoo-io/telegraf-input-db2) - contributed by @sranka
- [Oracle Database](https://github.com/bonitoo-io/telegraf-input-oracle) - contributed by @sranka

## v1.20.2 [2021-10-07]

### Bugfixes

- [#9878](https://github.com/influxdata/telegraf/pull/9878) `inputs.cloudwatch` Use new session API
- [#9872](https://github.com/influxdata/telegraf/pull/9872) `parsers.json_v2` Duplicate line_protocol when using object and fields
- [#9787](https://github.com/influxdata/telegraf/pull/9787) `parsers.influx` Fix memory leak in influx parser
- [#9880](https://github.com/influxdata/telegraf/pull/9880) `inputs.stackdriver` Migrate to cloud.google.com/go/monitoring/apiv3/v2
- [#9887](https://github.com/influxdata/telegraf/pull/9887) Fix makefile typo that prevented i386 tar and rpm packages from being built

## v1.20.1 [2021-10-06]

### Bugfixes

- [#9776](https://github.com/influxdata/telegraf/pull/9776) Update k8s.io/apimachinery module from 0.21.1 to 0.22.2
- [#9864](https://github.com/influxdata/telegraf/pull/9864) Update containerd module to v1.5.7
- [#9863](https://github.com/influxdata/telegraf/pull/9863) Update consul module to v1.11.0
- [#9846](https://github.com/influxdata/telegraf/pull/9846) `inputs.mongodb` Fix panic due to nil dereference
- [#9850](https://github.com/influxdata/telegraf/pull/9850) `inputs.intel_rdt` Prevent timeout when logging
- [#9848](https://github.com/influxdata/telegraf/pull/9848) `outputs.loki` Update http_headers setting to match sample config
- [#9808](https://github.com/influxdata/telegraf/pull/9808) `inputs.procstat` Add missing tags
- [#9803](https://github.com/influxdata/telegraf/pull/9803) `outputs.mqtt` Add keep alive config option and documentation around issue with eclipse/mosquitto version
- [#9800](https://github.com/influxdata/telegraf/pull/9800) Fix output buffer never completely flushing
- [#9458](https://github.com/influxdata/telegraf/pull/9458) `inputs.couchbase` Fix insecure certificate validation
- [#9797](https://github.com/influxdata/telegraf/pull/9797) `inputs.opentelemetry` Fix error returned to OpenTelemetry client
- [#9789](https://github.com/influxdata/telegraf/pull/9789) Update github.com/testcontainers/testcontainers-go module from 0.11.0 to 0.11.1
- [#9791](https://github.com/influxdata/telegraf/pull/9791) Update github.com/Azure/go-autorest/autorest/adal module
- [#9678](https://github.com/influxdata/telegraf/pull/9678) Update github.com/Azure/go-autorest/autorest/azure/auth module from 0.5.6 to 0.5.8
- [#9769](https://github.com/influxdata/telegraf/pull/9769) Update cloud.google.com/go/pubsub module from 1.15.0 to 1.17.0
- [#9770](https://github.com/influxdata/telegraf/pull/9770) Update github.com/aws/smithy-go module from 1.3.1 to 1.8.0

### Features

- [#9838](https://github.com/influxdata/telegraf/pull/9838) `inputs.elasticsearch_query` Add custom time/date format field

## v1.20.0 [2021-09-17]

### Release Notes

- [#9642](https://github.com/influxdata/telegraf/pull/9642) Build with Golang 1.17

### Bugfixes

- [#9700](https://github.com/influxdata/telegraf/pull/9700) Update thrift module to 0.14.2 and zipkin-go-opentracing to 0.4.5
- [#9587](https://github.com/influxdata/telegraf/pull/9587) `outputs.opentelemetry` Use headers config in grpc requests
- [#9713](https://github.com/influxdata/telegraf/pull/9713) Update runc module to v1.0.0-rc95 to address CVE-2021-30465
- [#9699](https://github.com/influxdata/telegraf/pull/9699) Migrate dgrijalva/jwt-go to golang-jwt/jwt/v4
- [#9139](https://github.com/influxdata/telegraf/pull/9139) `serializers.prometheus` Update timestamps and expiration time as new data arrives
- [#9625](https://github.com/influxdata/telegraf/pull/9625) `outputs.graylog` Output timestamp with fractional seconds
- [#9655](https://github.com/influxdata/telegraf/pull/9655) Update cloud.google.com/go/pubsub module from 1.2.0 to 1.15.0
- [#9674](https://github.com/influxdata/telegraf/pull/9674) `inputs.mongodb` Change command based on server version
- [#9676](https://github.com/influxdata/telegraf/pull/9676) `outputs.dynatrace` Remove hardcoded int value
- [#9619](https://github.com/influxdata/telegraf/pull/9619) `outputs.influxdb_v2` Increase accepted retry-after header values.
- [#9652](https://github.com/influxdata/telegraf/pull/9652) Update tinylib/msgp module from 1.1.5 to 1.1.6
- [#9471](https://github.com/influxdata/telegraf/pull/9471) `inputs.sql` Make timeout apply to single query
- [#9760](https://github.com/influxdata/telegraf/pull/9760) Update shirou/gopsutil module to 3.21.8
- [#9707](https://github.com/influxdata/telegraf/pull/9707) `inputs.logstash` Add additional logstash output plugin stats
- [#9656](https://github.com/influxdata/telegraf/pull/9656) Update miekg/dns module from 1.1.31 to 1.1.43
- [#9750](https://github.com/influxdata/telegraf/pull/9750) Update antchfx/xmlquery module from 1.3.5 to 1.3.6
- [#9757](https://github.com/influxdata/telegraf/pull/9757) `parsers.registry.go` Fix panic for non-existing metric names
- [#9677](https://github.com/influxdata/telegraf/pull/9677) Update Azure/azure-event-hubs-go/v3 module from 3.2.0 to 3.3.13
- [#9653](https://github.com/influxdata/telegraf/pull/9653) Update prometheus/client_golang module from 1.7.1 to 1.11.0
- [#9693](https://github.com/influxdata/telegraf/pull/9693) `inputs.cloudwatch` Fix pagination error
- [#9727](https://github.com/influxdata/telegraf/pull/9727) `outputs.http` Add error message logging
- [#9718](https://github.com/influxdata/telegraf/pull/9718) Update influxdata/influxdb-observability module from 0.2.4 to 0.2.7
- [#9560](https://github.com/influxdata/telegraf/pull/9560) Update gopcua/opcua module
- [#9544](https://github.com/influxdata/telegraf/pull/9544) `inputs.couchbase` Fix memory leak
- [#9588](https://github.com/influxdata/telegraf/pull/9588) `outputs.opentelemetry` Use attributes setting

### Features

- [#9665](https://github.com/influxdata/telegraf/pull/9665) `inputs.systemd_units` feat(plugins/inputs/systemd_units): add pattern support
- [#9598](https://github.com/influxdata/telegraf/pull/9598) `outputs.sql` Add bool datatype
- [#9386](https://github.com/influxdata/telegraf/pull/9386) `inputs.cloudwatch` Pull metrics from multiple AWS CloudWatch namespaces
- [#9411](https://github.com/influxdata/telegraf/pull/9411) `inputs.cloudwatch` Support AWS Web Identity Provider
- [#9570](https://github.com/influxdata/telegraf/pull/9570) `inputs.modbus` Add support for RTU over TCP
- [#9488](https://github.com/influxdata/telegraf/pull/9488) `inputs.procstat` Support cgroup globs and include systemd unit children
- [#9322](https://github.com/influxdata/telegraf/pull/9322) `inputs.suricata` Support alert event type
- [#5464](https://github.com/influxdata/telegraf/pull/5464) `inputs.prometheus` Add ability to query Consul Service catalog
- [#8641](https://github.com/influxdata/telegraf/pull/8641) `outputs.prometheus_client` Add Landing page
- [#9529](https://github.com/influxdata/telegraf/pull/9529) `inputs.http_listener_v2` Allows multiple paths and add path_tag
- [#9395](https://github.com/influxdata/telegraf/pull/9395) Add cookie authentication to HTTP input and output plugins
- [#8454](https://github.com/influxdata/telegraf/pull/8454) `inputs.syslog` Add RFC3164 support
- [#9351](https://github.com/influxdata/telegraf/pull/9351) `inputs.jenkins` Add option to include nodes by name
- [#9277](https://github.com/influxdata/telegraf/pull/9277) Add JSON, MessagePack, and Protocol-buffers format support to the XPath parser
- [#9343](https://github.com/influxdata/telegraf/pull/9343) `inputs.snmp_trap` Improve MIB lookup performance
- [#9342](https://github.com/influxdata/telegraf/pull/9342) `outputs.newrelic` Add option to override metric_url
- [#9306](https://github.com/influxdata/telegraf/pull/9306) `inputs.smart` Add power mode status
- [#9762](https://github.com/influxdata/telegraf/pull/9762) `inputs.bond` Add count of bonded slaves (for easier alerting)
- [#9675](https://github.com/influxdata/telegraf/pull/9675) `outputs.dynatrace` Remove special handling from counters and update dynatrace-oss/dynatrace-metric-utils-go module to 0.3.0

### New Input Plugins

- [#9602](https://github.com/influxdata/telegraf/pull/9602) Add rocm_smi input to monitor AMD GPUs
- [#9101](https://github.com/influxdata/telegraf/pull/9101) Add mdstat input to gather from /proc/mdstat collection
- [#3536](https://github.com/influxdata/telegraf/pull/3536) Add Elasticsearch query input
- [#9623](https://github.com/influxdata/telegraf/pull/9623) Add internet Speed Monitor Input Plugin

### New Output Plugins

- [#9228](https://github.com/influxdata/telegraf/pull/9228) Add OpenTelemetry output
- [#9426](https://github.com/influxdata/telegraf/pull/9426) Add Azure Data Explorer(ADX) output

## v1.19.3 [2021-08-18]

### Bugfixes

- [#9639](https://github.com/influxdata/telegraf/pull/9639) Update sirupsen/logrus module from 1.7.0 to 1.8.1
- [#9638](https://github.com/influxdata/telegraf/pull/9638) Update testcontainers/testcontainers-go module from 0.11.0 to 0.11.1
- [#9637](https://github.com/influxdata/telegraf/pull/9637) Update golang/snappy module from 0.0.3 to 0.0.4
- [#9636](https://github.com/influxdata/telegraf/pull/9636) Update aws/aws-sdk-go-v2 module from 1.3.2 to 1.8.0
- [#9605](https://github.com/influxdata/telegraf/pull/9605) `inputs.prometheus` Fix prometheus kubernetes pod discovery
- [#9606](https://github.com/influxdata/telegraf/pull/9606) `inputs.redis` Improve redis commands documentation
- [#9566](https://github.com/influxdata/telegraf/pull/9566) `outputs.cratedb` Replace dots in tag keys with underscores
- [#9401](https://github.com/influxdata/telegraf/pull/9401) `inputs.clickhouse` Fix panic, improve handling empty result set
- [#9583](https://github.com/influxdata/telegraf/pull/9583) `inputs.opcua` Avoid closing session on a closed connection
- [#9576](https://github.com/influxdata/telegraf/pull/9576) `processors.aws` Refactor ec2 init for config-api
- [#9571](https://github.com/influxdata/telegraf/pull/9571) `outputs.loki` Sort logs by timestamp before writing to Loki
- [#9524](https://github.com/influxdata/telegraf/pull/9524) `inputs.opcua` Fix reconnection regression introduced in 1.19.1
- [#9581](https://github.com/influxdata/telegraf/pull/9581) `inputs.kube_inventory` Fix k8s nodes and pods parsing error
- [#9577](https://github.com/influxdata/telegraf/pull/9577) Update sensu/go module to v2.9.0
- [#9554](https://github.com/influxdata/telegraf/pull/9554) `inputs.postgresql` Normalize unix socket path
- [#9565](https://github.com/influxdata/telegraf/pull/9565) Update hashicorp/consul/api module to 1.9.1
- [#9552](https://github.com/influxdata/telegraf/pull/9552) `inputs.vsphere` Update vmware/govmomi module to v0.26.0 in order to support vSphere 7.0
- [#9550](https://github.com/influxdata/telegraf/pull/9550) `inputs.opcua` Do not skip good quality nodes after a bad quality node is encountered

## v1.19.2 [2021-07-28]

### Release Notes

- [#9542](https://github.com/influxdata/telegraf/pull/9542) Update Go to v1.16.6

### Bugfixes

- [#9363](https://github.com/influxdata/telegraf/pull/9363) `outputs.dynatrace` Update dynatrace output to allow optional default dimensions
- [#9526](https://github.com/influxdata/telegraf/pull/9526) `outputs.influxdb` Fix metrics reported as written but not actually written
- [#9549](https://github.com/influxdata/telegraf/pull/9549) `inputs.kube_inventory` Prevent segfault in persistent volume claims
- [#9503](https://github.com/influxdata/telegraf/pull/9503) `inputs.nsq_consumer` Fix connection error when not using server setting
- [#9540](https://github.com/influxdata/telegraf/pull/9540) `inputs.sql` Fix handling bool column
- [#9387](https://github.com/influxdata/telegraf/pull/9387) Linter fixes for plugins/inputs/[fg]*
- [#9438](https://github.com/influxdata/telegraf/pull/9438) `inputs.kubernetes` Attach the pod labels to kubernetes_pod_volume and kubernetes_pod_network metrics
- [#9519](https://github.com/influxdata/telegraf/pull/9519) `processors.ifname` Fix SNMP empty metric name
- [#8587](https://github.com/influxdata/telegraf/pull/8587) `inputs.sqlserver` Add tempdb troubleshooting stats and missing V2 query metrics
- [#9323](https://github.com/influxdata/telegraf/pull/9323) `inputs.x509_cert` Prevent x509_cert from hanging on UDP connection
- [#9504](https://github.com/influxdata/telegraf/pull/9504) `parsers.json_v2` Simplify how nesting is handled
- [#9493](https://github.com/influxdata/telegraf/pull/9493) `inputs.mongodb` Switch to official mongo-go-driver module to fix SSL auth failure
- [#9491](https://github.com/influxdata/telegraf/pull/9491) `outputs.dynatrace` Fix panic caused by uninitialized loggedMetrics map
- [#9497](https://github.com/influxdata/telegraf/pull/9497) `inputs.prometheus` Fix prometheus cadvisor authentication
- [#9520](https://github.com/influxdata/telegraf/pull/9520) `parsers.json_v2` Add support for large uint64 and int64 numbers
- [#9447](https://github.com/influxdata/telegraf/pull/9447) `inputs.statsd` Fix regression that didn't allow integer percentiles
- [#9466](https://github.com/influxdata/telegraf/pull/9466) `inputs.sqlserver` Provide detailed error message in telegraf log
- [#9399](https://github.com/influxdata/telegraf/pull/9399) Update dynatrace-metric-utils-go module to v0.2.0
- [#8108](https://github.com/influxdata/telegraf/pull/8108) `inputs.cgroup` Allow multiple keys when parsing cgroups
- [#9479](https://github.com/influxdata/telegraf/pull/9479) `parsers.json_v2` Fix json_v2 parser to handle nested objects in arrays properly

### Features

- [#9485](https://github.com/influxdata/telegraf/pull/9485) Add option to automatically reload settings when config file is modified

## v1.19.1 [2021-07-07]

### Bugfixes

- [#9388](https://github.com/influxdata/telegraf/pull/9388) `inputs.sqlserver` Require authentication method to be specified
- [#9456](https://github.com/influxdata/telegraf/pull/9456) `inputs.kube_inventory` Fix segfault in kube_inventory
- [#9448](https://github.com/influxdata/telegraf/pull/9448) `inputs.couchbase` Fix panic
- [#9444](https://github.com/influxdata/telegraf/pull/9444) `inputs.knx_listener` Fix nil pointer panic
- [#9446](https://github.com/influxdata/telegraf/pull/9446) `inputs.procstat` Update gopsutil module to fix panic
- [#9443](https://github.com/influxdata/telegraf/pull/9443) `inputs.rabbitmq` Fix JSON unmarshall regression
- [#9369](https://github.com/influxdata/telegraf/pull/9369) Update nat-server module to v2.2.6
- [#9429](https://github.com/influxdata/telegraf/pull/9429) `inputs.dovecot` Exclude read-timeout from being an error
- [#9423](https://github.com/influxdata/telegraf/pull/9423) `inputs.statsd` Don't stop parsing after parsing error
- [#9370](https://github.com/influxdata/telegraf/pull/9370) Update apimachinary module to v0.21.1
- [#9373](https://github.com/influxdata/telegraf/pull/9373) Update jwt module to v1.2.2 and jwt-go module to v3.2.3
- [#9412](https://github.com/influxdata/telegraf/pull/9412) Update couchbase Module to v0.1.0
- [#9366](https://github.com/influxdata/telegraf/pull/9366) `inputs.snmp` Add a check for oid and name to prevent empty metrics
- [#9413](https://github.com/influxdata/telegraf/pull/9413) `outputs.http` Fix toml error when parsing insecure_skip_verify
- [#9400](https://github.com/influxdata/telegraf/pull/9400) `inputs.x509_cert` Fix 'source' tag for https
- [#9375](https://github.com/influxdata/telegraf/pull/9375) Update signalfx module to v3.3.34
- [#9406](https://github.com/influxdata/telegraf/pull/9406) `parsers.json_v2` Don't require tags to be added to included_keys
- [#9289](https://github.com/influxdata/telegraf/pull/9289) `inputs.x509_cert` Fix SNI support
- [#9372](https://github.com/influxdata/telegraf/pull/9372) Update gjson module to v1.8.0
- [#9379](https://github.com/influxdata/telegraf/pull/9379) Linter fixes for plugins/inputs/[de]*

## v1.19.0 [2021-06-17]

### Release Notes

- Many linter fixes - thanks @zak-pawel and all!
- [#9331](https://github.com/influxdata/telegraf/pull/9331) Update Go to 1.16.5

### Bugfixes

- [#9182](https://github.com/influxdata/telegraf/pull/9182) Update pgx to v4
- [#9275](https://github.com/influxdata/telegraf/pull/9275) Fix reading config files starting with http:
- [#9196](https://github.com/influxdata/telegraf/pull/9196) `serializers.prometheusremotewrite` Update dependency and remove tags with empty values
- [#9051](https://github.com/influxdata/telegraf/pull/9051) `outputs.kafka` Don't prevent telegraf from starting when there's a connection error
- [#8795](https://github.com/influxdata/telegraf/pull/8795) `parsers.prometheusremotewrite` Update prometheus dependency to v2.21.0
- [#9295](https://github.com/influxdata/telegraf/pull/9295) `outputs.dynatrace` Use dynatrace-metric-utils
- [#9368](https://github.com/influxdata/telegraf/pull/9368) `parsers.json_v2` Update json_v2 parser to handle null types
- [#9359](https://github.com/influxdata/telegraf/pull/9359) `inputs.sql` Fix import of sqlite and ignore it on all platforms that require CGO.
- [#9329](https://github.com/influxdata/telegraf/pull/9329) `inputs.kube_inventory` Fix connecting to the wrong url
- [#9358](https://github.com/influxdata/telegraf/pull/9358) upgrade denisenkom go-mssql to v0.10.0
- [#9283](https://github.com/influxdata/telegraf/pull/9283) `processors.parser` Fix segfault
- [#9243](https://github.com/influxdata/telegraf/pull/9243) `inputs.docker` Close all idle connections
- [#9338](https://github.com/influxdata/telegraf/pull/9338) `inputs.suricata` Support new JSON format
- [#9296](https://github.com/influxdata/telegraf/pull/9296) `outputs.influxdb` Fix endless retries

### Features

- [#8987](https://github.com/influxdata/telegraf/pull/8987) Config file environment variable can be a URL
- [#9297](https://github.com/influxdata/telegraf/pull/9297) `outputs.datadog` Add HTTP proxy to datadog output
- [#9087](https://github.com/influxdata/telegraf/pull/9087) Add named timestamp formats
- [#9276](https://github.com/influxdata/telegraf/pull/9276) `inputs.vsphere` Add config option for the historical interval duration
- [#9274](https://github.com/influxdata/telegraf/pull/9274) `inputs.ping` Add an option to specify packet size
- [#9007](https://github.com/influxdata/telegraf/pull/9007) Allow multiple "--config" and "--config-directory" flags
- [#9249](https://github.com/influxdata/telegraf/pull/9249) `outputs.graphite` Allow more characters in graphite tags
- [#8351](https://github.com/influxdata/telegraf/pull/8351) `inputs.sqlserver` Added login_name
- [#9223](https://github.com/influxdata/telegraf/pull/9223) `inputs.dovecot` Add support for unix domain sockets
- [#9118](https://github.com/influxdata/telegraf/pull/9118) `processors.strings` Add UTF-8 sanitizer
- [#9156](https://github.com/influxdata/telegraf/pull/9156) `inputs.aliyuncms` Add config option list of regions to query
- [#9138](https://github.com/influxdata/telegraf/pull/9138) `common.http` Add OAuth2 to HTTP input
- [#8822](https://github.com/influxdata/telegraf/pull/8822) `inputs.sqlserver` Enable Azure Active Directory (AAD) authentication support
- [#9136](https://github.com/influxdata/telegraf/pull/9136) `inputs.cloudwatch` Add wildcard support in dimensions configuration
- [#5517](https://github.com/influxdata/telegraf/pull/5517) `inputs.mysql` Gather all mysql channels
- [#8911](https://github.com/influxdata/telegraf/pull/8911) `processors.enum` Support float64
- [#9105](https://github.com/influxdata/telegraf/pull/9105) `processors.starlark` Support nanosecond resolution timestamp
- [#9080](https://github.com/influxdata/telegraf/pull/9080) `inputs.logstash` Add support for version 7 queue stats
- [#9074](https://github.com/influxdata/telegraf/pull/9074) `parsers.prometheusremotewrite` Add starlark script for renaming metrics
- [#9032](https://github.com/influxdata/telegraf/pull/9032) `inputs.couchbase` Add ~200 more Couchbase metrics via Buckets endpoint
- [#8596](https://github.com/influxdata/telegraf/pull/8596) `inputs.sqlserver` input/sqlserver: Add service and save connection pools
- [#9042](https://github.com/influxdata/telegraf/pull/9042) `processors.starlark` Add math module
- [#6952](https://github.com/influxdata/telegraf/pull/6952) `inputs.x509_cert` Wildcard support for cert filenames
- [#9004](https://github.com/influxdata/telegraf/pull/9004) `processors.starlark` Add time module
- [#8891](https://github.com/influxdata/telegraf/pull/8891) `inputs.kinesis_consumer` Add content_encoding option with gzip and zlib support
- [#8996](https://github.com/influxdata/telegraf/pull/8996) `processors.starlark` Add an example showing how to obtain IOPS from diskio input
- [#8966](https://github.com/influxdata/telegraf/pull/8966) `inputs.http_listener_v2` Add support for snappy compression
- [#8661](https://github.com/influxdata/telegraf/pull/8661) `inputs.cisco_telemetry_mdt` Add support for events and class based query
- [#8861](https://github.com/influxdata/telegraf/pull/8861) `inputs.mongodb` Optionally collect top stats
- [#8979](https://github.com/influxdata/telegraf/pull/8979) `parsers.value` Add custom field name config option
- [#8544](https://github.com/influxdata/telegraf/pull/8544) `inputs.sqlserver` Add an optional health metric

### New Input Plugins

- [Alibaba CloudMonitor Service (Aliyun)](https://github.com/influxdata/telegraf/tree/master/plugins/inputs/aliyuncms) - contributed by @i-prudnikov
- [OpenTelemetry](https://github.com/influxdata/telegraf/tree/master/plugins/inputs/opentelemetry) - contributed by @jacobmarble
- [Intel Data Plane Development Kit (DPDK)](https://github.com/influxdata/telegraf/tree/master/plugins/inputs/dpdk) - contributed by @p-zak
- [KNX](https://github.com/influxdata/telegraf/tree/master/plugins/inputs/knx_listener) - contributed by @DocLambda
- [SQL](https://github.com/influxdata/telegraf/tree/master/plugins/inputs/sql) - contributed by @srebhan

### New Output Plugins

- [Websocket](https://github.com/influxdata/telegraf/tree/master/plugins/outputs/websocket) - contributed by @FZambia
- [SQL](https://github.com/influxdata/telegraf/tree/master/plugins/outputs/sql) - contributed by @illuusio
- [AWS Cloudwatch logs](https://github.com/influxdata/telegraf/tree/master/plugins/outputs/cloudwatch_logs) - contributed by @i-prudnikov

### New Parser Plugins

- [Prometheus Remote Write](https://github.com/influxdata/telegraf/tree/master/plugins/parsers/prometheusremotewrite) - contributed by @helenosheaa
- [JSON V2](https://github.com/influxdata/telegraf/tree/master/plugins/parsers/json_v2) - contributed by @sspaink

### New External Plugins

- [ldap_org and ds389](https://github.com/falon/CSI-telegraf-plugins) - contributed by @falon
- [x509_crl](https://github.com/jcgonnard/telegraf-input-x590crl) - contributed by @jcgonnard
- [dnsmasq](https://github.com/machinly/dnsmasq-telegraf-plugin) - contributed by @machinly
- [Big Blue Button](https://github.com/SLedunois/bigbluebutton-telegraf-plugin) - contributed by @SLedunois

## v1.18.3 [2021-05-20]

### Release Notes

- Added FreeBSD armv7 build

### Bugfixes

- [#9271](https://github.com/influxdata/telegraf/pull/9271) `inputs.prometheus` Set user agent when scraping prom metrics
- [#9203](https://github.com/influxdata/telegraf/pull/9203) Migrate from soniah/gosnmp to gosnmp/gosnmp and update to 1.32.0
- [#9169](https://github.com/influxdata/telegraf/pull/9169) `inputs.kinesis_consumer` Fix repeating parser error
- [#9130](https://github.com/influxdata/telegraf/pull/9130) `inputs.sqlserver` Remove disallowed whitespace from sqlServerRingBufferCPU query
- [#9238](https://github.com/influxdata/telegraf/pull/9238) Update hashicorp/consul/api module to v1.8.1
- [#9235](https://github.com/influxdata/telegraf/pull/9235) Migrate from docker/libnetwork/ipvs to moby/ipvs
- [#9224](https://github.com/influxdata/telegraf/pull/9224) Update shirou/gopsutil to 3.21.3
- [#9209](https://github.com/influxdata/telegraf/pull/9209) Update microsoft/ApplicationInsights-Go to 0.4.4
- [#9190](https://github.com/influxdata/telegraf/pull/9190) Update gogo/protobuf to 1.3.2
- [#8746](https://github.com/influxdata/telegraf/pull/8746) Update Azure/go-autorest/autorest/azure/auth to 0.5.6 and Azure/go-autorest/autorest to 0.11.17
- [#8745](https://github.com/influxdata/telegraf/pull/8745) Update collectd.org to 0.5.0
- [#8716](https://github.com/influxdata/telegraf/pull/8716) Update nats-io/nats.go 1.10.0
- [#9039](https://github.com/influxdata/telegraf/pull/9039) Update golang/protobuf to v1.5.1
- [#8937](https://github.com/influxdata/telegraf/pull/8937) Migrate from ericchiang/k8s to kubernetes/client-go

### Features

- [#8913](https://github.com/influxdata/telegraf/pull/8913) `outputs.elasticsearch` Add ability to enable gzip compression
<<<<<<< HEAD

## v1.18.2 [2021-04-28]

### Bugfixes

- [#9160](https://github.com/influxdata/telegraf/pull/9160) `processors.converter` Add support for large hexadecimal strings
- [#9195](https://github.com/influxdata/telegraf/pull/9195) `inputs.apcupsd` Fix apcupsd 'ALARMDEL' bug via forked repo
- [#9110](https://github.com/influxdata/telegraf/pull/9110) `parsers.json` Make JSON format compatible with nulls
- [#9128](https://github.com/influxdata/telegraf/pull/9128) `inputs.nfsclient` Fix nfsclient ops map to allow collection of metrics other than read and write
- [#8917](https://github.com/influxdata/telegraf/pull/8917) `inputs.snmp` Log snmpv3 auth failures
- [#8892](https://github.com/influxdata/telegraf/pull/8892) `common.shim` Accept larger inputs from scanner
- [#9045](https://github.com/influxdata/telegraf/pull/9045) `inputs.vsphere` Add MetricLookback setting to handle reporting delays in vCenter 6.7 and later
- [#9026](https://github.com/influxdata/telegraf/pull/9026) `outputs.sumologic` Carbon2 serializer: sanitize metric name
- [#9086](https://github.com/influxdata/telegraf/pull/9086) `inputs.opcua` Fix error handling

## v1.18.1 [2021-04-07]

### Bugfixes

- [#9082](https://github.com/influxdata/telegraf/pull/9082) `inputs.mysql` Fix 'binary logs' query for MySQL 8
- [#9069](https://github.com/influxdata/telegraf/pull/9069) `inputs.tail` Add configurable option for the 'path' tag override
- [#9067](https://github.com/influxdata/telegraf/pull/9067) `inputs.nfsclient` Fix integer overflow in fields from mountstat
- [#9050](https://github.com/influxdata/telegraf/pull/9050) `inputs.snmp` Fix init when no mibs are installed
- [#9072](https://github.com/influxdata/telegraf/pull/9072) `inputs.ping` Always call SetPrivileged(true) in native mode
- [#9043](https://github.com/influxdata/telegraf/pull/9043) `processors.ifname` Get interface name more effeciently
- [#9056](https://github.com/influxdata/telegraf/pull/9056) `outputs.yandex_cloud_monitoring` Use correct compute metadata URL to get folder-id
- [#9048](https://github.com/influxdata/telegraf/pull/9048) `outputs.azure_monitor` Handle error when initializing the auth object
- [#8549](https://github.com/influxdata/telegraf/pull/8549) `inputs.sqlserver` Fix sqlserver_process_cpu calculation
- [#9035](https://github.com/influxdata/telegraf/pull/9035) `inputs.ipmi_sensor` Fix panic
- [#9009](https://github.com/influxdata/telegraf/pull/9009) `inputs.docker` Fix panic when parsing container stats
- [#8333](https://github.com/influxdata/telegraf/pull/8333) `inputs.exec` Don't truncate messages in debug mode
- [#8769](https://github.com/influxdata/telegraf/pull/8769) `agent` Close running outputs when reloadinlg

## v1.18.0 [2021-03-17]

### Release Notes

- Support Go version 1.16.2
- Added support for code signing in Windows

### Bugfixes

- [#7312](https://github.com/influxdata/telegraf/pull/7312) `inputs.docker` CPU stats respect perdevice
- [#8397](https://github.com/influxdata/telegraf/pull/8397) `outputs.dynatrace` Dynatrace Plugin: Make conversion to counters possible / Changed large bulk handling
- [#8655](https://github.com/influxdata/telegraf/pull/8655) `inputs.sqlserver` SqlServer - fix for default server list
- [#8703](https://github.com/influxdata/telegraf/pull/8703) `inputs.docker` Use consistent container name in docker input plugin
- [#8902](https://github.com/influxdata/telegraf/pull/8902) `inputs.snmp` Fix max_repetitions signedness issues
- [#8817](https://github.com/influxdata/telegraf/pull/8817) `outputs.kinesis` outputs.kinesis - log record error count
- [#8833](https://github.com/influxdata/telegraf/pull/8833) `inputs.sqlserver` Bug Fix - SQL Server HADR queries for SQL Versions
- [#8628](https://github.com/influxdata/telegraf/pull/8628) `inputs.modbus` fix: reading multiple holding registers in modbus input plugin
- [#8885](https://github.com/influxdata/telegraf/pull/8885) `inputs.statsd` Fix statsd concurrency bug
- [#8393](https://github.com/influxdata/telegraf/pull/8393) `inputs.sqlserver` SQL Perfmon counters - synced queries from v2 to all db types
- [#8873](https://github.com/influxdata/telegraf/pull/8873) `processors.ifname` Fix mutex locking around ifname cache
- [#8720](https://github.com/influxdata/telegraf/pull/8720) `parsers.influx` fix: remove ambiguity on '\v' from line-protocol parser
- [#8678](https://github.com/influxdata/telegraf/pull/8678) `inputs.redis` Fix Redis output field type inconsistencies
- [#8953](https://github.com/influxdata/telegraf/pull/8953) `agent` Reset the flush interval timer when flush is requested or batch is ready.
- [#8954](https://github.com/influxdata/telegraf/pull/8954) `common.kafka` Fix max open requests to one if idempotent writes is set to true
- [#8721](https://github.com/influxdata/telegraf/pull/8721) `inputs.kube_inventory` Set $HOSTIP in default URL
- [#8995](https://github.com/influxdata/telegraf/pull/8995) `inputs.sflow` fix segfaults in sflow plugin by checking if protocol headers are set
- [#8986](https://github.com/influxdata/telegraf/pull/8986) `outputs.nats` nats_output: use the configured credentials file

### Features

- [#8887](https://github.com/influxdata/telegraf/pull/8887) `inputs.procstat` Add PPID field to procstat input plugin
- [#8852](https://github.com/influxdata/telegraf/pull/8852) `processors.starlark` Add Starlark script for estimating Line Protocol cardinality
- [#8915](https://github.com/influxdata/telegraf/pull/8915) `inputs.cloudwatch` add proxy
- [#8910](https://github.com/influxdata/telegraf/pull/8910) `agent` Display error message on badly formatted config string array (eg. namepass)
- [#8785](https://github.com/influxdata/telegraf/pull/8785) `inputs.diskio` Non systemd support with unittest
- [#8850](https://github.com/influxdata/telegraf/pull/8850) `inputs.snmp` Support more snmpv3 authentication protocols
- [#8813](https://github.com/influxdata/telegraf/pull/8813) `inputs.redfish` added member_id as tag(as it is a unique value) for redfish plugin and added address of the server when the status is other than 200 for better debugging
- [#8613](https://github.com/influxdata/telegraf/pull/8613) `inputs.phpfpm` Support exclamation mark to create non-matching list in tail plugin
- [#8179](https://github.com/influxdata/telegraf/pull/8179) `inputs.statsd` Add support for datadog distributions metric
- [#8803](https://github.com/influxdata/telegraf/pull/8803) `agent` Add default retry for load config via url
- [#8816](https://github.com/influxdata/telegraf/pull/8816) Code Signing for Windows
- [#8772](https://github.com/influxdata/telegraf/pull/8772) `processors.starlark` Allow to provide constants to a starlark script
- [#8749](https://github.com/influxdata/telegraf/pull/8749) `outputs.newrelic` Add HTTP proxy setting to New Relic output plugin
- [#8543](https://github.com/influxdata/telegraf/pull/8543) `inputs.elasticsearch` Add configurable number of 'most recent' date-stamped indices to gather in Elasticsearch input
- [#8675](https://github.com/influxdata/telegraf/pull/8675) `processors.starlark` Add Starlark parsing example of nested JSON
- [#8762](https://github.com/influxdata/telegraf/pull/8762) `inputs.prometheus` Optimize for bigger kubernetes clusters (500+ pods)
- [#8950](https://github.com/influxdata/telegraf/pull/8950) `inputs.teamspeak` Teamspeak input plugin query clients
- [#8849](https://github.com/influxdata/telegraf/pull/8849) `inputs.sqlserver` Filter data out from system databases for Azure SQL DB only

### New Inputs

- [Beat Input Plugin](https://github.com/influxdata/telegraf/tree/master/plugins/inputs/beat) - Contributed by @nferch
- [CS:GO Input Plugin](https://github.com/influxdata/telegraf/tree/master/plugins/inputs/csgo) - Contributed by @oofdog
- [Directory Monitoring Input Plugin](https://github.com/influxdata/telegraf/tree/master/plugins/inputs/directory_monitor) - Contributed by @InfluxData
- [RavenDB Input Plugin](https://github.com/influxdata/telegraf/tree/master/plugins/inputs/ravendb) - Contributed by @ml054 and @bartoncasey
- [NFS Input Plugin](https://github.com/influxdata/telegraf/tree/master/plugins/inputs/nfsclient) - Contributed by @pmoranga

### New Outputs

- [Grafana Loki Output Plugin](https://github.com/influxdata/telegraf/tree/master/plugins/outputs/loki) - Contributed by @Eraac
- [Google BigQuery Output Plugin](https://github.com/influxdata/telegraf/tree/master/plugins/outputs/loki) - Contributed by @gkatzioura
- [Sensu Output Plugin](https://github.com/influxdata/telegraf/blob/master/plugins/outputs/sensu) - Contributed by @calebhailey
- [SignalFX Output Plugin](https://github.com/influxdata/telegraf/tree/master/plugins/outputs/signalfx) - Contributed by @keitwb

### New Aggregators

- [Derivative Aggregator Plugin](https://github.com/influxdata/telegraf/tree/master/plugins/aggregators/derivative) - Contributed by @KarstenSchnitter
- [Quantile Aggregator Plugin](https://github.com/influxdata/telegraf/tree/master/plugins/aggregators/quantile) - Contributed by @srebhan

### New Processors

- [AWS EC2 Metadata Processor Plugin](https://github.com/influxdata/telegraf/tree/master/plugins/processors/aws/ec2) - Contributed by @pmalek-sumo

### New Parsers

- [XML Parser Plugin](https://github.com/influxdata/telegraf/tree/master/plugins/parsers/xml) - Contributed by @srebhan

### New Serializers

- [MessagePack Serializer Plugin](https://github.com/influxdata/telegraf/tree/master/plugins/serializers/msgpack) - Contributed by @dialogbox

### New External Plugins

- [GeoIP Processor Plugin](https://github.com/a-bali/telegraf-geoip) - Contributed by @a-bali
- [Plex Webhook Input Plugin](https://github.com/russorat/telegraf-webhooks-plex) - Contributed by @russorat
- [SMCIPMITool Input Plugin](https://github.com/jhpope/smc_ipmi) - Contributed by @jhpope

## v1.17.3 [2021-02-17]

### Bugfixes

- [#7316](https://github.com/influxdata/telegraf/pull/7316) `inputs.filestat` plugins/filestat: Skip missing files
- [#8868](https://github.com/influxdata/telegraf/pull/8868) Update to Go 1.15.8
- [#8744](https://github.com/influxdata/telegraf/pull/8744) Bump github.com/gopcua/opcua from 0.1.12 to 0.1.13
- [#8657](https://github.com/influxdata/telegraf/pull/8657) `outputs.warp10` outputs/warp10: url encode comma in tags value
- [#8824](https://github.com/influxdata/telegraf/pull/8824) `inputs.x509_cert` inputs.x509_cert: Fix timeout issue
- [#8821](https://github.com/influxdata/telegraf/pull/8821) `inputs.mqtt_consumer` Fix reconnection issues mqtt
- [#8775](https://github.com/influxdata/telegraf/pull/8775) `outputs.influxdb` Validate the response from InfluxDB after writing/creating a database to avoid json parsing panics/errors
- [#8804](https://github.com/influxdata/telegraf/pull/8804) `inputs.snmp` Expose v4/v6-only connection-schemes through GosnmpWrapper
- [#8838](https://github.com/influxdata/telegraf/pull/8838) `agent` fix issue with reading flush_jitter output from config
- [#8839](https://github.com/influxdata/telegraf/pull/8839) `inputs.ping` fixes Sort and timeout around deadline
- [#8787](https://github.com/influxdata/telegraf/pull/8787) `inputs.ping` Update README for inputs.ping with correct cmd for native ping on Linux
- [#8771](https://github.com/influxdata/telegraf/pull/8771) Update go-ping to latest version

=======

## v1.18.2 [2021-04-28]

### Bugfixes

- [#9160](https://github.com/influxdata/telegraf/pull/9160) `processors.converter` Add support for large hexadecimal strings
- [#9195](https://github.com/influxdata/telegraf/pull/9195) `inputs.apcupsd` Fix apcupsd 'ALARMDEL' bug via forked repo
- [#9110](https://github.com/influxdata/telegraf/pull/9110) `parsers.json` Make JSON format compatible with nulls
- [#9128](https://github.com/influxdata/telegraf/pull/9128) `inputs.nfsclient` Fix nfsclient ops map to allow collection of metrics other than read and write
- [#8917](https://github.com/influxdata/telegraf/pull/8917) `inputs.snmp` Log snmpv3 auth failures
- [#8892](https://github.com/influxdata/telegraf/pull/8892) `common.shim` Accept larger inputs from scanner
- [#9045](https://github.com/influxdata/telegraf/pull/9045) `inputs.vsphere` Add MetricLookback setting to handle reporting delays in vCenter 6.7 and later
- [#9026](https://github.com/influxdata/telegraf/pull/9026) `outputs.sumologic` Carbon2 serializer: sanitize metric name
- [#9086](https://github.com/influxdata/telegraf/pull/9086) `inputs.opcua` Fix error handling

## v1.18.1 [2021-04-07]

### Bugfixes

- [#9082](https://github.com/influxdata/telegraf/pull/9082) `inputs.mysql` Fix 'binary logs' query for MySQL 8
- [#9069](https://github.com/influxdata/telegraf/pull/9069) `inputs.tail` Add configurable option for the 'path' tag override
- [#9067](https://github.com/influxdata/telegraf/pull/9067) `inputs.nfsclient` Fix integer overflow in fields from mountstat
- [#9050](https://github.com/influxdata/telegraf/pull/9050) `inputs.snmp` Fix init when no mibs are installed
- [#9072](https://github.com/influxdata/telegraf/pull/9072) `inputs.ping` Always call SetPrivileged(true) in native mode
- [#9043](https://github.com/influxdata/telegraf/pull/9043) `processors.ifname` Get interface name more effeciently
- [#9056](https://github.com/influxdata/telegraf/pull/9056) `outputs.yandex_cloud_monitoring` Use correct compute metadata URL to get folder-id
- [#9048](https://github.com/influxdata/telegraf/pull/9048) `outputs.azure_monitor` Handle error when initializing the auth object
- [#8549](https://github.com/influxdata/telegraf/pull/8549) `inputs.sqlserver` Fix sqlserver_process_cpu calculation
- [#9035](https://github.com/influxdata/telegraf/pull/9035) `inputs.ipmi_sensor` Fix panic
- [#9009](https://github.com/influxdata/telegraf/pull/9009) `inputs.docker` Fix panic when parsing container stats
- [#8333](https://github.com/influxdata/telegraf/pull/8333) `inputs.exec` Don't truncate messages in debug mode
- [#8769](https://github.com/influxdata/telegraf/pull/8769) `agent` Close running outputs when reloadinlg

## v1.18.0 [2021-03-17]

### Release Notes

- Support Go version 1.16.2
- Added support for code signing in Windows

### Bugfixes

- [#7312](https://github.com/influxdata/telegraf/pull/7312) `inputs.docker` CPU stats respect perdevice
- [#8397](https://github.com/influxdata/telegraf/pull/8397) `outputs.dynatrace` Dynatrace Plugin: Make conversion to counters possible / Changed large bulk handling
- [#8655](https://github.com/influxdata/telegraf/pull/8655) `inputs.sqlserver` SqlServer - fix for default server list
- [#8703](https://github.com/influxdata/telegraf/pull/8703) `inputs.docker` Use consistent container name in docker input plugin
- [#8902](https://github.com/influxdata/telegraf/pull/8902) `inputs.snmp` Fix max_repetitions signedness issues
- [#8817](https://github.com/influxdata/telegraf/pull/8817) `outputs.kinesis` outputs.kinesis - log record error count
- [#8833](https://github.com/influxdata/telegraf/pull/8833) `inputs.sqlserver` Bug Fix - SQL Server HADR queries for SQL Versions
- [#8628](https://github.com/influxdata/telegraf/pull/8628) `inputs.modbus` fix: reading multiple holding registers in modbus input plugin
- [#8885](https://github.com/influxdata/telegraf/pull/8885) `inputs.statsd` Fix statsd concurrency bug
- [#8393](https://github.com/influxdata/telegraf/pull/8393) `inputs.sqlserver` SQL Perfmon counters - synced queries from v2 to all db types
- [#8873](https://github.com/influxdata/telegraf/pull/8873) `processors.ifname` Fix mutex locking around ifname cache
- [#8720](https://github.com/influxdata/telegraf/pull/8720) `parsers.influx` fix: remove ambiguity on '\v' from line-protocol parser
- [#8678](https://github.com/influxdata/telegraf/pull/8678) `inputs.redis` Fix Redis output field type inconsistencies
- [#8953](https://github.com/influxdata/telegraf/pull/8953) `agent` Reset the flush interval timer when flush is requested or batch is ready.
- [#8954](https://github.com/influxdata/telegraf/pull/8954) `common.kafka` Fix max open requests to one if idempotent writes is set to true
- [#8721](https://github.com/influxdata/telegraf/pull/8721) `inputs.kube_inventory` Set $HOSTIP in default URL
- [#8995](https://github.com/influxdata/telegraf/pull/8995) `inputs.sflow` fix segfaults in sflow plugin by checking if protocol headers are set
- [#8986](https://github.com/influxdata/telegraf/pull/8986) `outputs.nats` nats_output: use the configured credentials file

### Features

- [#8887](https://github.com/influxdata/telegraf/pull/8887) `inputs.procstat` Add PPID field to procstat input plugin
- [#8852](https://github.com/influxdata/telegraf/pull/8852) `processors.starlark` Add Starlark script for estimating Line Protocol cardinality
- [#8915](https://github.com/influxdata/telegraf/pull/8915) `inputs.cloudwatch` add proxy
- [#8910](https://github.com/influxdata/telegraf/pull/8910) `agent` Display error message on badly formatted config string array (eg. namepass)
- [#8785](https://github.com/influxdata/telegraf/pull/8785) `inputs.diskio` Non systemd support with unittest
- [#8850](https://github.com/influxdata/telegraf/pull/8850) `inputs.snmp` Support more snmpv3 authentication protocols
- [#8813](https://github.com/influxdata/telegraf/pull/8813) `inputs.redfish` added member_id as tag(as it is a unique value) for redfish plugin and added address of the server when the status is other than 200 for better debugging
- [#8613](https://github.com/influxdata/telegraf/pull/8613) `inputs.phpfpm` Support exclamation mark to create non-matching list in tail plugin
- [#8179](https://github.com/influxdata/telegraf/pull/8179) `inputs.statsd` Add support for datadog distributions metric
- [#8803](https://github.com/influxdata/telegraf/pull/8803) `agent` Add default retry for load config via url
- [#8816](https://github.com/influxdata/telegraf/pull/8816) Code Signing for Windows
- [#8772](https://github.com/influxdata/telegraf/pull/8772) `processors.starlark` Allow to provide constants to a starlark script
- [#8749](https://github.com/influxdata/telegraf/pull/8749) `outputs.newrelic` Add HTTP proxy setting to New Relic output plugin
- [#8543](https://github.com/influxdata/telegraf/pull/8543) `inputs.elasticsearch` Add configurable number of 'most recent' date-stamped indices to gather in Elasticsearch input
- [#8675](https://github.com/influxdata/telegraf/pull/8675) `processors.starlark` Add Starlark parsing example of nested JSON
- [#8762](https://github.com/influxdata/telegraf/pull/8762) `inputs.prometheus` Optimize for bigger kubernetes clusters (500+ pods)
- [#8950](https://github.com/influxdata/telegraf/pull/8950) `inputs.teamspeak` Teamspeak input plugin query clients
- [#8849](https://github.com/influxdata/telegraf/pull/8849) `inputs.sqlserver` Filter data out from system databases for Azure SQL DB only

### New Inputs

- [Beat Input Plugin](https://github.com/influxdata/telegraf/tree/master/plugins/inputs/beat) - Contributed by @nferch
- [CS:GO Input Plugin](https://github.com/influxdata/telegraf/tree/master/plugins/inputs/csgo) - Contributed by @oofdog
- [Directory Monitoring Input Plugin](https://github.com/influxdata/telegraf/tree/master/plugins/inputs/directory_monitor) - Contributed by @InfluxData
- [RavenDB Input Plugin](https://github.com/influxdata/telegraf/tree/master/plugins/inputs/ravendb) - Contributed by @ml054 and @bartoncasey
- [NFS Input Plugin](https://github.com/influxdata/telegraf/tree/master/plugins/inputs/nfsclient) - Contributed by @pmoranga

### New Outputs

- [Grafana Loki Output Plugin](https://github.com/influxdata/telegraf/tree/master/plugins/outputs/loki) - Contributed by @Eraac
- [Google BigQuery Output Plugin](https://github.com/influxdata/telegraf/tree/master/plugins/outputs/loki) - Contributed by @gkatzioura
- [Sensu Output Plugin](https://github.com/influxdata/telegraf/blob/master/plugins/outputs/sensu) - Contributed by @calebhailey
- [SignalFX Output Plugin](https://github.com/influxdata/telegraf/tree/master/plugins/outputs/signalfx) - Contributed by @keitwb

### New Aggregators

- [Derivative Aggregator Plugin](https://github.com/influxdata/telegraf/tree/master/plugins/aggregators/derivative) - Contributed by @KarstenSchnitter
- [Quantile Aggregator Plugin](https://github.com/influxdata/telegraf/tree/master/plugins/aggregators/quantile) - Contributed by @srebhan

### New Processors

- [AWS EC2 Metadata Processor Plugin](https://github.com/influxdata/telegraf/tree/master/plugins/processors/aws/ec2) - Contributed by @pmalek-sumo

### New Parsers

- [XML Parser Plugin](https://github.com/influxdata/telegraf/tree/master/plugins/parsers/xml) - Contributed by @srebhan

### New Serializers

- [MessagePack Serializer Plugin](https://github.com/influxdata/telegraf/tree/master/plugins/serializers/msgpack) - Contributed by @dialogbox

### New External Plugins

- [GeoIP Processor Plugin](https://github.com/a-bali/telegraf-geoip) - Contributed by @a-bali
- [Plex Webhook Input Plugin](https://github.com/russorat/telegraf-webhooks-plex) - Contributed by @russorat
- [SMCIPMITool Input Plugin](https://github.com/jhpope/smc_ipmi) - Contributed by @jhpope

## v1.17.3 [2021-02-17]

### Bugfixes

- [#7316](https://github.com/influxdata/telegraf/pull/7316) `inputs.filestat` plugins/filestat: Skip missing files
- [#8868](https://github.com/influxdata/telegraf/pull/8868) Update to Go 1.15.8
- [#8744](https://github.com/influxdata/telegraf/pull/8744) Bump github.com/gopcua/opcua from 0.1.12 to 0.1.13
- [#8657](https://github.com/influxdata/telegraf/pull/8657) `outputs.warp10` outputs/warp10: url encode comma in tags value
- [#8824](https://github.com/influxdata/telegraf/pull/8824) `inputs.x509_cert` inputs.x509_cert: Fix timeout issue
- [#8821](https://github.com/influxdata/telegraf/pull/8821) `inputs.mqtt_consumer` Fix reconnection issues mqtt
- [#8775](https://github.com/influxdata/telegraf/pull/8775) `outputs.influxdb` Validate the response from InfluxDB after writing/creating a database to avoid json parsing panics/errors
- [#8804](https://github.com/influxdata/telegraf/pull/8804) `inputs.snmp` Expose v4/v6-only connection-schemes through GosnmpWrapper
- [#8838](https://github.com/influxdata/telegraf/pull/8838) `agent` fix issue with reading flush_jitter output from config
- [#8839](https://github.com/influxdata/telegraf/pull/8839) `inputs.ping` fixes Sort and timeout around deadline
- [#8787](https://github.com/influxdata/telegraf/pull/8787) `inputs.ping` Update README for inputs.ping with correct cmd for native ping on Linux
- [#8771](https://github.com/influxdata/telegraf/pull/8771) Update go-ping to latest version

>>>>>>> 939a9ddb
## v1.17.2 [2021-01-28]

### Bugfixes

- [#8770](https://github.com/influxdata/telegraf/pull/8770) `inputs.ping` Set interface for native
- [#8764](https://github.com/influxdata/telegraf/pull/8764) `inputs.ping` Resolve regression, re-add missing function

## v1.17.1 [2021-01-27]

### Release Notes

Included a few more changes that add configuration options to plugins as it's been while since the last release

- [#8335](https://github.com/influxdata/telegraf/pull/8335) `inputs.ipmi_sensor` Add setting to enable caching in ipmitool
- [#8616](https://github.com/influxdata/telegraf/pull/8616) Add Event Log support for Windows
- [#8602](https://github.com/influxdata/telegraf/pull/8602) `inputs.postgresql_extensible` Add timestamp column support to postgresql_extensible
- [#8627](https://github.com/influxdata/telegraf/pull/8627) `parsers.csv` Added ability to define skip values in csv parser
- [#8055](https://github.com/influxdata/telegraf/pull/8055) `outputs.http` outputs/http: add option to control idle connection timeout
- [#7897](https://github.com/influxdata/telegraf/pull/7897) `common.tls` common/tls: Allow specifying SNI hostnames
- [#8541](https://github.com/influxdata/telegraf/pull/8541) `inputs.snmp` Extended the internal snmp wrapper to support AES192, AES192C, AES256, and AES256C
- [#6165](https://github.com/influxdata/telegraf/pull/6165) `inputs.procstat` Provide method to include core count when reporting cpu_usage in procstat input
- [#8287](https://github.com/influxdata/telegraf/pull/8287) `inputs.jenkins` Add support for an inclusive job list in Jenkins plugin
- [#8524](https://github.com/influxdata/telegraf/pull/8524) `inputs.ipmi_sensor` Add hex_key parameter for IPMI input plugin connection

### Bugfixes

- [#8662](https://github.com/influxdata/telegraf/pull/8662) `outputs.influxdb_v2` [outputs.influxdb_v2] add exponential backoff, and respect client error responses
- [#8748](https://github.com/influxdata/telegraf/pull/8748) `outputs.elasticsearch` Fix issue with elasticsearch output being really noisy about some errors
- [#7533](https://github.com/influxdata/telegraf/pull/7533) `inputs.zookeeper` improve mntr regex to match user specific keys.
- [#7967](https://github.com/influxdata/telegraf/pull/7967) `inputs.lustre2` Fix crash in lustre2 input plugin, when field name and value
- [#8673](https://github.com/influxdata/telegraf/pull/8673) Update grok-library to v1.0.1 with dots and dash-patterns fixed.
- [#8679](https://github.com/influxdata/telegraf/pull/8679) `inputs.ping` Use go-ping for "native" execution in Ping plugin
- [#8741](https://github.com/influxdata/telegraf/pull/8741) `inputs.x509_cert` fix x509 cert timeout issue
- [#8714](https://github.com/influxdata/telegraf/pull/8714) Bump github.com/nsqio/go-nsq from 1.0.7 to 1.0.8
- [#8715](https://github.com/influxdata/telegraf/pull/8715) Bump github.com/Shopify/sarama from 1.27.1 to 1.27.2
- [#8712](https://github.com/influxdata/telegraf/pull/8712) Bump github.com/newrelic/newrelic-telemetry-sdk-go from 0.2.0 to 0.5.1
- [#8659](https://github.com/influxdata/telegraf/pull/8659) `inputs.gnmi` GNMI plugin should not take off the first character of field keys when no 'alias path' exists.
- [#8609](https://github.com/influxdata/telegraf/pull/8609) `inputs.webhooks` Use the 'measurement' json field from the particle webhook as the measurment name, or if it's blank, use the 'name' field of the event's json.
- [#8658](https://github.com/influxdata/telegraf/pull/8658) `inputs.procstat` Procstat input plugin should use the same timestamp in all metrics in the same Gather() cycle.
- [#8391](https://github.com/influxdata/telegraf/pull/8391) `aggregators.merge` Optimize SeriesGrouper & aggregators.merge
- [#8545](https://github.com/influxdata/telegraf/pull/8545) `inputs.prometheus` Using mime-type in prometheus parser to handle protocol-buffer responses
- [#8588](https://github.com/influxdata/telegraf/pull/8588) `inputs.snmp` Input SNMP plugin - upgrade gosnmp library to version 1.29.0
- [#8502](https://github.com/influxdata/telegraf/pull/8502) `inputs.http_listener_v2` Fix Stop() bug when plugin fails to start

### New External Plugins

- [#8646](https://github.com/influxdata/telegraf/pull/8646) [Open Hardware Monitoring](https://github.com/marianob85/open_hardware_monitor-telegraf-plugin) Input Plugin

## v1.17.0 [2020-12-18]

### Release Notes

- Starlark plugins can now store state between runs using a global state variable. This lets you make custom aggregators as well as custom processors that are state-aware.
- New input plugins: Riemann-Protobuff Listener, Intel PowerStat
- New output plugins: Yandex.Cloud monitoring, Logz.io
- New parser plugin: Prometheus
- New serializer: Prometheus remote write

### Bugfixes

- [#8505](https://github.com/influxdata/telegraf/pull/8505) `inputs.vsphere` Fixed misspelled check for datacenter
- [#8499](https://github.com/influxdata/telegraf/pull/8499) `processors.execd` Adding support for new lines in influx line protocol fields.
- [#8254](https://github.com/influxdata/telegraf/pull/8254) `serializers.carbon2` Fix carbon2 tests
- [#8498](https://github.com/influxdata/telegraf/pull/8498) `inputs.http_response` fixed network test
- [#8414](https://github.com/influxdata/telegraf/pull/8414) `inputs.bcache` Fix tests for Windows - part 1
- [#8577](https://github.com/influxdata/telegraf/pull/8577) `inputs.ping` fix potential issue with race condition
- [#8562](https://github.com/influxdata/telegraf/pull/8562) `inputs.mqtt_consumer` fix issue with mqtt concurrent map write
- [#8574](https://github.com/influxdata/telegraf/pull/8574) `inputs.ecs` Remove duplicated field "revision" from ecs_task because it's already defined as a tag there
- [#8551](https://github.com/influxdata/telegraf/pull/8551) `inputs.socket_listener` fix crash when socket_listener receiving invalid data
- [#8564](https://github.com/influxdata/telegraf/pull/8564) `parsers.graphite` Graphite tags parser
- [#8472](https://github.com/influxdata/telegraf/pull/8472) `inputs.kube_inventory` Fixing issue with missing metrics when pod has only pending containers
- [#8542](https://github.com/influxdata/telegraf/pull/8542) `inputs.aerospike` fix edge case in aerospike plugin where an expected hex string was converted to integer if all digits
- [#8512](https://github.com/influxdata/telegraf/pull/8512) `inputs.kube_inventory` Update string parsing of allocatable cpu cores in kube_inventory

### Features

- [#8038](https://github.com/influxdata/telegraf/pull/8038) `inputs.jenkins` feat: add build number field to jenkins_job measurement
- [#7345](https://github.com/influxdata/telegraf/pull/7345) `inputs.ping` Add percentiles to the ping plugin
- [#8369](https://github.com/influxdata/telegraf/pull/8369) `inputs.sqlserver` Added tags for monitoring readable secondaries for Azure SQL MI
- [#8379](https://github.com/influxdata/telegraf/pull/8379) `inputs.sqlserver` SQL Server HA/DR Availability Group queries
- [#8520](https://github.com/influxdata/telegraf/pull/8520) Add initialization example to mock-plugin.
- [#8426](https://github.com/influxdata/telegraf/pull/8426) `inputs.snmp` Add support to convert snmp hex strings to integers
- [#8509](https://github.com/influxdata/telegraf/pull/8509) `inputs.statsd` Add configurable Max TTL duration for statsd input plugin entries
- [#8508](https://github.com/influxdata/telegraf/pull/8508) `inputs.bind` Add configurable timeout to bind input plugin http call
- [#8368](https://github.com/influxdata/telegraf/pull/8368) `inputs.sqlserver` Added is_primary_replica for monitoring readable secondaries for Azure SQL DB
- [#8462](https://github.com/influxdata/telegraf/pull/8462) `inputs.sqlserver` sqlAzureMIRequests - remove duplicate column [session_db_name]
- [#8464](https://github.com/influxdata/telegraf/pull/8464) `inputs.sqlserver` Add column measurement_db_type to output of all queries if not empty
- [#8389](https://github.com/influxdata/telegraf/pull/8389) `inputs.opcua` Add node groups to opcua input plugin
- [#8432](https://github.com/influxdata/telegraf/pull/8432) add support for linux/ppc64le
- [#8474](https://github.com/influxdata/telegraf/pull/8474) `inputs.modbus` Add FLOAT64-IEEE support to inputs.modbus (#8361) (by @Nemecsek)
- [#8447](https://github.com/influxdata/telegraf/pull/8447) `processors.starlark` Add the shared state to the global scope to get previous data
- [#8383](https://github.com/influxdata/telegraf/pull/8383) `inputs.zfs` Add dataset metrics to zfs input
- [#8429](https://github.com/influxdata/telegraf/pull/8429) `outputs.nats` Added "name" parameter to NATS output plugin
- [#8477](https://github.com/influxdata/telegraf/pull/8477) `inputs.http` proxy support for http input
- [#8466](https://github.com/influxdata/telegraf/pull/8466) `inputs.snmp` Translate snmp field values
- [#8435](https://github.com/influxdata/telegraf/pull/8435) `common.kafka` Enable kafka zstd compression and idempotent writes
- [#8056](https://github.com/influxdata/telegraf/pull/8056) `inputs.monit` Add response_time to monit plugin
- [#8446](https://github.com/influxdata/telegraf/pull/8446) update to go 1.15.5
- [#8428](https://github.com/influxdata/telegraf/pull/8428) `aggregators.basicstats` Add rate and interval to the basicstats aggregator plugin
- [#8575](https://github.com/influxdata/telegraf/pull/8575) `inputs.win_services` Added Glob pattern matching for "Windows Services" plugin
- [#6132](https://github.com/influxdata/telegraf/pull/6132) `inputs.mysql` Add per user metrics to mysql input
- [#8500](https://github.com/influxdata/telegraf/pull/8500) `inputs.github` [inputs.github] Add query of pull-request statistics
- [#8598](https://github.com/influxdata/telegraf/pull/8598) `processors.enum` Allow globs (wildcards) in config for tags/fields in enum processor
- [#8590](https://github.com/influxdata/telegraf/pull/8590) `inputs.ethtool` [ethtool] interface_up field added
- [#8579](https://github.com/influxdata/telegraf/pull/8579) `parsers.json` Add wildcard tags json parser support

### New Parser Plugins

- [#7778](https://github.com/influxdata/telegraf/pull/7778) `parsers.prometheus` Add a parser plugin for prometheus

### New Serializer Plugins

- [#8360](https://github.com/influxdata/telegraf/pull/8360) `serializers.prometheusremotewrite` Add prometheus remote write serializer

### New Input Plugins

- [#8163](https://github.com/influxdata/telegraf/pull/8163) `inputs.riemann` Support Riemann-Protobuff Listener
- [#8488](https://github.com/influxdata/telegraf/pull/8488) `inputs.intel_powerstat` New Intel PowerStat input plugin

### New Output Plugins

- [#8296](https://github.com/influxdata/telegraf/pull/8296) `outputs.yandex_cloud_monitoring` #8295 Initial Yandex.Cloud monitoring
- [#8202](https://github.com/influxdata/telegraf/pull/8202) `outputs.logzio` A new Logz.io output plugin

## v1.16.3 [2020-12-01]

### Bugfixes

- [#8483](https://github.com/influxdata/telegraf/pull/8483) `inputs.gnmi` Log SubscribeResponse_Error message and code. #8482
- [#7987](https://github.com/influxdata/telegraf/pull/7987) update godirwalk to v1.16.1
- [#8438](https://github.com/influxdata/telegraf/pull/8438) `processors.starlark` Starlark example dropbytype
- [#8468](https://github.com/influxdata/telegraf/pull/8468) `inputs.sqlserver` Fix typo in column name
- [#8461](https://github.com/influxdata/telegraf/pull/8461) `inputs.phpfpm` [php-fpm] Fix possible "index out of range"
- [#8444](https://github.com/influxdata/telegraf/pull/8444) `inputs.apcupsd` Update mdlayher/apcupsd dependency
- [#8439](https://github.com/influxdata/telegraf/pull/8439) `processors.starlark` Show how to return a custom error with the Starlark processor
- [#8440](https://github.com/influxdata/telegraf/pull/8440) `parsers.csv` keep field name as is for csv timestamp column
- [#8436](https://github.com/influxdata/telegraf/pull/8436) `inputs.nvidia_smi` Add DriverVersion and CUDA Version to output
- [#8423](https://github.com/influxdata/telegraf/pull/8423) `processors.starlark` Show how to return several metrics with the Starlark processor
- [#8408](https://github.com/influxdata/telegraf/pull/8408) `processors.starlark` Support logging in starlark
- [#8315](https://github.com/influxdata/telegraf/pull/8315) add kinesis output to external plugins list
- [#8406](https://github.com/influxdata/telegraf/pull/8406) `outputs.wavefront` #8405 add non-retryable debug logging
- [#8404](https://github.com/influxdata/telegraf/pull/8404) `outputs.wavefront` Wavefront output should distinguish between retryable and non-retryable errors
- [#8401](https://github.com/influxdata/telegraf/pull/8401) `processors.starlark` Allow to catch errors that occur in the apply function

## v1.16.2 [2020-11-13]

### Bugfixes

- [#8400](https://github.com/influxdata/telegraf/pull/8400) `parsers.csv` Fix parsing of multiple files with different headers (#6318).
- [#8326](https://github.com/influxdata/telegraf/pull/8326) `inputs.proxmox` proxmox: ignore QEMU templates and iron out a few bugs
- [#7991](https://github.com/influxdata/telegraf/pull/7991) `inputs.systemd_units` systemd_units: add --plain to command invocation (#7990)
- [#8307](https://github.com/influxdata/telegraf/pull/8307) fix links in external plugins readme
- [#8370](https://github.com/influxdata/telegraf/pull/8370) `inputs.redis` Fix minor typos in readmes
- [#8374](https://github.com/influxdata/telegraf/pull/8374) `inputs.smart` Fix SMART plugin to recognize all devices from config
- [#8288](https://github.com/influxdata/telegraf/pull/8288) `inputs.redfish` Add OData-Version header to requests
- [#8357](https://github.com/influxdata/telegraf/pull/8357) `inputs.vsphere` Prydin issue 8169
- [#8356](https://github.com/influxdata/telegraf/pull/8356) `inputs.sqlserver` On-prem fix for #8324
- [#8165](https://github.com/influxdata/telegraf/pull/8165) `outputs.wavefront` [output.wavefront] Introduced "immediate_flush" flag
- [#7938](https://github.com/influxdata/telegraf/pull/7938) `inputs.gnmi` added support for bytes encoding
- [#8337](https://github.com/influxdata/telegraf/pull/8337) `inputs.dcos` Update jwt-go module to address CVE-2020-26160
- [#8350](https://github.com/influxdata/telegraf/pull/8350) `inputs.ras` fix plugins/input/ras test
- [#8329](https://github.com/influxdata/telegraf/pull/8329) `outputs.dynatrace` #8328 Fixed a bug with the state map in Dynatrace Plugin

## v1.16.1 [2020-10-28]

### Release Notes

- [#8318](https://github.com/influxdata/telegraf/pull/8318) `common.kafka` kafka sasl-mechanism auth support for SCRAM-SHA-256, SCRAM-SHA-512, GSSAPI

### Bugfixes

- [#8331](https://github.com/influxdata/telegraf/pull/8331) `inputs.sqlserver` SQL Server Azure PerfCounters Fix
- [#8325](https://github.com/influxdata/telegraf/pull/8325) `inputs.sqlserver` SQL Server - PerformanceCounters - removed synthetic counters
- [#8324](https://github.com/influxdata/telegraf/pull/8324) `inputs.sqlserver` SQL Server - server_properties added sql_version_desc
- [#8317](https://github.com/influxdata/telegraf/pull/8317) `inputs.ras` Disable RAS input plugin on specific Linux architectures: mips64, mips64le, ppc64le, riscv64
- [#8309](https://github.com/influxdata/telegraf/pull/8309) `inputs.processes` processes: fix issue with stat no such file/dir
- [#8308](https://github.com/influxdata/telegraf/pull/8308) `inputs.win_perf_counters` fix issue with PDH_CALC_NEGATIVE_DENOMINATOR error
- [#8306](https://github.com/influxdata/telegraf/pull/8306) `inputs.ras` RAS plugin - fix for too many open files handlers

## v1.16.0 [2020-10-21]

### Release Notes

- New [code examples](/plugins/processors/starlark/testdata) for the [Starlark processor](/plugins/processors/starlark/README.md)
- [#7920](https://github.com/influxdata/telegraf/pull/7920) `inputs.rabbitmq` remove deprecated healthcheck
- [#7953](https://github.com/influxdata/telegraf/pull/7953) Add details to connect to InfluxDB OSS 2 and Cloud 2
- [#8054](https://github.com/influxdata/telegraf/pull/8054) add guidelines run to external plugins with execd
- [#8198](https://github.com/influxdata/telegraf/pull/8198) `inputs.influxdb_v2_listener` change default influxdb port from 9999 to 8086 to match OSS 2.0 release
- [starlark](https://github.com/influxdata/telegraf/tree/release-1.16/plugins/processors/starlark/testdata) `processors.starlark` add various code exampels for the Starlark processor

### Features

- [#7814](https://github.com/influxdata/telegraf/pull/7814) `agent` Send metrics in FIFO order
- [#7869](https://github.com/influxdata/telegraf/pull/7869) `inputs.modbus` extend support of fixed point values on input
- [#7870](https://github.com/influxdata/telegraf/pull/7870) `inputs.mongodb` Added new metric "pages written from cache"
- [#7875](https://github.com/influxdata/telegraf/pull/7875) `inputs.consul` input consul - added metric_version flag
- [#7894](https://github.com/influxdata/telegraf/pull/7894) `inputs.cloudwatch` Implement AWS CloudWatch Input Plugin ListMetrics API calls to use Active Metric Filter
- [#7904](https://github.com/influxdata/telegraf/pull/7904) `inputs.clickhouse` add additional metrics to clickhouse input plugin
- [#7934](https://github.com/influxdata/telegraf/pull/7934) `inputs.sqlserver` Database_type config to Split up sql queries by engine type
- [#8018](https://github.com/influxdata/telegraf/pull/8018) `processors.ifname` Add addTag debugging in ifname plugin
- [#8019](https://github.com/influxdata/telegraf/pull/8019) `outputs.elasticsearch` added force_document_id option to ES output enable resend data and avoiding duplicated ES documents
- [#8025](https://github.com/influxdata/telegraf/pull/8025) `inputs.aerospike` Add set, and histogram reporting to aerospike telegraf plugin
- [#8082](https://github.com/influxdata/telegraf/pull/8082) `inputs.snmp` Add agent host tag configuration option
- [#8113](https://github.com/influxdata/telegraf/pull/8113) `inputs.smart` Add more missing NVMe attributes to smart plugin
- [#8120](https://github.com/influxdata/telegraf/pull/8120) `inputs.sqlserver` Added more performance counters to SqlServer input plugin
- [#8127](https://github.com/influxdata/telegraf/pull/8127) `agent` Sort plugin name lists for output
- [#8132](https://github.com/influxdata/telegraf/pull/8132) `outputs.sumologic` Sumo Logic output plugin: carbon2 default to include field in metric
- [#8133](https://github.com/influxdata/telegraf/pull/8133) `inputs.influxdb_v2_listener` influxdb_v2_listener - add /ready route
- [#8168](https://github.com/influxdata/telegraf/pull/8168) `processors.starlark` add json parsing support to starlark
- [#8186](https://github.com/influxdata/telegraf/pull/8186) `inputs.sqlserver` New sql server queries (Azure)
- [#8189](https://github.com/influxdata/telegraf/pull/8189) `inputs.snmp_trap` If the community string is available, add it as a tag
- [#8190](https://github.com/influxdata/telegraf/pull/8190) `inputs.tail` Semigroupoid multiline (#8167)
- [#8196](https://github.com/influxdata/telegraf/pull/8196) `inputs.redis` add functionality to get values from redis commands
- [#8220](https://github.com/influxdata/telegraf/pull/8220) `build` update to Go 1.15
- [#8032](https://github.com/influxdata/telegraf/pull/8032) `inputs.http_response` http_response: match on status code
- [#8172](https://github.com/influxdata/telegraf/pull/8172) `inputs.sqlserver` New sql server queries (on-prem) - refactoring and formatting

### Bugfixes

- [#7816](https://github.com/influxdata/telegraf/pull/7816) `shim` fix bug with loading plugins in shim with no config
- [#7818](https://github.com/influxdata/telegraf/pull/7818) `build` Fix darwin package build flags
- [#7819](https://github.com/influxdata/telegraf/pull/7819) `inputs.tail` Close file to ensure it has been flushed
- [#7853](https://github.com/influxdata/telegraf/pull/7853) Initialize aggregation processors
- [#7865](https://github.com/influxdata/telegraf/pull/7865) `common.shim` shim logger improvements
- [#7867](https://github.com/influxdata/telegraf/pull/7867) `inputs.execd` fix issue with execd restart_delay being ignored
- [#7872](https://github.com/influxdata/telegraf/pull/7872) `inputs.gnmi` Recv next message after send returns EOF
- [#7877](https://github.com/influxdata/telegraf/pull/7877) Fix arch name in deb/rpm builds
- [#7909](https://github.com/influxdata/telegraf/pull/7909) fixes issue with rpm /var/log/telegraf permissions
- [#7918](https://github.com/influxdata/telegraf/pull/7918) `inputs.net` fix broken link to proc.c
- [#7927](https://github.com/influxdata/telegraf/pull/7927) `inputs.tail` Fix tail following on EOF
- [#8005](https://github.com/influxdata/telegraf/pull/8005) Fix docker-image make target
- [#8039](https://github.com/influxdata/telegraf/pull/8039) `serializers.splunkmetric` Remove Event field as it is causing issues with pre-trained source types
- [#8048](https://github.com/influxdata/telegraf/pull/8048) `inputs.jenkins` Multiple escaping occurs on Jenkins URLs at certain folder depth
- [#8071](https://github.com/influxdata/telegraf/pull/8071) `inputs.kubernetes` add missing error check for HTTP req failure
- [#8145](https://github.com/influxdata/telegraf/pull/8145) `processors.execd` Increased the maximum serialized metric size in line protocol
- [#8159](https://github.com/influxdata/telegraf/pull/8159) `outputs.dynatrace` Dynatrace Output: change handling of monotonic counters
- [#8176](https://github.com/influxdata/telegraf/pull/8176) fix panic on streaming processers using logging
- [#8177](https://github.com/influxdata/telegraf/pull/8177) `parsers.influx` fix: plugins/parsers/influx: avoid ParseError.Error panic
- [#8199](https://github.com/influxdata/telegraf/pull/8199) `inputs.docker` Fix vulnerabilities found in BDBA scan
- [#8200](https://github.com/influxdata/telegraf/pull/8200) `inputs.sqlserver` Fixed Query mapping
- [#8201](https://github.com/influxdata/telegraf/pull/8201) `outputs.sumologic` Fix carbon2 serializer not falling through to field separate when carbon2_format field is unset
- [#8210](https://github.com/influxdata/telegraf/pull/8210) update gopsutil: fix procstat performance regression
- [#8162](https://github.com/influxdata/telegraf/pull/8162) Fix bool serialization when using carbon2
- [#8240](https://github.com/influxdata/telegraf/pull/8240) Fix bugs found by LGTM analysis platform
- [#8251](https://github.com/influxdata/telegraf/pull/8251) `outputs.dynatrace` Dynatrace Output Plugin: Fixed behaviour when state map is cleared
- [#8274](https://github.com/influxdata/telegraf/pull/8274) `common.shim` fix issue with loading processor config from execd

### New Input Plugins

- [influxdb_v2_listener](/plugins/inputs/influxdb_v2_listener/README.md) Influxdb v2 listener - Contributed by @magichair
- [intel_rdt](/plugins/inputs/intel_rdt/README.md) New input plugin for Intel RDT (Intel Resource Director Technology) - Contributed by @p-zak
- [nsd](/plugins/inputs/nsd/README.md) add nsd input plugin - Contributed by @gearnode
- [opcua](/plugins/inputs/opcua/README.md) Add OPC UA input plugin - Contributed by InfluxData
- [proxmox](/plugins/inputs/proxmox/README.md) Proxmox plugin - Contributed by @effitient
- [ras](/plugins/inputs/ras/README.md) New input plugin for RAS (Reliability, Availability and Serviceability) - Contributed by @p-zak
- [win_eventlog](/plugins/inputs/win_eventlog/README.md) Windows eventlog input plugin - Contributed by @simnv

### New Output Plugins

- [dynatrace](/plugins/outputs/dynatrace/README.md) Dynatrace output plugin - Contributed by @thschue
- [sumologic](/plugins/outputs/sumologic/README.md) Sumo Logic output plugin - Contributed by @pmalek-sumo
- [timestream](/plugins/outputs/timestream) Timestream Output Plugin - Contributed by @piotrwest

### New External Plugins

See [EXTERNAL_PLUGINS.md](/EXTERNAL_PLUGINS.md) for a full list of external plugins

- [awsalarms](https://github.com/vipinvkmenon/awsalarms) - Simple plugin to gather/monitor alarms generated  in AWS.
- [youtube-telegraf-plugin](https://github.com/inabagumi/youtube-telegraf-plugin) - Gather view and subscriber stats from your youtube videos
- [octoprint](https://github.com/BattleBas/octoprint-telegraf-plugin) - Gather 3d print information from the octoprint API.
- [systemd-timings](https://github.com/pdmorrow/telegraf-execd-systemd-timings) - Gather systemd boot and unit timestamp metrics.

## v1.15.4 [2020-10-20]
<<<<<<< HEAD

### Bugfixes

- [#8274](https://github.com/influxdata/telegraf/pull/8274) `common.shim` fix issue with loading processor config from execd
- [#8176](https://github.com/influxdata/telegraf/pull/8176) `agent` fix panic on streaming processers using logging

## v1.15.3 [2020-09-11]

### Release Notes

=======

### Bugfixes

- [#8274](https://github.com/influxdata/telegraf/pull/8274) `common.shim` fix issue with loading processor config from execd
- [#8176](https://github.com/influxdata/telegraf/pull/8176) `agent` fix panic on streaming processers using logging

## v1.15.3 [2020-09-11]

### Release Notes

>>>>>>> 939a9ddb
- Many documentation updates
- New [code examples](https://github.com/influxdata/telegraf/tree/master/plugins/processors/starlark/testdata) for the [Starlark processor](https://github.com/influxdata/telegraf/blob/master/plugins/processors/starlark/README.md)

### Bugfixes

- [#7999](https://github.com/influxdata/telegraf/pull/7999) `agent` fix minor agent error message race condition
- [#8051](https://github.com/influxdata/telegraf/pull/8051) `build` fix docker build. update dockerfiles to Go 1.14
- [#8052](https://github.com/influxdata/telegraf/pull/8052) `shim` fix bug in shim logger affecting AddError
- [#7996](https://github.com/influxdata/telegraf/pull/7996) `shim` fix issue with shim use of config.Duration
- [#8006](https://github.com/influxdata/telegraf/pull/8006) `inputs.eventhub_consumer` Fix string to int conversion in eventhub consumer
- [#7986](https://github.com/influxdata/telegraf/pull/7986) `inputs.http_listener_v2` make http header tags case insensitive
- [#7869](https://github.com/influxdata/telegraf/pull/7869) `inputs.modbus` extend support of fixed point values on input
- [#7861](https://github.com/influxdata/telegraf/pull/7861) `inputs.ping` Fix Ping Input plugin for FreeBSD's ping6
- [#7808](https://github.com/influxdata/telegraf/pull/7808) `inputs.sqlserver` added new counter - Lock Timeouts (timeout > 0)/sec
- [#8026](https://github.com/influxdata/telegraf/pull/8026) `inputs.vsphere` vSphere Fixed missing clustername issue 7878
- [#8020](https://github.com/influxdata/telegraf/pull/8020) `processors.starlark` improve the quality of starlark docs by executing them as tests
- [#7976](https://github.com/influxdata/telegraf/pull/7976) `processors.starlark` add pivot example for starlark processor
- [#7134](https://github.com/influxdata/telegraf/pull/7134) `outputs.application_insights` Added the ability to set the endpoint url
- [#7908](https://github.com/influxdata/telegraf/pull/7908) `outputs.opentsdb` fix JSON handling of values NaN and Inf

## v1.15.2 [2020-07-31]

### Bug Fixes

- [#7905](https://github.com/influxdata/telegraf/issues/7905): Fix RPM /var/log/telegraf permissions
- [#7880](https://github.com/influxdata/telegraf/issues/7880): Fix tail following on EOF

## v1.15.1 [2020-07-22]

### Bug Fixes

- [#7877](https://github.com/influxdata/telegraf/pull/7877): Fix architecture in non-amd64 deb and rpm packages.

## v1.15.0 [2020-07-22]

### Release Notes

- The `logparser` input is deprecated, use the `tail` input with `data_format =
  "grok"` as a replacement.

- The `cisco_telemetry_gnmi` input has been renamed to `gnmi` to better reflect
  its general support for gNMI devices.

- Several fields used primarily for debugging have been removed from the
  `splunkmetric` serializer, if you are making use of these fields they can be
  added back with the `tag` option.

- Telegraf's `--test` mode now runs processors and aggregators before printing
  metrics.

- Official packages now built with Go 1.14.5.

- When updating the Debian package you will no longer be prompted to merge the
  telegraf.conf file, instead the new version will be installed to
  `/etc/telegraf/telegraf.conf.sample`.  The tar and zip packages now include
  the version in the top level directory.

### New Inputs

- [nginx_sts](/plugins/inputs/nginx_sts/README.md) - Contributed by @zdmytriv
- [redfish](/plugins/inputs/redfish/README.md) - Contributed by @sarvanikonda

### New Processors

- [defaults](/plugins/processors/defaults/README.md) - Contributed by @jregistr
- [execd](/plugins/processors/execd/README.md) - Contributed by @influxdata
- [filepath](/plugins/processors/filepath/README.md) - Contributed by @kir4h
- [ifname](/plugins/processors/ifname/README.md) - Contributed by @influxdata
- [port_name](/plugins/processors/port_name/README.md) - Contributed by @influxdata
- [reverse_dns](/plugins/processors/reverse_dns/README.md) - Contributed by @influxdata
- [starlark](/plugins/processors/starlark/README.md) - Contributed by @influxdata

### New Outputs

- [newrelic](/plugins/outputs/newrelic/README.md) - Contributed by @hsinghkalsi
- [execd](/plugins/outputs/execd/README.md) - Contributed by @influxdata

### Features

- [#7634](https://github.com/influxdata/telegraf/pull/7634): Add support for streaming processors.
- [#6905](https://github.com/influxdata/telegraf/pull/6905): Add commands stats to mongodb input plugin.
- [#7193](https://github.com/influxdata/telegraf/pull/7193): Add additional concurrent transaction information.
- [#7223](https://github.com/influxdata/telegraf/pull/7223): Add ability to specify HTTP Headers in http_listener_v2 which will added as tags.
- [#7140](https://github.com/influxdata/telegraf/pull/7140): Apply ping deadline to dns lookup.
- [#7225](https://github.com/influxdata/telegraf/pull/7225): Add support for 64-bit integer types to modbus input.
- [#7231](https://github.com/influxdata/telegraf/pull/7231): Add possibility to specify measurement per register.
- [#7136](https://github.com/influxdata/telegraf/pull/7136): Support multiple templates for graphite serializers.
- [#7250](https://github.com/influxdata/telegraf/pull/7250): Deploy telegraf configuration as a "non config" file.
- [#7214](https://github.com/influxdata/telegraf/pull/7214): Add VolumeSpace query for sqlserver input with metric_version 2.
- [#7304](https://github.com/influxdata/telegraf/pull/7304): Add reading bearer token from a file to http input.
- [#7366](https://github.com/influxdata/telegraf/pull/7366): add support for SIGUSR1 to trigger flush.
- [#7271](https://github.com/influxdata/telegraf/pull/7271): Add retry when slave is busy to modbus input.
- [#7356](https://github.com/influxdata/telegraf/pull/7356): Add option to save retention policy as tag in influxdb_listener.
- [#6915](https://github.com/influxdata/telegraf/pull/6915): Add support for MDS and RGW sockets to ceph input.
- [#7391](https://github.com/influxdata/telegraf/pull/7391): Extract target as a tag for each rule in iptables input.
- [#7434](https://github.com/influxdata/telegraf/pull/7434): Use docker log timestamp as metric time.
- [#7359](https://github.com/influxdata/telegraf/pull/7359): Add cpu query to sqlserver input.
- [#7464](https://github.com/influxdata/telegraf/pull/7464): Add field creation to date processor and integer unix time support.
- [#7483](https://github.com/influxdata/telegraf/pull/7483): Add integer mapping support to enum processor.
- [#7321](https://github.com/influxdata/telegraf/pull/7321): Add additional fields to mongodb input.
- [#7491](https://github.com/influxdata/telegraf/pull/7491): Add authentication support to the http_response input plugin.
- [#7503](https://github.com/influxdata/telegraf/pull/7503): Add truncate_tags setting to wavefront output.
- [#7545](https://github.com/influxdata/telegraf/pull/7545): Add configurable separator graphite serializer and output.
- [#7489](https://github.com/influxdata/telegraf/pull/7489): Add cluster state integer to mongodb input.
- [#7515](https://github.com/influxdata/telegraf/pull/7515): Add option to disable mongodb cluster status.
- [#7319](https://github.com/influxdata/telegraf/pull/7319): Add support for battery level monitoring to the fibaro input.
- [#7405](https://github.com/influxdata/telegraf/pull/7405): Allow collection of HTTP Headers in http_response input.
- [#7540](https://github.com/influxdata/telegraf/pull/7540): Add processor to look up service name by port.
- [#7474](https://github.com/influxdata/telegraf/pull/7474): Add new once mode that write to outputs and exits.
- [#7474](https://github.com/influxdata/telegraf/pull/7474): Run processors and aggregators during test mode.
- [#7294](https://github.com/influxdata/telegraf/pull/7294): Add SNMPv3 trap support to snmp_trap input.
- [#7646](https://github.com/influxdata/telegraf/pull/7646): Add video codec stats to nvidia-smi.
- [#7651](https://github.com/influxdata/telegraf/pull/7651): Fix source field for icinga2 plugin and add tag for server hostname.
- [#7619](https://github.com/influxdata/telegraf/pull/7619): Add timezone configuration to csv input data format.
- [#7596](https://github.com/influxdata/telegraf/pull/7596): Add ability to collect response body as field with http_response.
- [#7267](https://github.com/influxdata/telegraf/pull/7267): Add ability to add selectors as tags in kube_inventory.
- [#7712](https://github.com/influxdata/telegraf/pull/7712): Add counter type to sqlserver perfmon collector.
- [#7575](https://github.com/influxdata/telegraf/pull/7575): Add missing nvme attributes to smart plugin.
- [#7726](https://github.com/influxdata/telegraf/pull/7726): Add laundry to mem plugin on FreeBSD.
- [#7762](https://github.com/influxdata/telegraf/pull/7762): Allow per input overriding of collection_jitter and precision.
- [#7686](https://github.com/influxdata/telegraf/pull/7686): Improve performance of procstat: Up to 40/120x better performance.
- [#7677](https://github.com/influxdata/telegraf/pull/7677): Expand execd shim support for processor and outputs.
- [#7154](https://github.com/influxdata/telegraf/pull/7154): Add v3 metadata support to ecs input.
- [#7792](https://github.com/influxdata/telegraf/pull/7792): Support utf-16 in file and tail inputs.

### Bug Fixes

- [#7371](https://github.com/influxdata/telegraf/issues/7371): Fix unable to write metrics to CloudWatch with IMDSv1 disabled.
- [#7233](https://github.com/influxdata/telegraf/issues/7233): Fix vSphere 6.7 missing data issue.
- [#7448](https://github.com/influxdata/telegraf/issues/7448): Remove debug fields from splunkmetric serializer.
- [#7446](https://github.com/influxdata/telegraf/issues/7446): Fix gzip support in socket_listener with tcp sockets.
- [#7390](https://github.com/influxdata/telegraf/issues/7390): Fix interval drift when round_interval is set in agent.
- [#7524](https://github.com/influxdata/telegraf/pull/7524): Fix typo in total_elapsed_time_ms field of sqlserver input.
- [#7203](https://github.com/influxdata/telegraf/issues/7203): Exclude csv_timestamp_column and csv_measurement_column from fields.
- [#7018](https://github.com/influxdata/telegraf/issues/7018): Fix incorrect uptime when clock is adjusted.
- [#6807](https://github.com/influxdata/telegraf/issues/6807): Fix memory leak when using procstat on Windows.
- [#7495](https://github.com/influxdata/telegraf/issues/7495): Improve sqlserver input compatibility with older server versions.
- [#7558](https://github.com/influxdata/telegraf/issues/7558): Remove trailing backslash from tag keys/values in influx serializer.
- [#7715](https://github.com/influxdata/telegraf/issues/7715): Fix incorrect Azure SQL DB server properties.
- [#7431](https://github.com/influxdata/telegraf/issues/7431): Fix json unmarshal error in the kibana input.
- [#5633](https://github.com/influxdata/telegraf/issues/5633): Send metrics in FIFO order.

## v1.14.5 [2020-06-30]

### Bug Fixes

- [#7686](https://github.com/influxdata/telegraf/pull/7686): Improve the performance of the procstat input.
- [#7658](https://github.com/influxdata/telegraf/pull/7658): Fix ping exit code handling on non-Linux.
- [#7718](https://github.com/influxdata/telegraf/pull/7718): Skip overs errors in the output of the sensors command.
- [#7748](https://github.com/influxdata/telegraf/issues/7748): Prevent startup when tags have incorrect type in configuration file.
- [#7699](https://github.com/influxdata/telegraf/issues/7699): Fix panic with GJSON multiselect query in json parser.
- [#7754](https://github.com/influxdata/telegraf/issues/7754): Allow any key usage type on x509 certificate.
- [#7705](https://github.com/influxdata/telegraf/issues/7705): Allow histograms and summary types without buckets or quantiles in prometheus_client output.

## v1.14.4 [2020-06-09]

### Bug Fixes

- [#7325](https://github.com/influxdata/telegraf/issues/7325): Fix "cannot insert the value NULL error" with PerformanceCounters query.
- [#7579](https://github.com/influxdata/telegraf/pull/7579): Fix numeric to bool conversion in converter processor.
- [#7551](https://github.com/influxdata/telegraf/issues/7551): Fix typo in name of gc_cpu_fraction field of the influxdb input.
- [#7617](https://github.com/influxdata/telegraf/issues/7617): Fix issue with influx stream parser blocking when data is in buffer.

## v1.14.3 [2020-05-19]

### Bug Fixes

- [#7412](https://github.com/influxdata/telegraf/pull/7412): Use same timestamp for all objects in arrays in the json parser.
- [#7343](https://github.com/influxdata/telegraf/issues/7343): Handle multiple metrics with the same timestamp in dedup processor.
- [#5905](https://github.com/influxdata/telegraf/issues/5905): Fix reconnection of timed out HTTP2 connections influxdb outputs.
- [#7468](https://github.com/influxdata/telegraf/issues/7468): Fix negative value parsing in impi_sensor input.

## v1.14.2 [2020-04-28]

### Bug Fixes

- [#7241](https://github.com/influxdata/telegraf/issues/7241): Trim whitespace from instance tag in sqlserver input.
- [#7322](https://github.com/influxdata/telegraf/issues/7322): Use increased AWS Cloudwatch GetMetricData limit of 500 metrics per call.
- [#7318](https://github.com/influxdata/telegraf/issues/7318): Fix dimension limit on azure_monitor output.
- [#7407](https://github.com/influxdata/telegraf/pull/7407): Fix 64-bit integer to string conversion in snmp input.
- [#7327](https://github.com/influxdata/telegraf/issues/7327): Fix shard indices reporting in elasticsearch input.
- [#7388](https://github.com/influxdata/telegraf/issues/7388): Ignore fields with NaN or Inf floats in the JSON serializer.
- [#7402](https://github.com/influxdata/telegraf/issues/7402): Fix typo in name of gc_cpu_fraction field of the kapacitor input.
- [#7235](https://github.com/influxdata/telegraf/issues/7235): Don't retry `create database` when using database_tag if forbidden by the server in influxdb output.
- [#7406](https://github.com/influxdata/telegraf/issues/7406): Allow CR and FF inside of string fields in influx parser.

## v1.14.1 [2020-04-14]

### Bug Fixes

- [#7236](https://github.com/influxdata/telegraf/issues/7236): Fix PerformanceCounter query performance degradation in sqlserver input.
- [#7257](https://github.com/influxdata/telegraf/issues/7257): Fix error when using the Name field in template processor.
- [#7289](https://github.com/influxdata/telegraf/pull/7289): Fix export timestamp not working for prometheus on v2.
- [#7310](https://github.com/influxdata/telegraf/issues/7310): Fix exclude database and retention policy tags is shared.
- [#7262](https://github.com/influxdata/telegraf/issues/7262): Fix status path when using globs in phpfpm.

## v1.14 [2020-03-26]

### Release Notes

- In the `sqlserver` input, the `sqlserver_azurestats` measurement has been
  renamed to `sqlserver_azure_db_resource_stats` due to an issue where numeric
  metrics were previously being reported incorrectly as strings.

- The `date` processor now uses the UTC timezone when creating its tag.  In
  previous versions the local time was used.

### New Inputs

- [clickhouse](/plugins/inputs/clickhouse/README.md) - Contributed by @kshvakov
- [execd](/plugins/inputs/execd/README.md) - Contributed by @jgraichen
- [eventhub_consumer](/plugins/inputs/eventhub_consumer/README.md) - Contributed by @R290
- [infiniband](/plugins/inputs/infiniband/README.md) - Contributed by @willfurnell
- [lanz](/plugins/inputs/lanz/README.md): Contributed by @timhughes
- [modbus](/plugins/inputs/modbus/README.md) - Contributed by @garciaolais
- [monit](/plugins/inputs/monit/README.md) - Contributed by @SirishaGopigiri
- [sflow](/plugins/inputs/sflow/README.md) - Contributed by @influxdata
- [wireguard](/plugins/inputs/wireguard/README.md) - Contributed by @LINKIWI

### New Processors

- [dedup](/plugins/processors/dedup/README.md) - Contributed by @igomura
- [template](/plugins/processors/template/README.md) - Contributed by @RobMalvern
- [s2geo](/plugins/processors/s2geo/README.md) - Contributed by @alespour

### New Outputs

- [warp10](/plugins/outputs/warp10/README.md) - Contributed by @aurrelhebert

### Features

- [#6730](https://github.com/influxdata/telegraf/pull/6730): Add page_faults for mongodb wired tiger.
- [#6798](https://github.com/influxdata/telegraf/pull/6798): Add use_sudo option to ipmi_sensor input.
- [#6764](https://github.com/influxdata/telegraf/pull/6764): Add ability to collect pod labels to kubernetes input.
- [#6770](https://github.com/influxdata/telegraf/pull/6770): Expose unbound-control config file option.
- [#6508](https://github.com/influxdata/telegraf/pull/6508): Add support for new nginx plus api endpoints.
- [#6342](https://github.com/influxdata/telegraf/pull/6342): Add kafka SASL version control to support Azure Event Hub.
- [#6869](https://github.com/influxdata/telegraf/pull/6869): Add RBPEX IO statistics to DatabaseIO query in sqlserver input.
- [#6869](https://github.com/influxdata/telegraf/pull/6869): Add space on disk for each file to DatabaseIO query in the sqlserver input.
- [#6869](https://github.com/influxdata/telegraf/pull/6869): Calculate DB Name instead of GUID in physical_db_name in the sqlserver input.
- [#6733](https://github.com/influxdata/telegraf/pull/6733): Add latency stats to mongo input.
- [#6844](https://github.com/influxdata/telegraf/pull/6844): Add source and port tags to jenkins_job metrics.
- [#6886](https://github.com/influxdata/telegraf/pull/6886): Add date offset and timezone options to date processor.
- [#6859](https://github.com/influxdata/telegraf/pull/6859): Exclude resources by inventory path in vsphere input.
- [#6700](https://github.com/influxdata/telegraf/pull/6700): Allow a user defined field to be used as the graylog short_message.
- [#6917](https://github.com/influxdata/telegraf/pull/6917): Add server_name override for x509_cert plugin.
- [#6921](https://github.com/influxdata/telegraf/pull/6921): Add udp internal metrics for the statsd input.
- [#6914](https://github.com/influxdata/telegraf/pull/6914): Add replica set tag to mongodb input.
- [#6935](https://github.com/influxdata/telegraf/pull/6935): Add counters for merged reads and writes to diskio input.
- [#6982](https://github.com/influxdata/telegraf/pull/6982): Add support for titlecase transformation to strings processor.
- [#6993](https://github.com/influxdata/telegraf/pull/6993): Add support for MDB database information to openldap input.
- [#6957](https://github.com/influxdata/telegraf/pull/6957): Add new fields for Jenkins total and busy executors.
- [#7035](https://github.com/influxdata/telegraf/pull/7035): Fix dash to underscore replacement when handling embedded tags in Cisco MDT.
- [#7039](https://github.com/influxdata/telegraf/pull/7039): Add process created_at time to procstat input.
- [#7022](https://github.com/influxdata/telegraf/pull/7022): Add support for credentials file to nats_consumer and nats output.
- [#7065](https://github.com/influxdata/telegraf/pull/7065): Add additional tags and fields to apcupsd.
- [#7084](https://github.com/influxdata/telegraf/pull/7084): Add RabbitMQ slave_nodes and synchronized_slave_nodes metrics.
- [#7089](https://github.com/influxdata/telegraf/pull/7089): Allow globs in FPM unix socket paths.
- [#7071](https://github.com/influxdata/telegraf/pull/7071): Add non-cumulative histogram to histogram aggregator.
- [#6969](https://github.com/influxdata/telegraf/pull/6969): Add label and field selectors to prometheus input k8s discovery.
- [#7049](https://github.com/influxdata/telegraf/pull/7049): Add support for converting tag or field to measurement in converter processor.
- [#7103](https://github.com/influxdata/telegraf/pull/7103): Add volume_mount_point to DatabaseIO query in sqlserver input.
- [#7142](https://github.com/influxdata/telegraf/pull/7142): Add topic tag options to kafka output.
- [#7141](https://github.com/influxdata/telegraf/pull/7141): Add support for setting InfluxDB retention policy using tag.
- [#7163](https://github.com/influxdata/telegraf/pull/7163): Add Database IO Tempdb per Azure DB to sqlserver input.
- [#7150](https://github.com/influxdata/telegraf/pull/7150): Add option for explicitly including queries in sqlserver input.
- [#7173](https://github.com/influxdata/telegraf/pull/7173): Add support for GNMI DecimalVal type to cisco_telemetry_gnmi.

### Bug Fixes

- [#6397](https://github.com/influxdata/telegraf/issues/6397): Fix conversion to floats in AzureDBResourceStats query in the sqlserver input.
- [#6867](https://github.com/influxdata/telegraf/issues/6867): Fix case sensitive collation in sqlserver input.
- [#7005](https://github.com/influxdata/telegraf/pull/7005): Search for chronyc only when chrony input plugin is enabled.
- [#2280](https://github.com/influxdata/telegraf/issues/2280): Fix request to InfluxDB Listener failing with EOF.
- [#6124](https://github.com/influxdata/telegraf/issues/6124): Fix InfluxDB listener to continue parsing after error.
- [#7133](https://github.com/influxdata/telegraf/issues/7133): Fix log rotation to use actual file size instead of bytes written.
- [#7103](https://github.com/influxdata/telegraf/pull/7103): Fix several issues with DatabaseIO query in sqlserver input.
- [#7119](https://github.com/influxdata/telegraf/pull/7119): Fix internal metrics for output split into multiple lines.
- [#7021](https://github.com/influxdata/telegraf/pull/7021): Fix schedulers query compatibility with pre SQL-2016.
- [#7182](https://github.com/influxdata/telegraf/pull/7182): Set headers on influxdb_listener ping URL.
- [#7165](https://github.com/influxdata/telegraf/issues/7165): Fix url encoding of job names in jenkins input plugin.

## v1.13.4 [2020-02-25]

### Release Notes

- Official packages now built with Go 1.13.8.

### Bug Fixes

- [#6988](https://github.com/influxdata/telegraf/issues/6988): Parse NaN values from summary types in prometheus input.
- [#6820](https://github.com/influxdata/telegraf/issues/6820): Fix pgbouncer input when used with newer pgbouncer versions.
- [#6913](https://github.com/influxdata/telegraf/issues/6913): Support up to 8192 stats in the ethtool input.
- [#7060](https://github.com/influxdata/telegraf/issues/7060): Fix perf counters collection on named instances in sqlserver input.
- [#6926](https://github.com/influxdata/telegraf/issues/6926): Use add time for prometheus expiration calculation.
- [#7057](https://github.com/influxdata/telegraf/issues/7057): Fix inconsistency with input error counting in internal input.
- [#7063](https://github.com/influxdata/telegraf/pull/7063): Use the same timestamp per call if no time is provided in prometheus input.

## v1.13.3 [2020-02-04]

### Bug Fixes

- [#5744](https://github.com/influxdata/telegraf/issues/5744): Fix kibana input with Kibana versions greater than 6.4.
- [#6960](https://github.com/influxdata/telegraf/issues/6960): Fix duplicate TrackingIDs can be returned in queue consumer plugins.
- [#6913](https://github.com/influxdata/telegraf/issues/6913): Support up to 4096 stats in the ethtool input.
- [#6973](https://github.com/influxdata/telegraf/issues/6973): Expire metrics on query in addition to on add.

## v1.13.2 [2020-01-21]

### Bug Fixes

- [#2652](https://github.com/influxdata/telegraf/issues/2652): Warn without error when processes input is started on Windows.
- [#6890](https://github.com/influxdata/telegraf/issues/6890): Only parse certificate blocks in x509_cert input.
- [#6883](https://github.com/influxdata/telegraf/issues/6883): Add custom attributes for all resource types in vsphere input.
- [#6899](https://github.com/influxdata/telegraf/pull/6899): Fix URL agent address form with udp in snmp input.
- [#6619](https://github.com/influxdata/telegraf/issues/6619): Change logic to allow recording of device fields when attributes is false.
- [#6903](https://github.com/influxdata/telegraf/issues/6903): Do not add invalid timestamps to kafka messages.
- [#6906](https://github.com/influxdata/telegraf/issues/6906): Fix json_strict option and set default of true.

## v1.13.1 [2020-01-08]

### Bug Fixes

- [#6788](https://github.com/influxdata/telegraf/issues/6788): Fix ServerProperty query stops working on Azure after failover.
- [#6803](https://github.com/influxdata/telegraf/pull/6803): Add leading period to OID in SNMP v1 generic traps.
- [#6823](https://github.com/influxdata/telegraf/pull/6823): Fix missing config fields in prometheus serializer.
- [#6694](https://github.com/influxdata/telegraf/issues/6694): Fix panic on connection loss with undelivered messages in mqtt_consumer.
- [#6679](https://github.com/influxdata/telegraf/issues/6679): Encode query hash fields as hex strings in sqlserver input.
- [#6345](https://github.com/influxdata/telegraf/issues/6345): Invalidate diskio cache if the metadata mtime has changed.
- [#6800](https://github.com/influxdata/telegraf/issues/6800): Show platform not supported warning only on plugin creation.
- [#6814](https://github.com/influxdata/telegraf/issues/6814): Fix rabbitmq cannot complete gather after request error.
- [#6846](https://github.com/influxdata/telegraf/issues/6846): Fix /sbin/init --version executed on Telegraf startup.
- [#6847](https://github.com/influxdata/telegraf/issues/6847): Use last path element as field key if path fully specified in cisco_telemetry_gnmi input.

## v1.13 [2019-12-12]

### Release Notes

- Official packages built with Go 1.13.5.  This affects the minimum supported
  version on several platforms, most notably requiring Windows 7 (2008 R2) or
  later.  For details, check the release notes for Go
  [ports](https://golang.org/doc/go1.13#ports).
- The `prometheus` input and `prometheus_client` output have a new mapping to
  and from Telegraf metrics, which can be enabled by setting `metric_version = 2`.
  The original mapping is deprecated.  When both plugins have the same setting,
  passthrough metrics will be unchanged.  Refer to the `prometheus` input for
  details about the mapping.

### New Inputs

- [azure_storage_queue](/plugins/inputs/azure_storage_queue/README.md) - Contributed by @mjiderhamn
- [ethtool](/plugins/inputs/ethtool/README.md) - Contributed by @philippreston
- [snmp_trap](/plugins/inputs/snmp_trap/README.md) - Contributed by @influxdata
- [suricata](/plugins/inputs/suricata/README.md) - Contributed by @satta
- [synproxy](/plugins/inputs/synproxy/README.md) - Contributed by @rfrenayworldstream
- [systemd_units](/plugins/inputs/systemd_units/README.md) - Contributed by @benschweizer

### New Processors

- [clone](/plugins/processors/clone/README.md) - Contributed by @adrianlzt

### New Aggregators

- [merge](/plugins/aggregators/merge/README.md) - Contributed by @influxdata

### Features

- [#6326](https://github.com/influxdata/telegraf/pull/5842): Add per node memory stats to rabbitmq input.
- [#6361](https://github.com/influxdata/telegraf/pull/6361): Add ability to read query from file to postgresql_extensible input.
- [#5921](https://github.com/influxdata/telegraf/pull/5921): Add replication metrics to the redis input.
- [#6177](https://github.com/influxdata/telegraf/pull/6177): Support NX-OS telemetry extensions in cisco_telemetry_mdt.
- [#6415](https://github.com/influxdata/telegraf/pull/6415): Allow graphite parser to create Inf and NaN values.
- [#6434](https://github.com/influxdata/telegraf/pull/6434): Use prefix base detection for ints in grok parser.
- [#6465](https://github.com/influxdata/telegraf/pull/6465): Add more performance counter metrics to sqlserver input.
- [#6476](https://github.com/influxdata/telegraf/pull/6476): Add millisecond unix time support to grok parser.
- [#6473](https://github.com/influxdata/telegraf/pull/6473): Add container id as optional source tag to docker and docker_log input.
- [#6504](https://github.com/influxdata/telegraf/pull/6504): Add lang parameter to OpenWeathermap input plugin.
- [#6540](https://github.com/influxdata/telegraf/pull/6540): Log file open errors at debug level in tail input.
- [#6553](https://github.com/influxdata/telegraf/pull/6553): Add timeout option to cloudwatch input.
- [#6549](https://github.com/influxdata/telegraf/pull/6549): Support custom success codes in http input.
- [#6530](https://github.com/influxdata/telegraf/pull/6530): Improve ipvs input error strings and logging.
- [#6532](https://github.com/influxdata/telegraf/pull/6532): Add strict mode to JSON parser that can be disable to ignore invalid items.
- [#6543](https://github.com/influxdata/telegraf/pull/6543): Add support for Kubernetes 1.16 and remove deprecated API usage.
- [#6283](https://github.com/influxdata/telegraf/pull/6283): Add gathering of RabbitMQ federation link metrics.
- [#6356](https://github.com/influxdata/telegraf/pull/6356): Add bearer token defaults for Kubernetes plugins.
- [#5870](https://github.com/influxdata/telegraf/pull/5870): Add support for SNMP over TCP.
- [#6603](https://github.com/influxdata/telegraf/pull/6603): Add support for per output flush jitter.
- [#6650](https://github.com/influxdata/telegraf/pull/6650): Add a nameable file tag to file input plugin.
- [#6640](https://github.com/influxdata/telegraf/pull/6640): Add Splunk MultiMetric support.
- [#6680](https://github.com/influxdata/telegraf/pull/6668): Add support for sending HTTP Basic Auth in influxdb input
- [#5767](https://github.com/influxdata/telegraf/pull/5767): Add ability to configure the url tag in the prometheus input.
- [#5767](https://github.com/influxdata/telegraf/pull/5767): Add prometheus metric_version=2 mapping to internal metrics/line protocol.
- [#6703](https://github.com/influxdata/telegraf/pull/6703): Add prometheus metric_version=2 support to prometheus_client output.
- [#6660](https://github.com/influxdata/telegraf/pull/6660): Add content_encoding compression support to socket_listener.
- [#6689](https://github.com/influxdata/telegraf/pull/6689): Add high resolution metrics support to CloudWatch output.
- [#6716](https://github.com/influxdata/telegraf/pull/6716): Add SReclaimable and SUnreclaim to mem input.
- [#6695](https://github.com/influxdata/telegraf/pull/6695): Allow multiple certificates per file in x509_cert input.
- [#6686](https://github.com/influxdata/telegraf/pull/6686): Add additional tags to the x509 input.
- [#6703](https://github.com/influxdata/telegraf/pull/6703): Add batch data format support to file output.
- [#6688](https://github.com/influxdata/telegraf/pull/6688): Support partition assignment strategy configuration in kafka_consumer.
- [#6731](https://github.com/influxdata/telegraf/pull/6731): Add node type tag to mongodb input.
- [#6669](https://github.com/influxdata/telegraf/pull/6669): Add uptime_ns field to mongodb input.
- [#6735](https://github.com/influxdata/telegraf/pull/6735): Support resolution of symlinks in filecount input.
- [#6746](https://github.com/influxdata/telegraf/pull/6746): Set message timestamp to the metric time in kafka output.
- [#6740](https://github.com/influxdata/telegraf/pull/6740): Add base64decode operation to string processor.
- [#6790](https://github.com/influxdata/telegraf/pull/6790): Add option to control collecting global variables to mysql input.

### Bug Fixes

- [#6484](https://github.com/influxdata/telegraf/issues/6484): Show correct default settings in mysql sample config.
- [#6583](https://github.com/influxdata/telegraf/issues/6583): Use 1h or 3h rain values as appropriate in openweathermap input.
- [#6573](https://github.com/influxdata/telegraf/issues/6573): Fix not a valid field error in Windows with nvidia input.
- [#6614](https://github.com/influxdata/telegraf/issues/6614): Fix influxdb output serialization on connection closed.
- [#6690](https://github.com/influxdata/telegraf/issues/6690): Fix ping skips remaining hosts after dns lookup error.
- [#6684](https://github.com/influxdata/telegraf/issues/6684): Log mongodb oplog auth errors at debug level.
- [#6705](https://github.com/influxdata/telegraf/issues/6705): Remove trailing underscore trimming from json flattener.
- [#6421](https://github.com/influxdata/telegraf/issues/6421): Revert change causing cpu usage to be capped at 100 percent.
- [#6523](https://github.com/influxdata/telegraf/issues/6523): Accept any media type in the prometheus input.
- [#6769](https://github.com/influxdata/telegraf/issues/6769): Fix unix socket dial arguments in uwsgi input.
- [#6757](https://github.com/influxdata/telegraf/issues/6757): Replace colon chars in prometheus output labels with metric_version=1.
- [#6773](https://github.com/influxdata/telegraf/issues/6773): Set TrimLeadingSpace when TrimSpace is on in csv parser.

## v1.12.6 [2019-11-19]

### Bug Fixes

- [#6666](https://github.com/influxdata/telegraf/issues/6666): Fix many plugin errors are logged at debug logging level.
- [#6652](https://github.com/influxdata/telegraf/issues/6652): Use nanosecond precision in docker_log input.
- [#6642](https://github.com/influxdata/telegraf/issues/6642): Fix interface option with method = native in ping input.
- [#6680](https://github.com/influxdata/telegraf/pull/6680): Fix panic in mongodb input if shard connection pool stats are unreadable.

## v1.12.5 [2019-11-12]

### Bug Fixes

- [#6576](https://github.com/influxdata/telegraf/issues/6576): Fix incorrect results in ping input plugin.
- [#6610](https://github.com/influxdata/telegraf/pull/6610): Add missing character replacement to sql_instance tag.
- [#6337](https://github.com/influxdata/telegraf/issues/6337): Change no metric error message to debug level in cloudwatch input.
- [#6602](https://github.com/influxdata/telegraf/issues/6602): Add missing ServerProperties query to sqlserver input docs.
- [#6643](https://github.com/influxdata/telegraf/pull/6643): Fix mongodb connections_total_created field loading.
- [#6627](https://github.com/influxdata/telegraf/issues/6578): Fix metric creation when node is offline in jenkins input.
- [#6649](https://github.com/influxdata/telegraf/issues/6615): Fix docker uptime_ns calculation when container has been restarted.
- [#6647](https://github.com/influxdata/telegraf/issues/6646): Fix mysql field type conflict in conversion of gtid_mode to an integer.
- [#5529](https://github.com/influxdata/telegraf/issues/5529): Fix mysql field type conflict with ssl_verify_depth and ssl_ctx_verify_depth.

## v1.12.4 [2019-10-23]

### Release Notes

- Official packages built with Go 1.12.12.

### Bug Fixes

- [#6521](https://github.com/influxdata/telegraf/issues/6521): Fix metric generation with ping input native method.
- [#6541](https://github.com/influxdata/telegraf/issues/6541): Exclude alias tag if unset from plugin internal stats.
- [#6564](https://github.com/influxdata/telegraf/issues/6564): Fix socket_mode option in powerdns_recursor input.

## v1.12.3 [2019-10-07]

### Bug Fixes

- [#6445](https://github.com/influxdata/telegraf/issues/6445): Use batch serialization format in exec output.
- [#6455](https://github.com/influxdata/telegraf/issues/6455): Build official packages with Go 1.12.10.
- [#6464](https://github.com/influxdata/telegraf/pull/6464): Use case insensitive serial number match in smart input.
- [#6469](https://github.com/influxdata/telegraf/pull/6469): Add auth header only when env var is set.
- [#6468](https://github.com/influxdata/telegraf/pull/6468): Fix running multiple mysql and sqlserver plugin instances.
- [#6471](https://github.com/influxdata/telegraf/issues/6471): Fix database routing on retry with exclude_database_tag.
- [#6488](https://github.com/influxdata/telegraf/issues/6488): Fix logging panic in exec input with nagios data format.

## v1.12.2 [2019-09-24]

### Bug Fixes

- [#6386](https://github.com/influxdata/telegraf/issues/6386): Fix detection of layout timestamps in csv and json parser.
- [#6394](https://github.com/influxdata/telegraf/issues/6394): Fix parsing of BATTDATE in apcupsd input.
- [#6398](https://github.com/influxdata/telegraf/issues/6398): Keep boolean values listed in json_string_fields.
- [#6393](https://github.com/influxdata/telegraf/issues/6393): Disable Go plugin support in official builds.
- [#6391](https://github.com/influxdata/telegraf/issues/6391): Fix path handling issues in cisco_telemetry_gnmi.

## v1.12.1 [2019-09-10]

### Bug Fixes

- [#6344](https://github.com/influxdata/telegraf/issues/6344): Fix depends on GLIBC_2.14 symbol version.
- [#6329](https://github.com/influxdata/telegraf/issues/6329): Fix filecount for paths with trailing slash.
- [#6331](https://github.com/influxdata/telegraf/issues/6331): Convert check state to an integer in icinga2 input.
- [#6354](https://github.com/influxdata/telegraf/issues/6354): Fix could not mark message delivered error in kafka_consumer.
- [#6362](https://github.com/influxdata/telegraf/issues/6362): Skip collection stats when disabled in mongodb input.
- [#6366](https://github.com/influxdata/telegraf/issues/6366): Fix error reading closed response body on redirect in http_response.
- [#6373](https://github.com/influxdata/telegraf/issues/6373): Fix apcupsd documentation to reflect plugin.
- [#6375](https://github.com/influxdata/telegraf/issues/6375): Display retry log message only when retry after is received.

## v1.12 [2019-09-03]

### Release Notes

- The cluster health related fields in the elasticsearch input have been split
  out from the `elasticsearch_indices` measurement into the new
  `elasticsearch_cluster_health_indices` measurement as they were originally
  combined by error.

### New Inputs

- [apcupsd](/plugins/inputs/apcupsd/README.md) - Contributed by @jonaz
- [docker_log](/plugins/inputs/docker_log/README.md) - Contributed by @prashanthjbabu
- [fireboard](/plugins/inputs/fireboard/README.md) - Contributed by @ronnocol
- [logstash](/plugins/inputs/logstash/README.md) - Contributed by @lkmcs @dmitryilyin @arkady-emelyanov
- [marklogic](/plugins/inputs/marklogic/README.md) - Contributed by @influxdata
- [openntpd](/plugins/inputs/openntpd/README.md) - Contributed by @aromeyer
- [uwsgi](/plugins/inputs/uwsgi/README.md) - Contributed by @blaggacao

### New Parsers

- [form_urlencoded](/plugins/parsers/form_urlencoded/README.md) - Contributed by @byonchev

### New Processors

- [date](/plugins/processors/date/README.md) - Contributed by @influxdata
- [pivot](/plugins/processors/pivot/README.md) - Contributed by @influxdata
- [tag_limit](/plugins/processors/tag_limit/README.md) - Contributed by @memory
- [unpivot](/plugins/processors/unpivot/README.md) - Contributed by @influxdata

### New Outputs

- [exec](/plugins/outputs/exec/README.md) - Contributed by @Jaeyo

### Features

- [#5842](https://github.com/influxdata/telegraf/pull/5842): Improve performance of wavefront serializer.
- [#5863](https://github.com/influxdata/telegraf/pull/5863): Allow regex processor to append tag values.
- [#5997](https://github.com/influxdata/telegraf/pull/5997): Add starttime field to phpfpm input.
- [#5998](https://github.com/influxdata/telegraf/pull/5998): Add cluster name tag to elasticsearch indices.
- [#6006](https://github.com/influxdata/telegraf/pull/6006): Add support for interface field in http_response input plugin.
- [#5996](https://github.com/influxdata/telegraf/pull/5996): Add container uptime_ns in docker input plugin.
- [#6016](https://github.com/influxdata/telegraf/pull/6016): Add better user-facing errors for API timeouts in docker input.
- [#6027](https://github.com/influxdata/telegraf/pull/6027): Add TLS mutual auth support to jti_openconfig_telemetry input.
- [#6053](https://github.com/influxdata/telegraf/pull/6053): Add support for ES 7.x to elasticsearch output.
- [#6062](https://github.com/influxdata/telegraf/pull/6062): Add basic auth to prometheus input plugin.
- [#6064](https://github.com/influxdata/telegraf/pull/6064): Add node roles tag to elasticsearch input.
- [#5572](https://github.com/influxdata/telegraf/pull/5572): Support floats in statsd percentiles.
- [#6050](https://github.com/influxdata/telegraf/pull/6050): Add native Go ping method to ping input plugin.
- [#6074](https://github.com/influxdata/telegraf/pull/6074): Resume from last known offset in tail inputwhen reloading Telegraf.
- [#6111](https://github.com/influxdata/telegraf/pull/6111): Add improved support for Azure SQL Database to sqlserver input.
- [#6079](https://github.com/influxdata/telegraf/pull/6079): Add extra attributes for NVMe devices to smart input.
- [#6084](https://github.com/influxdata/telegraf/pull/6084): Add docker_devicemapper measurement to docker input plugin.
- [#6122](https://github.com/influxdata/telegraf/pull/6122): Add basic auth support to elasticsearch input.
- [#6102](https://github.com/influxdata/telegraf/pull/6102): Support string field glob matching in json parser.
- [#6101](https://github.com/influxdata/telegraf/pull/6101): Update gjson to allow multipath syntax in json parser.
- [#6144](https://github.com/influxdata/telegraf/pull/6144): Add support for collecting SQL Requests to identify waits and blocking to sqlserver input.
- [#6105](https://github.com/influxdata/telegraf/pull/6105): Collect k8s endpoints, ingress, and services in kube_inventory plugin.
- [#6129](https://github.com/influxdata/telegraf/pull/6129): Add support for field/tag keys to strings processor.
- [#6143](https://github.com/influxdata/telegraf/pull/6143): Add certificate verification status to x509_cert input.
- [#6163](https://github.com/influxdata/telegraf/pull/6163): Support percentage value parsing in redis input.
- [#6024](https://github.com/influxdata/telegraf/pull/6024): Load external Go plugins from --plugin-directory.
- [#6184](https://github.com/influxdata/telegraf/pull/6184): Add ability to exclude db/bucket tag from influxdb outputs.
- [#6137](https://github.com/influxdata/telegraf/pull/6137): Gather per collections stats in mongodb input plugin.
- [#6195](https://github.com/influxdata/telegraf/pull/6195): Add TLS & credentials configuration for nats_consumer input plugin.
- [#6194](https://github.com/influxdata/telegraf/pull/6194): Add support for enterprise repos to github plugin.
- [#6060](https://github.com/influxdata/telegraf/pull/6060): Add Indices stats to elasticsearch input.
- [#6189](https://github.com/influxdata/telegraf/pull/6189): Add left function to string processor.
- [#6049](https://github.com/influxdata/telegraf/pull/6049): Add grace period for metrics late for aggregation.
- [#4435](https://github.com/influxdata/telegraf/pull/4435): Add diff and non_negative_diff to basicstats aggregator.
- [#6201](https://github.com/influxdata/telegraf/pull/6201): Add device tags to smart_attributes.
- [#5719](https://github.com/influxdata/telegraf/pull/5719): Collect framework_offers and allocator metrics in mesos input.
- [#6216](https://github.com/influxdata/telegraf/pull/6216): Add telegraf and go version to the internal input plugin.
- [#6214](https://github.com/influxdata/telegraf/pull/6214): Update the number of logical CPUs dynamically in system plugin.
- [#6259](https://github.com/influxdata/telegraf/pull/6259): Add darwin (macOS) builds to the release.
- [#6241](https://github.com/influxdata/telegraf/pull/6241): Add configurable timeout setting to smart input.
- [#6249](https://github.com/influxdata/telegraf/pull/6249): Add memory_usage field to procstat input plugin.
- [#5971](https://github.com/influxdata/telegraf/pull/5971): Add support for custom attributes to vsphere input.
- [#5926](https://github.com/influxdata/telegraf/pull/5926): Add cmdstat metrics to redis input.
- [#6261](https://github.com/influxdata/telegraf/pull/6261): Add content_length metric to http_response input plugin.
- [#6257](https://github.com/influxdata/telegraf/pull/6257): Add database_tag option to influxdb_listener to add database from query string.
- [#6246](https://github.com/influxdata/telegraf/pull/6246): Add capability to limit TLS versions and cipher suites.
- [#6266](https://github.com/influxdata/telegraf/pull/6266): Add topic_tag option to mqtt_consumer.
- [#6207](https://github.com/influxdata/telegraf/pull/6207): Add ability to label inputs for logging.
- [#6300](https://github.com/influxdata/telegraf/pull/6300): Add TLS support to nginx_plus, nginx_plus_api and nginx_vts.

### Bug Fixes

- [#5692](https://github.com/influxdata/telegraf/issues/5692): Fix sensor read error stops reporting of all sensors in temp input.
- [#4356](https://github.com/influxdata/telegraf/issues/4356): Fix double pct replacement in sysstat input.
- [#6004](https://github.com/influxdata/telegraf/issues/6004): Fix race in master node detection in elasticsearch input.
- [#6100](https://github.com/influxdata/telegraf/issues/6100): Fix SSPI authentication not working in sqlserver input.
- [#6142](https://github.com/influxdata/telegraf/issues/6142): Fix memory error panic in mqtt input.
- [#6136](https://github.com/influxdata/telegraf/issues/6136): Support Kafka 2.3.0 consumer groups.
- [#6232](https://github.com/influxdata/telegraf/issues/6232): Fix persistent session in mqtt_consumer.
- [#6235](https://github.com/influxdata/telegraf/issues/6235): Fix finder inconsistencies in vsphere input.
- [#6138](https://github.com/influxdata/telegraf/issues/6138): Fix parsing multiple metrics on the first line of tailed file.
- [#2526](https://github.com/influxdata/telegraf/issues/2526): Send TERM to exec processes before sending KILL signal.
- [#5326](https://github.com/influxdata/telegraf/issues/5326): Query oplog only when connected to a replica set.
- [#6317](https://github.com/influxdata/telegraf/pull/6317): Use environment variables to locate Program Files on Windows.

## v1.11.5 [2019-08-27]

### Bug Fixes

- [#6250](https://github.com/influxdata/telegraf/pull/6250): Update go-sql-driver/mysql driver to 1.4.1 to address auth issues.
- [#6279](https://github.com/influxdata/telegraf/issues/6279): Return error status from --test if input plugins produce an error.
- [#6309](https://github.com/influxdata/telegraf/issues/6309): Fix with multiple instances only last configuration is used in smart input.
- [#6303](https://github.com/influxdata/telegraf/pull/6303): Build official packages with Go 1.12.9.
- [#6234](https://github.com/influxdata/telegraf/issues/6234): Split out -w argument in iptables input.
- [#6270](https://github.com/influxdata/telegraf/issues/6270): Add support for parked process state on Linux.
- [#6287](https://github.com/influxdata/telegraf/issues/6287): Remove leading slash from rcon command.
- [#6313](https://github.com/influxdata/telegraf/pull/6313): Allow jobs with dashes in the name in lustre2 input.

## v1.11.4 [2019-08-06]

### Bug Fixes

- [#6200](https://github.com/influxdata/telegraf/pull/6200): Correct typo in kubernetes logsfs_available_bytes field.
- [#6191](https://github.com/influxdata/telegraf/issues/6191): Skip floats that are NaN or Inf in Datadog output.
- [#6209](https://github.com/influxdata/telegraf/issues/6209): Fix reload panic in socket_listener input plugin.

## v1.11.3 [2019-07-23]

### Bug Fixes

- [#6054](https://github.com/influxdata/telegraf/issues/6054): Fix unable to reconnect after vCenter reboot in vsphere input.
- [#6073](https://github.com/influxdata/telegraf/issues/6073): Handle unknown error in nvidia-smi output.
- [#6121](https://github.com/influxdata/telegraf/pull/6121): Fix panic in statd input when processing datadog events.
- [#6125](https://github.com/influxdata/telegraf/issues/6125): Treat empty array as successful parse in json parser.
- [#6094](https://github.com/influxdata/telegraf/issues/6094): Add missing rcode and zonestat to bind input.
- [#6114](https://github.com/influxdata/telegraf/issues/6114): Fix lustre2 input plugin config parse regression.
- [#5894](https://github.com/influxdata/telegraf/issues/5894): Fix template pattern partial wildcard matching.
- [#6151](https://github.com/influxdata/telegraf/issues/6151): Fix panic in github input.

## v1.11.2 [2019-07-09]

### Bug Fixes

- [#6056](https://github.com/influxdata/telegraf/pull/6056): Fix source address ping flag on BSD.
- [#6059](https://github.com/influxdata/telegraf/issues/6059): Fix value out of range error on 32-bit systems in bind input.
- [#3573](https://github.com/influxdata/telegraf/issues/3573): Fix tail and logparser stop working after reload.
- [#6077](https://github.com/influxdata/telegraf/pull/6077): Fix filecount path separator handling in Windows.
- [#6075](https://github.com/influxdata/telegraf/issues/6075): Fix panic with empty datadog tag string.
- [#6069](https://github.com/influxdata/telegraf/issues/6069): Apply topic filter to partition metrics in burrow input.

## v1.11.1 [2019-06-25]

### Bug Fixes

- [#5980](https://github.com/influxdata/telegraf/issues/5980): Cannot set mount_points option in disk input.
- [#5983](https://github.com/influxdata/telegraf/issues/5983): Omit keys when creating measurement names for GNMI telemetry.
- [#5972](https://github.com/influxdata/telegraf/issues/5972): Don't consider pid of 0 when using systemd lookup in procstat.
- [#5807](https://github.com/influxdata/telegraf/issues/5807): Skip 404 error reporting in nginx_plus_api input.
- [#5999](https://github.com/influxdata/telegraf/issues/5999): Fix panic if pool_mode column does not exist.
- [#6019](https://github.com/influxdata/telegraf/issues/6019): Add missing container_id field to docker_container_status metrics.
- [#5742](https://github.com/influxdata/telegraf/issues/5742): Ignore error when utmp is missing in system input.
- [#6032](https://github.com/influxdata/telegraf/issues/6032): Add device, serial_no, and wwn tags to synthetic attributes.
- [#6012](https://github.com/influxdata/telegraf/issues/6012): Fix parsing of remote tcp address in statsd input.

## v1.11 [2019-06-11]

### Release Notes

- The `uptime_format` field in the system input has been deprecated, use the
  `uptime` field instead.
- The `cloudwatch` input has been updated to use a more efficient API, it now
  requires `GetMetricData` permissions instead of `GetMetricStatistics`.  The
  `units` tag is not available from this API and is no longer collected.

### New Inputs

- [bind](/plugins/inputs/bind/README.md) - Contributed by @dswarbrick & @danielllek
- [cisco_telemetry_gnmi](/plugins/inputs/cisco_telemetry_gnmi/README.md) - Contributed by @sbyx
- [cisco_telemetry_mdt](/plugins/inputs/cisco_telemetry_mdt/README.md) - Contributed by @sbyx
- [ecs](/plugins/inputs/ecs/README.md) - Contributed by @rbtr
- [github](/plugins/inputs/github/README.md) - Contributed by @influxdata
- [openweathermap](/plugins/inputs/openweathermap/README.md) - Contributed by @regel
- [powerdns_recursor](/plugins/inputs/powerdns_recursor/README.md) - Contributed by @dupondje

### New Aggregators

- [final](/plugins/aggregators/final/README.md) - Contributed by @oplehto

### New Outputs

- [syslog](/plugins/outputs/syslog/README.md) - Contributed by @javicrespo
- [health](/plugins/outputs/health/README.md) - Contributed by @influxdata

### New Serializers

- [wavefront](/plugins/serializers/wavefront/README.md) - Contributed by @puckpuck

### Features

- [#5556](https://github.com/influxdata/telegraf/pull/5556): Add TTL field to ping input.
- [#5569](https://github.com/influxdata/telegraf/pull/5569): Add hexadecimal string to integer conversion to converter processor.
- [#5601](https://github.com/influxdata/telegraf/pull/5601): Add support for multiple line text and perfdata to nagios parser.
- [#5648](https://github.com/influxdata/telegraf/pull/5648): Allow env vars ${} expansion syntax in configuration file.
- [#5641](https://github.com/influxdata/telegraf/pull/5641): Add option to reset buckets on flush to histogram aggregator.
- [#5664](https://github.com/influxdata/telegraf/pull/5664): Add option to use strict sanitization rules to wavefront output.
- [#5697](https://github.com/influxdata/telegraf/pull/5697): Add namespace restriction to prometheus input plugin.
- [#5681](https://github.com/influxdata/telegraf/pull/5681): Add cmdline tag to procstat input.
- [#5704](https://github.com/influxdata/telegraf/pull/5704): Support verbose query param in ping endpoint of influxdb_listener.
- [#5713](https://github.com/influxdata/telegraf/pull/5713): Enhance HTTP connection options for phpfpm input plugin.
- [#5544](https://github.com/influxdata/telegraf/pull/5544): Use more efficient GetMetricData API to collect cloudwatch metrics.
- [#5544](https://github.com/influxdata/telegraf/pull/5544): Allow selection of collected statistic types in cloudwatch input.
- [#5757](https://github.com/influxdata/telegraf/pull/5757): Speed up interface stat collection in net input.
- [#5769](https://github.com/influxdata/telegraf/pull/5769): Add pagefault data to procstat input plugin.
- [#5760](https://github.com/influxdata/telegraf/pull/5760): Add option to set permissions for unix domain sockets to socket_listener.
- [#5585](https://github.com/influxdata/telegraf/pull/5585): Add cli support for outputting sections of the config.
- [#5770](https://github.com/influxdata/telegraf/pull/5770): Add service-display-name option for use with Windows service.
- [#5778](https://github.com/influxdata/telegraf/pull/5778): Add support for log rotation.
- [#5765](https://github.com/influxdata/telegraf/pull/5765): Support more drive types in smart input.
- [#5829](https://github.com/influxdata/telegraf/pull/5829): Add support for HTTP basic auth to solr input.
- [#5791](https://github.com/influxdata/telegraf/pull/5791): Add support for datadog events to statsd input.
- [#5817](https://github.com/influxdata/telegraf/pull/5817): Allow devices option to match against devlinks.
- [#5855](https://github.com/influxdata/telegraf/pull/5855): Support tags in enum processor.
- [#5830](https://github.com/influxdata/telegraf/pull/5830): Add support for gzip compression to amqp plugins.
- [#5831](https://github.com/influxdata/telegraf/pull/5831): Support passive queue declaration in amqp_consumer.
- [#5901](https://github.com/influxdata/telegraf/pull/5901): Set user agent in stackdriver output.
- [#5885](https://github.com/influxdata/telegraf/pull/5885): Extend metrics collected from Nvidia GPUs.
- [#5547](https://github.com/influxdata/telegraf/pull/5547): Add file rotation support to the file output.
- [#5955](https://github.com/influxdata/telegraf/pull/5955): Add source tag to hddtemp plugin.

### Bug Fixes

- [#5692](https://github.com/influxdata/telegraf/pull/5692): Temperature input plugin stops working when WiFi is turned off.
- [#5631](https://github.com/influxdata/telegraf/pull/5631): Create Windows service only when specified or in service manager.
- [#5730](https://github.com/influxdata/telegraf/pull/5730): Don't start telegraf when stale pidfile found.
- [#5477](https://github.com/influxdata/telegraf/pull/5477): Support Minecraft server 1.13 and newer in minecraft input.
- [#4098](https://github.com/influxdata/telegraf/issues/4098): Fix inline table support in configuration file.
- [#1598](https://github.com/influxdata/telegraf/issues/1598): Fix multi-line basic strings support in configuration file.
- [#5746](https://github.com/influxdata/telegraf/issues/5746): Verify a process passed by pid_file exists in procstat input.
- [#5455](https://github.com/influxdata/telegraf/issues/5455): Fix unsupported pkt type error in pgbouncer.
- [#5771](https://github.com/influxdata/telegraf/pull/5771): Fix only one job per storage target reported in lustre2 input.
- [#5796](https://github.com/influxdata/telegraf/issues/5796): Set default timeout of 5s in fibaro input.
- [#5835](https://github.com/influxdata/telegraf/issues/5835): Fix docker input does not parse image name correctly.
- [#5661](https://github.com/influxdata/telegraf/issues/5661): Fix direct exchange routing key in amqp output.
- [#5819](https://github.com/influxdata/telegraf/issues/5819): Fix scale set resource id with azure_monitor output.
- [#5883](https://github.com/influxdata/telegraf/issues/5883): Skip invalid power times in apex_neptune input.
- [#3485](https://github.com/influxdata/telegraf/issues/3485): Fix sqlserver connection closing on error.
- [#5917](https://github.com/influxdata/telegraf/issues/5917): Fix toml option name in nginx_upstream_check.
- [#5920](https://github.com/influxdata/telegraf/issues/5920): Fixed datastore name mapping in vsphere input.
- [#5879](https://github.com/influxdata/telegraf/issues/5879): Fix multiple SIGHUP causes Telegraf to shutdown.
- [#5891](https://github.com/influxdata/telegraf/issues/5891): Fix connection leak in influxdb outputs on reload.
- [#5858](https://github.com/influxdata/telegraf/issues/5858): Fix batch fails when single metric is unserializable.
- [#5536](https://github.com/influxdata/telegraf/issues/5536): Log a warning on write if the metric buffer has overflowed.

## v1.10.4 [2019-05-14]

### Bug Fixes

- [#5764](https://github.com/influxdata/telegraf/pull/5764): Fix race condition in the Wavefront parser.
- [#5783](https://github.com/influxdata/telegraf/pull/5783): Create telegraf user in pre-install rpm scriptlet.
- [#5792](https://github.com/influxdata/telegraf/pull/5792): Don't discard metrics on forbidden error in influxdb_v2 output.
- [#5803](https://github.com/influxdata/telegraf/issues/5803): Fix http output cannot set Host header.
- [#5619](https://github.com/influxdata/telegraf/issues/5619): Fix interval estimation in vsphere input.
- [#5782](https://github.com/influxdata/telegraf/pull/5782): Skip lines with missing refid in ntpq input.
- [#5755](https://github.com/influxdata/telegraf/issues/5755): Add support for hex values to ipmi_sensor input.
- [#5824](https://github.com/influxdata/telegraf/issues/5824): Fix parse of unix timestamp with more than ns precision.
- [#5836](https://github.com/influxdata/telegraf/issues/5836): Restore field name case in interrupts input.

## v1.10.3 [2019-04-16]

### Bug Fixes

- [#5680](https://github.com/influxdata/telegraf/pull/5680): Allow colons in metric names in prometheus_client output.
- [#5716](https://github.com/influxdata/telegraf/pull/5716): Set log directory attributes in rpm spec.

## v1.10.2 [2019-04-02]

### Release Notes

- String fields no longer have leading and trailing quotation marks removed in
  the grok parser.  If you are capturing quoted strings you may need to update
  the patterns.

### Bug Fixes

- [#5612](https://github.com/influxdata/telegraf/pull/5612): Fix deadlock when Telegraf is aligning aggregators.
- [#5523](https://github.com/influxdata/telegraf/issues/5523): Fix missing cluster stats in ceph input.
- [#5566](https://github.com/influxdata/telegraf/pull/5566): Fix reading major and minor block devices identifiers in diskio input.
- [#5607](https://github.com/influxdata/telegraf/pull/5607): Add owned directories to rpm package spec.
- [#4998](https://github.com/influxdata/telegraf/issues/4998): Fix last character removed from string field in grok parser.
- [#5632](https://github.com/influxdata/telegraf/pull/5632): Fix drop tracking of metrics removed with aggregator drop_original.
- [#5540](https://github.com/influxdata/telegraf/pull/5540): Fix open file error handling in file output.
- [#5626](https://github.com/influxdata/telegraf/issues/5626): Fix plugin name in influxdb_v2 output logging.
- [#5621](https://github.com/influxdata/telegraf/issues/5621): Fix basedir check and parent dir extraction in filecount input.
- [#5618](https://github.com/influxdata/telegraf/issues/5618): Listen before leaving start in statsd.
- [#5595](https://github.com/influxdata/telegraf/issues/5595): Fix aggregator window alignment.
- [#5637](https://github.com/influxdata/telegraf/issues/5637): Fix panic during shutdown of multiple aggregators.
- [#5642](https://github.com/influxdata/telegraf/issues/5642): Fix parsing of kube config certificate-authority-data in prometheus input.
- [#5636](https://github.com/influxdata/telegraf/issues/5636): Fix tags applied to wrong metric on parse error.
- [#5522](https://github.com/influxdata/telegraf/issues/5522): Remove tags that would create invalid label names in prometheus output.

## v1.10.1 [2019-03-19]

### Bug Fixes

- [#5448](https://github.com/influxdata/telegraf/issues/5448): Show error when TLS configuration cannot be loaded.
- [#5543](https://github.com/influxdata/telegraf/pull/5543): Add Base64-encoding/decoding for Google Cloud PubSub plugins.
- [#5565](https://github.com/influxdata/telegraf/issues/5565): Fix type compatibility in vsphere plugin with use_int_samples option.
- [#5492](https://github.com/influxdata/telegraf/issues/5492): Fix vsphere input shows failed task in vCenter.
- [#5530](https://github.com/influxdata/telegraf/issues/5530): Fix invalid measurement name and skip column in csv parser.
- [#5589](https://github.com/influxdata/telegraf/issues/5589): Fix system input causing high cpu usage on Raspbian.
- [#5575](https://github.com/influxdata/telegraf/issues/5575): Don't add empty healthcheck tags to consul input.

## v1.10 [2019-03-05]

### New Inputs

- [cloud_pubsub](/plugins/inputs/cloud_pubsub/README.md) - Contributed by @emilymye
- [cloud_pubsub_push](/plugins/inputs/cloud_pubsub_push/README.md) - Contributed by @influxdata
- [kinesis_consumer](/plugins/inputs/kinesis_consumer/README.md) - Contributed by @influxdata
- [kube_inventory](/plugins/inputs/kube_inventory/README.md) - Contributed by @influxdata
- [neptune_apex](/plugins/inputs/neptune_apex/README.md) - Contributed by @MaxRenaud
- [nginx_upstream_check](/plugins/inputs/nginx_upstream_check/README.md) - Contributed by @dmitryilyin
- [multifile](/plugins/inputs/multifile/README.md) - Contributed by @martin2250
- [stackdriver](/plugins/inputs/stackdriver/README.md) - Contributed by @WuHan0608

### New Outputs

- [cloud_pubsub](/plugins/outputs/cloud_pubsub/README.md) - Contributed by @emilymye

### New Serializers

- [nowmetric](/plugins/serializers/nowmetric/README.md) - Contributed by @JefMuller
- [carbon2](/plugins/serializers/carbon2/README.md) - Contributed by @frankreno

### Features

- [#4345](https://github.com/influxdata/telegraf/pull/4345): Allow for force gathering ES cluster stats.
- [#5047](https://github.com/influxdata/telegraf/pull/5047): Add support for unix and unix_ms timestamps to csv parser.
- [#5038](https://github.com/influxdata/telegraf/pull/5038): Add ability to tag metrics with topic in kafka_consumer.
- [#5024](https://github.com/influxdata/telegraf/pull/5024): Add option to store cpu as a tag in interrupts input.
- [#5074](https://github.com/influxdata/telegraf/pull/5074): Add support for sending a request body to http input.
- [#5069](https://github.com/influxdata/telegraf/pull/5069): Add running field to procstat_lookup.
- [#5116](https://github.com/influxdata/telegraf/pull/5116): Include DEVLINKS in available diskio udev properties.
- [#5149](https://github.com/influxdata/telegraf/pull/5149): Add micro and nanosecond unix timestamp support to JSON parser.
- [#5160](https://github.com/influxdata/telegraf/pull/5160): Add support for basic auth to couchdb input.
- [#5161](https://github.com/influxdata/telegraf/pull/5161): Add support in wavefront output for the Wavefront Direct Ingestion API.
- [#5168](https://github.com/influxdata/telegraf/pull/5168): Allow counting float values in valuecounter aggregator.
- [#5177](https://github.com/influxdata/telegraf/pull/5177): Add log send and redo queue fields to sqlserver input.
- [#5113](https://github.com/influxdata/telegraf/pull/5113): Improve scalability of vsphere input.
- [#5210](https://github.com/influxdata/telegraf/pull/5210): Add read and write op per second fields to ceph input.
- [#5214](https://github.com/influxdata/telegraf/pull/5214): Add configurable timeout to varnish input.
- [#5273](https://github.com/influxdata/telegraf/pull/5273): Add flush_total_time_ns and additional wired tiger fields to mongodb input.
- [#5295](https://github.com/influxdata/telegraf/pull/5295): Support passing bearer token directly in k8s input.
- [#5294](https://github.com/influxdata/telegraf/pull/5294): Support passing bearer token directly in prometheus input.
- [#5292](https://github.com/influxdata/telegraf/pull/5292): Add option to report input timestamp in prometheus output.
- [#5234](https://github.com/influxdata/telegraf/pull/5234): Add Linux mipsle packages.
- [#5382](https://github.com/influxdata/telegraf/pull/5382): Support unix_us and unix_ns timestamp format in csv parser.
- [#5391](https://github.com/influxdata/telegraf/pull/5391): Add resource type and resource label support to stackdriver output.
- [#5396](https://github.com/influxdata/telegraf/pull/5396): Add internal metric for line too long in influxdb_listener.
- [#4892](https://github.com/influxdata/telegraf/pull/4892): Add option to set retain flag on messages to mqtt output.
- [#5165](https://github.com/influxdata/telegraf/pull/5165): Add resource path based filtering to vsphere input.
- [#5417](https://github.com/influxdata/telegraf/pull/5417): Add rcode tag and field to dns_query input.
- [#5453](https://github.com/influxdata/telegraf/pull/5453): Support Azure Sovereign Environments with endpoint_url option.
- [#5472](https://github.com/influxdata/telegraf/pull/5472): Support configuring a default timezone in JSON parser.
- [#5482](https://github.com/influxdata/telegraf/pull/5482): Add ceph_health metrics to ceph input.
- [#5488](https://github.com/influxdata/telegraf/pull/5488): Add option to disable unique timestamp adjustment in grok parser.
- [#5473](https://github.com/influxdata/telegraf/pull/5473): Add mutual TLS support to prometheus_client output.
- [#4308](https://github.com/influxdata/telegraf/pull/4308): Add additional metrics to rabbitmq input.
- [#5388](https://github.com/influxdata/telegraf/pull/5388): Add multicast support to socket_listener input.
- [#5490](https://github.com/influxdata/telegraf/pull/5490): Add tag based routing in influxdb/influxdb_v2 outputs.
- [#5533](https://github.com/influxdata/telegraf/pull/5533): Allow grok parser to produce metrics with no fields.

### Bug Fixes

- [#4610](https://github.com/influxdata/telegraf/pull/4610): Fix initscript removes pidfile of restarted Telegraf process.
- [#5320](https://github.com/influxdata/telegraf/pull/5320): Use datacenter option spelling in consul input.
- [#5316](https://github.com/influxdata/telegraf/pull/5316): Remove auth from /ping route in influxdb_listener.
- [#5304](https://github.com/influxdata/telegraf/issues/5304): Fix x509_cert input stops checking certs after first error.
- [#5404](https://github.com/influxdata/telegraf/issues/5404): Group stackdriver requests to send one point per timeseries.
- [#5449](https://github.com/influxdata/telegraf/issues/5449): Log permission error and ignore in filecount input.
- [#5497](https://github.com/influxdata/telegraf/pull/5497): Create log file in append mode.
- [#5325](https://github.com/influxdata/telegraf/issues/5325): Ignore tracking for metrics added to aggregator.
- [#5514](https://github.com/influxdata/telegraf/issues/5514): Fix panic when rejecting empty batch.
- [#5518](https://github.com/influxdata/telegraf/pull/5518): Fix conversion from string float to integer.
- [#5431](https://github.com/influxdata/telegraf/pull/5431): Sort metrics by timestamp in prometheus output.

## v1.9.5 [2019-02-26]

### Bug Fixes

- [#5315](https://github.com/influxdata/telegraf/issues/5315): Skip string fields when writing to stackdriver output.
- [#5364](https://github.com/influxdata/telegraf/issues/5364): Send metrics in ascending time order in stackdriver output.
- [#5117](https://github.com/influxdata/telegraf/issues/5117): Use systemd in Amazon Linux 2 rpm.
- [#4988](https://github.com/influxdata/telegraf/issues/4988): Set deadlock priority in sqlserver input.
- [#5403](https://github.com/influxdata/telegraf/issues/5403): Remove error log when snmp6 directory does not exists with nstat input.
- [#5437](https://github.com/influxdata/telegraf/issues/5437): Host not added when using custom arguments in ping plugin.
- [#5438](https://github.com/influxdata/telegraf/issues/5438): Fix InfluxDB output UDP line splitting.
- [#5456](https://github.com/influxdata/telegraf/issues/5456): Disable results by row in azuredb query.
- [#5277](https://github.com/influxdata/telegraf/issues/5277): Add backwards compatibility fields in ceph usage and pool stats.

## v1.9.4 [2019-02-05]

### Bug Fixes

- [#5334](https://github.com/influxdata/telegraf/issues/5334): Fix skip_rows and skip_columns options in csv parser.
- [#5181](https://github.com/influxdata/telegraf/issues/5181): Always send basic auth in jenkins input.
- [#5346](https://github.com/influxdata/telegraf/pull/5346): Build official packages with Go 1.11.5.
- [#5368](https://github.com/influxdata/telegraf/issues/5368): Fix definition of multiple syslog plugins.

## v1.9.3 [2019-01-22]

### Bug Fixes

- [#5261](https://github.com/influxdata/telegraf/pull/5261):  Fix arithmetic overflow in sqlserver input.
- [#5194](https://github.com/influxdata/telegraf/issues/5194): Fix latest metrics not sent first when output fails.
- [#5285](https://github.com/influxdata/telegraf/issues/5285): Fix amqp_consumer stops consuming when it receives unparseable messages.
- [#5281](https://github.com/influxdata/telegraf/issues/5281): Fix prometheus input not detecting added and removed pods.
- [#5215](https://github.com/influxdata/telegraf/issues/5215): Remove userinfo from cluster tag in couchbase.
- [#5298](https://github.com/influxdata/telegraf/issues/5298): Fix internal_write buffer_size not reset on timed writes.

## v1.9.2 [2019-01-08]

### Bug Fixes

- [#5130](https://github.com/influxdata/telegraf/pull/5130): Increase varnishstat timeout.
- [#5135](https://github.com/influxdata/telegraf/pull/5135): Remove storage calculation for non Azure managed instances and add server version.
- [#5083](https://github.com/influxdata/telegraf/pull/5083): Fix error sending empty tag value in azure_monitor output.
- [#5143](https://github.com/influxdata/telegraf/issues/5143): Fix panic with prometheus input plugin on shutdown.
- [#4482](https://github.com/influxdata/telegraf/issues/4482): Support non-transparent framing of syslog messages.
- [#5151](https://github.com/influxdata/telegraf/issues/5151): Apply global and plugin level metric modifications before filtering.
- [#5167](https://github.com/influxdata/telegraf/pull/5167): Fix num_remapped_pgs field in ceph plugin.
- [#5179](https://github.com/influxdata/telegraf/issues/5179): Add PDH_NO_DATA to known counter error codes in win_perf_counters.
- [#5170](https://github.com/influxdata/telegraf/issues/5170): Fix amqp_consumer stops consuming on empty message.
- [#4906](https://github.com/influxdata/telegraf/issues/4906): Fix multiple replace tables not working in strings processor.
- [#5219](https://github.com/influxdata/telegraf/issues/5219): Allow non local udp connections in net_response.
- [#5218](https://github.com/influxdata/telegraf/issues/5218): Fix toml option names in parser processor.
- [#5225](https://github.com/influxdata/telegraf/issues/5225): Fix panic in docker input with bad endpoint.
- [#5209](https://github.com/influxdata/telegraf/issues/5209): Fix original metric modified by aggregator filters.

## v1.9.1 [2018-12-11]

### Bug Fixes

- [#5006](https://github.com/influxdata/telegraf/issues/5006): Fix boolean handling in splunkmetric serializer.
- [#5046](https://github.com/influxdata/telegraf/issues/5046): Set default config values in jenkins input.
- [#4664](https://github.com/influxdata/telegraf/issues/4664): Fix server connection and document stats in mongodb input.
- [#5010](https://github.com/influxdata/telegraf/issues/5010): Add X-Requested-By header to graylog input.
- [#5052](https://github.com/influxdata/telegraf/issues/5052): Fix metric memory not freed from the metric buffer on write.
- [#3817](https://github.com/influxdata/telegraf/issues/3817): Add support for client tls certificates in postgresql inputs.
- [#5082](https://github.com/influxdata/telegraf/issues/5082): Prevent panic when marking the offset in kafka_consumer.
- [#5084](https://github.com/influxdata/telegraf/issues/5084): Add early metrics to aggregator and honor drop_original setting.
- [#5112](https://github.com/influxdata/telegraf/pull/5112): Use -W flag on bsd variants in ping input.
- [#5114](https://github.com/influxdata/telegraf/issues/5114): Allow delta metrics in wavefront parser.

## v1.9 [2018-11-20]

### Release Notes

- The `http_listener` input plugin has been renamed to `influxdb_listener` and
  use of the original name is deprecated.  The new name better describes the
  intended use of the plugin as a InfluxDB relay.  For general purpose
  transfer of metrics in any format via HTTP, it is recommended to use
  `http_listener_v2` instead.

- Input plugins are no longer limited from adding metrics when the output is
  writing, and new metrics will move into the metric buffer as needed.  This
  will provide more robust degradation and recovery when writing to a slow
  output at high throughput.

  To avoid over consumption when reading from queue consumers: `kafka_consumer`,
  `amqp_consumer`, `mqtt_consumer`, `nats_consumer`, and `nsq_consumer` use
  the new option `max_undelivered_messages` to limit the number of outstanding
  unwritten metrics.

### New Inputs

- [http_listener_v2](/plugins/inputs/http_listener_v2/README.md) - Contributed by @jul1u5
- [ipvs](/plugins/inputs/ipvs/README.md) - Contributed by @amoghe
- [jenkins](/plugins/inputs/jenkins/README.md) - Contributed by @influxdata & @lpic10
- [nginx_plus_api](/plugins/inputs/nginx_plus_api/README.md) - Contributed by @Bugagazavr
- [nginx_vts](/plugins/inputs/nginx_vts/README.md) - Contributed by @monder
- [wireless](/plugins/inputs/wireless/README.md) - Contributed by @jamesmaidment

### New Outputs

- [stackdriver](/plugins/outputs/stackdriver/README.md) - Contributed by @jamesmaidment

### Features

- [#4686](https://github.com/influxdata/telegraf/pull/4686): Add replace function to strings processor.
- [#4754](https://github.com/influxdata/telegraf/pull/4754): Query servers in parallel in dns_query input.
- [#4753](https://github.com/influxdata/telegraf/pull/4753): Add ability to define a custom service name when installing as a Windows service.
- [#4703](https://github.com/influxdata/telegraf/pull/4703): Add support for IPv6 in the ping plugin.
- [#4781](https://github.com/influxdata/telegraf/pull/4781): Add new config for csv column explicit type conversion.
- [#4800](https://github.com/influxdata/telegraf/pull/4800): Add an option to specify a custom datadog URL.
- [#4803](https://github.com/influxdata/telegraf/pull/4803): Use non-allocating field and tag accessors in datadog output.
- [#4752](https://github.com/influxdata/telegraf/pull/4752): Add per-directory file counts in the filecount input.
- [#4811](https://github.com/influxdata/telegraf/pull/4811): Add windows service name lookup to procstat input.
- [#4807](https://github.com/influxdata/telegraf/pull/4807): Add entity-body compression to http output.
- [#4838](https://github.com/influxdata/telegraf/pull/4838): Add telegraf version to User-Agent header.
- [#4864](https://github.com/influxdata/telegraf/pull/4864): Use DescribeStreamSummary in place of ListStreams in kinesis output.
- [#4852](https://github.com/influxdata/telegraf/pull/4852): Add ability to specify bytes options as strings with units.
- [#3903](https://github.com/influxdata/telegraf/pull/3903): Add support for TLS configuration in NSQ input.
- [#4914](https://github.com/influxdata/telegraf/pull/4914): Collect additional stats in memcached input.
- [#3847](https://github.com/influxdata/telegraf/pull/3847): Add wireless input plugin.
- [#4934](https://github.com/influxdata/telegraf/pull/4934): Add LUN to datasource translation in vsphere input.
- [#4798](https://github.com/influxdata/telegraf/pull/4798): Allow connecting to prometheus via unix socket.
- [#4920](https://github.com/influxdata/telegraf/pull/4920): Add scraping for Prometheus endpoint in Kubernetes.
- [#4938](https://github.com/influxdata/telegraf/pull/4938): Add per output flush_interval, metric_buffer_limit and metric_batch_size.

### Bug Fixes

- [#4950](https://github.com/influxdata/telegraf/pull/4950): Remove the time_key from the field values in JSON parser.
- [#3968](https://github.com/influxdata/telegraf/issues/3968): Fix input time rounding when using a custom interval.
- [#4938](https://github.com/influxdata/telegraf/pull/4938): Fix potential deadlock or leaked resources on restart/reload.
- [#2919](https://github.com/influxdata/telegraf/pull/2919): Fix outputs block inputs when batch size is reached.
- [#4789](https://github.com/influxdata/telegraf/issues/4789): Fix potential missing datastore metrics in vSphere plugin.
- [#4982](https://github.com/influxdata/telegraf/issues/4982): Log warning when wireless plugin is used on unsupported platform.
- [#4965](https://github.com/influxdata/telegraf/issues/4965): Handle non-tls columns for mysql input.
- [#4983](https://github.com/influxdata/telegraf/issues/4983): Fix panic in influxdb_listener when using gzip encoding.

## v1.8.3 [2018-10-30]

### Bug Fixes

- [#4873](https://github.com/influxdata/telegraf/pull/4873): Add DN attributes as tags in x509_cert input to avoid series overwrite.
- [#4921](https://github.com/influxdata/telegraf/issues/4921): Prevent connection leak by closing unused connections in amqp output.
- [#4904](https://github.com/influxdata/telegraf/issues/4904): Use default partition key when tag does not exist in kinesis output.
- [#4901](https://github.com/influxdata/telegraf/pull/4901): Log the correct error in jti_openconfig.
- [#4937](https://github.com/influxdata/telegraf/pull/4937): Handle panic when ipmi_sensor input gets bad input.
- [#4930](https://github.com/influxdata/telegraf/pull/4930): Don't add unserializable fields to jolokia2 input.
- [#4866](https://github.com/influxdata/telegraf/pull/4866): Fix version check in postgresql_extensible.

## v1.8.2 [2018-10-17]

### Bug Fixes

- [#4844](https://github.com/influxdata/telegraf/pull/4844): Update write path to match updated InfluxDB v2 API.
- [#4840](https://github.com/influxdata/telegraf/pull/4840): Fix missing timeouts in vsphere input.
- [#4851](https://github.com/influxdata/telegraf/pull/4851): Support uint fields in aerospike input.
- [#4854](https://github.com/influxdata/telegraf/pull/4854): Use container name from list if no name in container stats.
- [#4850](https://github.com/influxdata/telegraf/pull/4850): Prevent panic in filecount input on error in file stat.
- [#4846](https://github.com/influxdata/telegraf/pull/4846): Fix mqtt_consumer connect and reconnect.
- [#4849](https://github.com/influxdata/telegraf/pull/4849): Fix panic in logparser input.
- [#4869](https://github.com/influxdata/telegraf/pull/4869): Lower authorization errors to debug level in mongodb input.
- [#4875](https://github.com/influxdata/telegraf/pull/4875): Return correct response code on ping input.
- [#4874](https://github.com/influxdata/telegraf/pull/4874): Fix segfault in x509_cert input.

## v1.8.1 [2018-10-03]

### Bug Fixes

- [#4750](https://github.com/influxdata/telegraf/pull/4750): Fix hardware_type may be truncated in sqlserver input.
- [#4723](https://github.com/influxdata/telegraf/issues/4723): Improve performance in basicstats aggregator.
- [#4747](https://github.com/influxdata/telegraf/pull/4747): Add hostname to TLS config for SNI support.
- [#4675](https://github.com/influxdata/telegraf/issues/4675): Don't add tags with empty values to opentsdb output.
- [#4765](https://github.com/influxdata/telegraf/pull/4765): Fix panic during network error in vsphere input.
- [#4766](https://github.com/influxdata/telegraf/pull/4766): Unify http_listener error response with InfluxDB.
- [#4769](https://github.com/influxdata/telegraf/pull/4769): Add UUID to VMs in vSphere input.
- [#4758](https://github.com/influxdata/telegraf/issues/4758): Skip tags with empty values in cloudwatch output.
- [#4783](https://github.com/influxdata/telegraf/issues/4783): Fix missing non-realtime samples in vSphere input.
- [#4799](https://github.com/influxdata/telegraf/pull/4799): Fix case of timezone/grok_timezone options.

## v1.8 [2018-09-21]

### New Inputs

- [activemq](./plugins/inputs/activemq/README.md) - Contributed by @mlabouardy
- [beanstalkd](./plugins/inputs/beanstalkd/README.md) - Contributed by @44px
- [filecount](./plugins/inputs/filecount/README.md) - Contributed by @sometimesfood
- [file](./plugins/inputs/file/README.md) - Contributed by @maxunt
- [icinga2](./plugins/inputs/icinga2/README.md) - Contributed by @mlabouardy
- [kibana](./plugins/inputs/kibana/README.md) - Contributed by @lpic10
- [pgbouncer](./plugins/inputs/pgbouncer/README.md) - Contributed by @nerzhul
- [temp](./plugins/inputs/temp/README.md) - Contributed by @pytimer
- [tengine](./plugins/inputs/tengine/README.md) - Contributed by @ertaoxu
- [vsphere](./plugins/inputs/vsphere/README.md) - Contributed by @prydin
- [x509_cert](./plugins/inputs/x509_cert/README.md) - Contributed by @jtyr

### New Processors

- [enum](./plugins/processors/enum/README.md) - Contributed by @KarstenSchnitter
- [parser](./plugins/processors/parser/README.md) - Contributed by @Ayrdrie & @maxunt
- [rename](./plugins/processors/rename/README.md) - Contributed by @goldibex
- [strings](./plugins/processors/strings/README.md) - Contributed by @bsmaldon

### New Aggregators

- [valuecounter](./plugins/aggregators/valuecounter/README.md) - Contributed by @piotr1212

### New Outputs

- [azure_monitor](./plugins/outputs/azure_monitor/README.md) - Contributed by @influxdata
- [influxdb_v2](./plugins/outputs/influxdb_v2/README.md) - Contributed by @influxdata

### New Parsers

- [csv](/plugins/parsers/csv/README.md) - Contributed by @maxunt
- [grok](/plugins/parsers/grok/README.md) - Contributed by @maxunt
- [logfmt](/plugins/parsers/logfmt/README.md) - Contributed by @Ayrdrie & @maxunt
- [wavefront](/plugins/parsers/wavefront/README.md) - Contributed by @puckpuck

### New Serializers

- [splunkmetric](/plugins/serializers/splunkmetric/README.md) - Contributed by @ronnocol

### Features

- [#4236](https://github.com/influxdata/telegraf/pull/4236): Add SSL/TLS support to redis input.
- [#4160](https://github.com/influxdata/telegraf/pull/4160): Add tengine input plugin.
- [#4262](https://github.com/influxdata/telegraf/pull/4262): Add power draw field to nvidia_smi plugin.
- [#4271](https://github.com/influxdata/telegraf/pull/4271): Add support for solr 7 to the solr input.
- [#4281](https://github.com/influxdata/telegraf/pull/4281): Add owner tag on partitions in burrow input.
- [#4259](https://github.com/influxdata/telegraf/pull/4259): Add container status tag to docker input.
- [#3523](https://github.com/influxdata/telegraf/pull/3523): Add valuecounter aggregator plugin.
- [#4307](https://github.com/influxdata/telegraf/pull/4307): Add new measurement with results of pgrep lookup to procstat input.
- [#4311](https://github.com/influxdata/telegraf/pull/4311): Add support for comma in logparser timestamp format.
- [#4292](https://github.com/influxdata/telegraf/pull/4292): Add path tag to tail input plugin.
- [#4322](https://github.com/influxdata/telegraf/pull/4322): Add log message when tail is added or removed from a file.
- [#4267](https://github.com/influxdata/telegraf/pull/4267): Add option to use of counter time in win perf counters.
- [#4343](https://github.com/influxdata/telegraf/pull/4343): Add energy and power field and device id tag to fibaro input.
- [#4347](https://github.com/influxdata/telegraf/pull/4347): Add http path configuration for OpenTSDB output.
- [#4352](https://github.com/influxdata/telegraf/pull/4352): Gather IPMI metrics concurrently.
- [#4362](https://github.com/influxdata/telegraf/pull/4362): Add mongo document and connection metrics.
- [#3772](https://github.com/influxdata/telegraf/pull/3772): Add enum processor plugin.
- [#4386](https://github.com/influxdata/telegraf/pull/4386): Add user tag to procstat input.
- [#4403](https://github.com/influxdata/telegraf/pull/4403): Add support for multivalue metrics to collectd parser.
- [#4418](https://github.com/influxdata/telegraf/pull/4418): Add support for setting kafka client id.
- [#4332](https://github.com/influxdata/telegraf/pull/4332): Add file input plugin and grok parser.
- [#4320](https://github.com/influxdata/telegraf/pull/4320): Improve cloudwatch output performance.
- [#3768](https://github.com/influxdata/telegraf/pull/3768): Add x509_cert input plugin.
- [#4471](https://github.com/influxdata/telegraf/pull/4471): Add IPSIpAddress syntax to ipaddr conversion in snmp plugin.
- [#4363](https://github.com/influxdata/telegraf/pull/4363): Add filecount input plugin.
- [#4485](https://github.com/influxdata/telegraf/pull/4485): Add support for configuring an AWS endpoint_url.
- [#4491](https://github.com/influxdata/telegraf/pull/4491): Send all messages before waiting for results in kafka output.
- [#4492](https://github.com/influxdata/telegraf/pull/4492): Add support for lz4 compression to kafka output.
- [#4450](https://github.com/influxdata/telegraf/pull/4450): Split multiple sensor keys in ipmi input.
- [#4364](https://github.com/influxdata/telegraf/pull/4364): Support StatisticValues in cloudwatch output plugin.
- [#4431](https://github.com/influxdata/telegraf/pull/4431): Add ip restriction for the prometheus_client output.
- [#3918](https://github.com/influxdata/telegraf/pull/3918): Add pgbouncer input plugin.
- [#2689](https://github.com/influxdata/telegraf/pull/2689): Add ActiveMQ input plugin.
- [#4402](https://github.com/influxdata/telegraf/pull/4402): Add wavefront parser plugin.
- [#4528](https://github.com/influxdata/telegraf/pull/4528): Add rename processor plugin.
- [#4537](https://github.com/influxdata/telegraf/pull/4537): Add message 'max_bytes' configuration to kafka input.
- [#4546](https://github.com/influxdata/telegraf/pull/4546): Add gopsutil meminfo fields to mem plugin.
- [#4285](https://github.com/influxdata/telegraf/pull/4285): Document how to parse telegraf logs.
- [#4542](https://github.com/influxdata/telegraf/pull/4542): Use dep v0.5.0.
- [#4433](https://github.com/influxdata/telegraf/pull/4433): Add ability to set measurement from matched text in grok parser.
- [#4565](https://github.com/influxdata/telegraf/pull/4465): Drop message batches in kafka output if too large.
- [#4579](https://github.com/influxdata/telegraf/pull/4579): Add support for static and random routing keys in kafka output.
- [#4539](https://github.com/influxdata/telegraf/pull/4539): Add logfmt parser plugin.
- [#4551](https://github.com/influxdata/telegraf/pull/4551): Add parser processor plugin.
- [#4559](https://github.com/influxdata/telegraf/pull/4559): Add Icinga2 input plugin.
- [#4351](https://github.com/influxdata/telegraf/pull/4351): Add name, time, path and string field options to JSON parser.
- [#4571](https://github.com/influxdata/telegraf/pull/4571): Add forwarded records to sqlserver input.
- [#4585](https://github.com/influxdata/telegraf/pull/4585): Add Kibana input plugin.
- [#4439](https://github.com/influxdata/telegraf/pull/4439): Add csv parser plugin.
- [#4598](https://github.com/influxdata/telegraf/pull/4598): Add read_buffer_size option to statsd input.
- [#4089](https://github.com/influxdata/telegraf/pull/4089): Add azure_monitor output plugin.
- [#4628](https://github.com/influxdata/telegraf/pull/4628): Add queue_durability parameter to amqp_consumer input.
- [#4476](https://github.com/influxdata/telegraf/pull/4476): Add strings processor.
- [#4536](https://github.com/influxdata/telegraf/pull/4536): Add OAuth2 support to HTTP output plugin.
- [#4633](https://github.com/influxdata/telegraf/pull/4633): Add Unix epoch timestamp support for JSON parser.
- [#4657](https://github.com/influxdata/telegraf/pull/4657): Add options for basic auth to haproxy input.
- [#4411](https://github.com/influxdata/telegraf/pull/4411): Add temp input plugin.
- [#4272](https://github.com/influxdata/telegraf/pull/4272): Add Beanstalkd input plugin.
- [#4669](https://github.com/influxdata/telegraf/pull/4669): Add means to specify server password for redis input.
- [#4339](https://github.com/influxdata/telegraf/pull/4339): Add Splunk Metrics serializer.
- [#4141](https://github.com/influxdata/telegraf/pull/4141): Add input plugin for VMware vSphere.
- [#4667](https://github.com/influxdata/telegraf/pull/4667): Align metrics window to interval in cloudwatch input.
- [#4642](https://github.com/influxdata/telegraf/pull/4642): Improve Azure Managed Instance support + more in sqlserver input.
- [#4682](https://github.com/influxdata/telegraf/pull/4682): Allow alternate binaries for iptables input plugin.
- [#4645](https://github.com/influxdata/telegraf/pull/4645): Add influxdb_v2 output plugin.

### Bug Fixes

- [#3438](https://github.com/influxdata/telegraf/issues/3438): Fix divide by zero in logparser input.
- [#4499](https://github.com/influxdata/telegraf/issues/4499): Fix instance and object name in performance counters with backslashes.
- [#4646](https://github.com/influxdata/telegraf/issues/4646): Reset/flush saved contents from bad metric.
- [#4520](https://github.com/influxdata/telegraf/issues/4520): Document all supported cli arguments.
- [#4674](https://github.com/influxdata/telegraf/pull/4674): Log access denied opening a service at debug level in win_services.
- [#4588](https://github.com/influxdata/telegraf/issues/4588): Add support for Kafka 2.0.
- [#4087](https://github.com/influxdata/telegraf/issues/4087): Fix nagios parser does not support ranges in performance data.
- [#4088](https://github.com/influxdata/telegraf/issues/4088): Fix nagios parser does not strip quotes from performance data.
- [#4688](https://github.com/influxdata/telegraf/issues/4688): Fix null value crash in postgresql_extensible input.
- [#4681](https://github.com/influxdata/telegraf/pull/4681): Remove the startup authentication check from the cloudwatch output.
- [#4644](https://github.com/influxdata/telegraf/issues/4644): Support tailing files created after startup in tail input.
- [#4706](https://github.com/influxdata/telegraf/issues/4706): Fix csv format configuration loading.

## v1.7.4 [2018-08-29]

### Bug Fixes

- [#4534](https://github.com/influxdata/telegraf/pull/4534): Skip unserializable metric in influxDB UDP output.
- [#4554](https://github.com/influxdata/telegraf/pull/4554): Fix powerdns input tests.
- [#4584](https://github.com/influxdata/telegraf/pull/4584): Fix burrow_group offset calculation for burrow input.
- [#4550](https://github.com/influxdata/telegraf/pull/4550): Add result_code value for errors running ping command.
- [#4605](https://github.com/influxdata/telegraf/pull/4605): Remove timeout deadline for udp syslog input.
- [#4601](https://github.com/influxdata/telegraf/issues/4601): Ensure channel closed if an error occurs in cgroup input.
- [#4544](https://github.com/influxdata/telegraf/issues/4544): Fix sending of basic auth credentials in http output.
- [#4526](https://github.com/influxdata/telegraf/issues/4526): Use the correct GOARM value in the armel package.

## v1.7.3 [2018-08-07]

### Bug Fixes

- [#4434](https://github.com/influxdata/telegraf/issues/4434): Reduce required docker API version.
- [#4498](https://github.com/influxdata/telegraf/pull/4498): Keep leading whitespace for messages in syslog input.
- [#4470](https://github.com/influxdata/telegraf/issues/4470): Skip bad entries on interrupt input.
- [#4501](https://github.com/influxdata/telegraf/issues/4501): Preserve metric type when using filters in output plugins.
- [#3794](https://github.com/influxdata/telegraf/issues/3794): Fix error message if URL is unparseable in influxdb output.
- [#4059](https://github.com/influxdata/telegraf/issues/4059): Use explicit zpool properties to fix parse error on FreeBSD 11.2.
- [#4514](https://github.com/influxdata/telegraf/pull/4514): Lock buffer when adding metrics.

## v1.7.2 [2018-07-18]

### Bug Fixes

- [#4381](https://github.com/influxdata/telegraf/issues/4381): Use localhost as default server tag in zookeeper input.
- [#4374](https://github.com/influxdata/telegraf/issues/4374): Don't set values when pattern doesn't match in regex processor.
- [#4416](https://github.com/influxdata/telegraf/issues/4416): Fix output format of printer processor.
- [#4422](https://github.com/influxdata/telegraf/issues/4422): Fix metric can have duplicate field.
- [#4389](https://github.com/influxdata/telegraf/issues/4389): Return error if NewRequest fails in http output.
- [#4335](https://github.com/influxdata/telegraf/issues/4335): Reset read deadline for syslog input.
- [#4375](https://github.com/influxdata/telegraf/issues/4375): Exclude cached memory on docker input plugin.

## v1.7.1 [2018-07-03]

### Bug Fixes

- [#4277](https://github.com/influxdata/telegraf/pull/4277): Treat sigterm as a clean shutdown signal.
- [#4284](https://github.com/influxdata/telegraf/pull/4284): Fix selection of tags under nested objects in the JSON parser.
- [#4135](https://github.com/influxdata/telegraf/issues/4135): Fix postfix input handling multi-level queues.
- [#4334](https://github.com/influxdata/telegraf/pull/4334): Fix syslog timestamp parsing with single digit day of month.
- [#2910](https://github.com/influxdata/telegraf/issues/2910): Handle mysql input variations in the user_statistics collecting.
- [#4293](https://github.com/influxdata/telegraf/issues/4293): Fix minmax and basicstats aggregators to use uint64.
- [#4290](https://github.com/influxdata/telegraf/issues/4290): Document swap input plugin.
- [#4316](https://github.com/influxdata/telegraf/issues/4316): Fix incorrect precision being applied to metric in http_listener.

## v1.7 [2018-06-12]

### Release Notes

- The `cassandra` input plugin has been deprecated in favor of the `jolokia2`
  input plugin which is much more configurable and more performant.  There is
  an [example configuration](./plugins/inputs/jolokia2/examples) to help you
  get started.

- For plugins supporting TLS, you can now specify the certificate and keys
  using `tls_ca`, `tls_cert`, `tls_key`.  These options behave the same as
  the, now deprecated, `ssl` forms.

### New Inputs

- [aurora](./plugins/inputs/aurora/README.md) - Contributed by @influxdata
- [burrow](./plugins/inputs/burrow/README.md) - Contributed by @arkady-emelyanov
- [fibaro](./plugins/inputs/fibaro/README.md) - Contributed by @dynek
- [jti_openconfig_telemetry](./plugins/inputs/jti_openconfig_telemetry/README.md) - Contributed by @ajhai
- [mcrouter](./plugins/inputs/mcrouter/README.md) - Contributed by @cthayer
- [nvidia_smi](./plugins/inputs/nvidia_smi/README.md) - Contributed by @jackzampolin
- [syslog](./plugins/inputs/syslog/README.md) - Contributed by @influxdata

### New Processors

- [converter](./plugins/processors/converter/README.md) - Contributed by @influxdata
- [regex](./plugins/processors/regex/README.md) - Contributed by @44px
- [topk](./plugins/processors/topk/README.md) - Contributed by @mirath

### New Outputs

- [http](./plugins/outputs/http/README.md) - Contributed by @Dark0096
- [application_insights](./plugins/outputs/application_insights/README.md): Contribute by @karolz-ms

### Features

- [#3964](https://github.com/influxdata/telegraf/pull/3964): Add repl_oplog_window_sec metric to mongodb input.
- [#3819](https://github.com/influxdata/telegraf/pull/3819): Add per-host shard metrics in mongodb input.
- [#3999](https://github.com/influxdata/telegraf/pull/3999): Skip files with leading `..` in config directory.
- [#4021](https://github.com/influxdata/telegraf/pull/4021): Add TLS support to socket_writer and socket_listener plugins.
- [#4025](https://github.com/influxdata/telegraf/pull/4025): Add snmp input option to strip non fixed length index suffixes.
- [#4035](https://github.com/influxdata/telegraf/pull/4035): Add server version tag to docker input.
- [#4044](https://github.com/influxdata/telegraf/pull/4044): Add support for LeoFS 1.4 to leofs input.
- [#4068](https://github.com/influxdata/telegraf/pull/4068): Add parameter to force the interval of gather for sysstat.
- [#3877](https://github.com/influxdata/telegraf/pull/3877): Support busybox ping in the ping input.
- [#4077](https://github.com/influxdata/telegraf/pull/4077): Add input plugin for McRouter.
- [#4096](https://github.com/influxdata/telegraf/pull/4096): Add topk processor plugin.
- [#4114](https://github.com/influxdata/telegraf/pull/4114): Add cursor metrics to mongodb input.
- [#3455](https://github.com/influxdata/telegraf/pull/3455): Add tag/integer pair for result to net_response.
- [#4010](https://github.com/influxdata/telegraf/pull/3455): Add application_insights output plugin.
- [#4167](https://github.com/influxdata/telegraf/pull/4167): Added several important elasticsearch cluster health metrics.
- [#4094](https://github.com/influxdata/telegraf/pull/4094): Add batch mode to mqtt output.
- [#4158](https://github.com/influxdata/telegraf/pull/4158): Add aurora input plugin.
- [#3839](https://github.com/influxdata/telegraf/pull/3839): Add regex processor plugin.
- [#4165](https://github.com/influxdata/telegraf/pull/4165): Add support for Graphite 1.1 tags.
- [#4162](https://github.com/influxdata/telegraf/pull/4162): Add timeout option to sensors input.
- [#3489](https://github.com/influxdata/telegraf/pull/3489): Add burrow input plugin.
- [#3969](https://github.com/influxdata/telegraf/pull/3969): Add option to unbound module to use threads as tags.
- [#4183](https://github.com/influxdata/telegraf/pull/4183): Add support for TLS and username/password auth to aerospike input.
- [#4190](https://github.com/influxdata/telegraf/pull/4190): Add special syslog timestamp parser to grok parser that uses current year.
- [#4181](https://github.com/influxdata/telegraf/pull/4181): Add syslog input plugin.
- [#4212](https://github.com/influxdata/telegraf/pull/4212): Print the enabled aggregator and processor plugins on startup.
- [#3994](https://github.com/influxdata/telegraf/pull/3994): Add static routing_key option to amqp output.
- [#3995](https://github.com/influxdata/telegraf/pull/3995): Add passive mode exchange declaration option to amqp consumer input.
- [#4216](https://github.com/influxdata/telegraf/pull/4216): Add counter fields to pf input.

### Bug Fixes

- [#4018](https://github.com/influxdata/telegraf/pull/4018): Write to working file outputs if any files are not writeable.
- [#4036](https://github.com/influxdata/telegraf/pull/4036): Add all win_perf_counters fields for a series in a single metric.
- [#4118](https://github.com/influxdata/telegraf/pull/4118): Report results of dns_query instead of 0ms on timeout.
- [#4155](https://github.com/influxdata/telegraf/pull/4155): Add consul service tags to metric.
- [#2879](https://github.com/influxdata/telegraf/issues/2879): Fix wildcards and multi instance processes in win_perf_counters.
- [#2468](https://github.com/influxdata/telegraf/issues/2468): Fix crash on 32-bit Windows in win_perf_counters.
- [#4198](https://github.com/influxdata/telegraf/issues/4198): Fix win_perf_counters not collecting at every interval.
- [#4227](https://github.com/influxdata/telegraf/issues/4227): Use same flags for all BSD family ping variants.
- [#4266](https://github.com/influxdata/telegraf/issues/4266): Remove tags with empty values from Wavefront output.

## v1.6.4 [2018-06-05]

### Bug Fixes

- [#4203](https://github.com/influxdata/telegraf/issues/4203): Fix snmp overriding of auto-configured table fields.
- [#4218](https://github.com/influxdata/telegraf/issues/4218): Fix uint support in cloudwatch output.
- [#4188](https://github.com/influxdata/telegraf/pull/4188): Fix documentation of instance_name option in varnish input.
- [#4195](https://github.com/influxdata/telegraf/pull/4195): Revert to previous aerospike library version due to memory leak.

## v1.6.3 [2018-05-21]

### Bug Fixes

- [#4127](https://github.com/influxdata/telegraf/issues/4127): Fix intermittent panic in aerospike input.
- [#4130](https://github.com/influxdata/telegraf/issues/4130): Fix connection leak in jolokia2_agent.
- [#4136](https://github.com/influxdata/telegraf/pull/4130): Fix jolokia2 timeout parsing.
- [#4142](https://github.com/influxdata/telegraf/pull/4142): Fix error parsing dropwizard metrics.
- [#4149](https://github.com/influxdata/telegraf/issues/4149): Fix librato output support for uint and bool.
- [#4176](https://github.com/influxdata/telegraf/pull/4176): Fix waitgroup deadlock if url is incorrect in apache input.

## v1.6.2 [2018-05-08]

### Bug Fixes

- [#4078](https://github.com/influxdata/telegraf/pull/4078): Use same timestamp for fields in system input.
- [#4091](https://github.com/influxdata/telegraf/pull/4091): Fix handling of uint64 in datadog output.
- [#4099](https://github.com/influxdata/telegraf/pull/4099): Ignore UTF8 BOM in JSON parser.
- [#4104](https://github.com/influxdata/telegraf/issues/4104): Fix case for slave metrics in mysql input.
- [#4110](https://github.com/influxdata/telegraf/issues/4110): Fix uint support in cratedb output.

## v1.6.1 [2018-04-23]

### Bug Fixes

- [#3835](https://github.com/influxdata/telegraf/issues/3835): Report mem input fields as gauges instead counters.
- [#4030](https://github.com/influxdata/telegraf/issues/4030): Fix graphite outputs unsigned integers in wrong format.
- [#4043](https://github.com/influxdata/telegraf/issues/4043): Report available fields if utmp is unreadable.
- [#4039](https://github.com/influxdata/telegraf/issues/4039): Fix potential "no fields" error writing to outputs.
- [#4037](https://github.com/influxdata/telegraf/issues/4037): Fix uptime reporting in system input when ran inside docker.
- [#3750](https://github.com/influxdata/telegraf/issues/3750): Fix mem input "cannot allocate memory" error on FreeBSD based systems.
- [#4056](https://github.com/influxdata/telegraf/pull/4056): Fix duplicate tags when overriding an existing tag.
- [#4062](https://github.com/influxdata/telegraf/pull/4062): Add server argument as first argument in unbound input.
- [#4063](https://github.com/influxdata/telegraf/issues/4063): Fix handling of floats with multiple leading zeroes.
- [#4064](https://github.com/influxdata/telegraf/issues/4064): Return errors in mongodb SSL/TLS configuration.

## v1.6 [2018-04-16]

### Release Notes

- The `mysql` input plugin has been updated fix a number of type conversion
  issues.  This may cause a `field type error` when inserting into InfluxDB due
  the change of types.

  To address this we have introduced a new `metric_version` option to control
  enabling the new format.  For in depth recommendations on upgrading please
  reference the [mysql plugin documentation](./plugins/inputs/mysql/README.md#metric-version).

  It is encouraged to migrate to the new model when possible as the old version
  is deprecated and will be removed in a future version.

- The `postgresql` plugins now defaults to using a persistent connection to the database.
  In environments where TCP connections are terminated the `max_lifetime`
  setting should be set less than the collection `interval` to prevent errors.

- The `sqlserver` input plugin has a new query and data model that can be enabled
  by setting `query_version = 2`.  It is encouraged to migrate to the new
  model when possible as the old version is deprecated and will be removed in
  a future version.

- An option has been added to the `openldap` input plugin that reverses metric
  name to improve grouping.  This change is enabled when `reverse_metric_names = true`
  is set.  It is encouraged to enable this option when possible as the old
  ordering is deprecated.

- The new `http` input configured with `data_format = "json"` can perform the
  same task as the, now deprecated, `httpjson` input.

### New Inputs

- [http](./plugins/inputs/http/README.md) - Thanks to @grange74
- [ipset](./plugins/inputs/ipset/README.md) - Thanks to @sajoupa
- [nats](./plugins/inputs/nats/README.md) - Thanks to @mjs & @levex

### New Processors

- [override](./plugins/processors/override/README.md) - Thanks to @KarstenSchnitter

### New Parsers

- [dropwizard](./docs/DATA_FORMATS_INPUT.md#dropwizard) - Thanks to @atzoum

### Features

- [#3551](https://github.com/influxdata/telegraf/pull/3551): Add health status mapping from string to int in elasticsearch input.
- [#3580](https://github.com/influxdata/telegraf/pull/3580): Add control over which stats to gather in basicstats aggregator.
- [#3596](https://github.com/influxdata/telegraf/pull/3596): Add messages_delivered_get to rabbitmq input.
- [#3632](https://github.com/influxdata/telegraf/pull/3632): Add wired field to mem input.
- [#3619](https://github.com/influxdata/telegraf/pull/3619): Add support for gathering exchange metrics to the rabbitmq input.
- [#3565](https://github.com/influxdata/telegraf/pull/3565): Add support for additional metrics on Linux in zfs input.
- [#3524](https://github.com/influxdata/telegraf/pull/3524): Add available_entropy field to kernel input plugin.
- [#3643](https://github.com/influxdata/telegraf/pull/3643): Add user privilege level setting to IPMI sensors.
- [#2701](https://github.com/influxdata/telegraf/pull/2701): Use persistent connection to postgresql database.
- [#2846](https://github.com/influxdata/telegraf/pull/2846): Add support for dropwizard input format.
- [#3666](https://github.com/influxdata/telegraf/pull/3666): Add container health metrics to docker input.
- [#3687](https://github.com/influxdata/telegraf/pull/3687): Add support for using globs in devices list of diskio input plugin.
- [#2754](https://github.com/influxdata/telegraf/pull/2754): Allow running as console application on Windows.
- [#3703](https://github.com/influxdata/telegraf/pull/3703): Add listener counts and node running status to rabbitmq input.
- [#3674](https://github.com/influxdata/telegraf/pull/3674): Add NATS Monitoring Input Plugin.
- [#3702](https://github.com/influxdata/telegraf/pull/3702): Add ability to select which queues will be gathered in rabbitmq input.
- [#3726](https://github.com/influxdata/telegraf/pull/3726): Add support for setting bsd source address to the ping input.
- [#3346](https://github.com/influxdata/telegraf/pull/3346): Add Ipset input plugin.
- [#3719](https://github.com/influxdata/telegraf/pull/3719): Add TLS and HTTP basic auth to prometheus_client output.
- [#3618](https://github.com/influxdata/telegraf/pull/3618): Add new sqlserver output data model.
- [#3559](https://github.com/influxdata/telegraf/pull/3559): Add native Go method for finding pids to procstat.
- [#3722](https://github.com/influxdata/telegraf/pull/3722): Add additional metrics and reverse metric names option to openldap.
- [#3769](https://github.com/influxdata/telegraf/pull/3769): Add TLS support to the mesos input plugin.
- [#3546](https://github.com/influxdata/telegraf/pull/3546): Add http input plugin.
- [#3781](https://github.com/influxdata/telegraf/pull/3781): Add keep alive support to the TCP mode of statsd.
- [#3783](https://github.com/influxdata/telegraf/pull/3783): Support deadline in ping plugin.
- [#3765](https://github.com/influxdata/telegraf/pull/3765): Add option to disable labels in prometheus output for string fields.
- [#3808](https://github.com/influxdata/telegraf/pull/3808): Add shard server stats to the mongodb input plugin.
- [#3713](https://github.com/influxdata/telegraf/pull/3713): Add server option to unbound plugin.
- [#3804](https://github.com/influxdata/telegraf/pull/3804): Convert boolean metric values to float in datadog output.
- [#3799](https://github.com/influxdata/telegraf/pull/3799): Add Solr 3 compatibility.
- [#3797](https://github.com/influxdata/telegraf/pull/3797): Add sum stat to basicstats aggregator.
- [#3626](https://github.com/influxdata/telegraf/pull/3626): Add ability to override proxy from environment in http response.
- [#3853](https://github.com/influxdata/telegraf/pull/3853): Add host to ping timeout log message.
- [#3773](https://github.com/influxdata/telegraf/pull/3773): Add override processor.
- [#3814](https://github.com/influxdata/telegraf/pull/3814): Add status_code and result tags and result_type field to http_response input.
- [#3880](https://github.com/influxdata/telegraf/pull/3880): Added config flag to skip collection of network protocol metrics.
- [#3927](https://github.com/influxdata/telegraf/pull/3927): Add TLS support to kapacitor input.
- [#3496](https://github.com/influxdata/telegraf/pull/3496): Add HTTP basic auth support to the http_listener input.
- [#3452](https://github.com/influxdata/telegraf/issues/3452): Tags in output InfluxDB Line Protocol are now sorted.
- [#3631](https://github.com/influxdata/telegraf/issues/3631): InfluxDB Line Protocol parser now accepts DOS line endings.
- [#2496](https://github.com/influxdata/telegraf/issues/2496): An option has been added to skip database creation in the InfluxDB output.
- [#3366](https://github.com/influxdata/telegraf/issues/3366): Add support for connecting to InfluxDB over a unix domain socket.
- [#3946](https://github.com/influxdata/telegraf/pull/3946): Add optional unsigned integer support to the influx data format.
- [#3811](https://github.com/influxdata/telegraf/pull/3811): Add TLS support to zookeeper input.
- [#2737](https://github.com/influxdata/telegraf/issues/2737): Add filters for container state to docker input.

### Bug Fixes

- [#1896](https://github.com/influxdata/telegraf/issues/1896): Fix various mysql data type conversions.
- [#3810](https://github.com/influxdata/telegraf/issues/3810): Fix metric buffer limit in internal plugin after reload.
- [#3801](https://github.com/influxdata/telegraf/issues/3801): Fix panic in http_response on invalid regex.
- [#3973](https://github.com/influxdata/telegraf/issues/3873): Fix socket_listener setting ReadBufferSize on tcp sockets.
- [#1575](https://github.com/influxdata/telegraf/issues/1575): Add tag for target url to phpfpm input.
- [#3868](https://github.com/influxdata/telegraf/issues/3868): Fix cannot unmarshal object error in DC/OS input.
- [#3648](https://github.com/influxdata/telegraf/issues/3648): Fix InfluxDB output not able to reconnect when server address changes.
- [#3957](https://github.com/influxdata/telegraf/issues/3957): Fix parsing of dos line endings in the smart input.
- [#3754](https://github.com/influxdata/telegraf/issues/3754): Fix precision truncation when no timestamp included.
- [#3655](https://github.com/influxdata/telegraf/issues/3655): Fix SNMPv3 connection with Cisco ASA 5515 in snmp input.
- [#3981](https://github.com/influxdata/telegraf/pull/3981): Export all vars defined in /etc/default/telegraf.
- [#4004](https://github.com/influxdata/telegraf/issues/4004): Allow grok pattern to contain newlines.

## v1.5.3 [2018-03-14]

### Bug Fixes

- [#3729](https://github.com/influxdata/telegraf/issues/3729): Set path to / if HOST_MOUNT_PREFIX matches full path.
- [#3739](https://github.com/influxdata/telegraf/issues/3739): Remove userinfo from url tag in prometheus input.
- [#3778](https://github.com/influxdata/telegraf/issues/3778): Fix ping plugin not reporting zero durations.
- [#3697](https://github.com/influxdata/telegraf/issues/3697): Disable keepalive in mqtt output to prevent deadlock.
- [#3786](https://github.com/influxdata/telegraf/pull/3786): Fix collation difference in sqlserver input.
- [#3871](https://github.com/influxdata/telegraf/pull/3871): Fix uptime metric in passenger input plugin.
- [#3851](https://github.com/influxdata/telegraf/issues/3851): Add output of stderr in case of error to exec log message.

## v1.5.2 [2018-01-30]

### Bug Fixes

- [#3684](https://github.com/influxdata/telegraf/pull/3684): Ignore empty lines in Graphite plaintext.
- [#3604](https://github.com/influxdata/telegraf/issues/3604): Fix index out of bounds error in solr input plugin.
- [#3680](https://github.com/influxdata/telegraf/pull/3680): Reconnect before sending graphite metrics if disconnected.
- [#3693](https://github.com/influxdata/telegraf/pull/3693): Align aggregator period with internal ticker to avoid skipping metrics.
- [#3629](https://github.com/influxdata/telegraf/issues/3629): Fix a potential deadlock when using aggregators.
- [#3697](https://github.com/influxdata/telegraf/issues/3697): Limit wait time for writes in mqtt output.
- [#3698](https://github.com/influxdata/telegraf/issues/3698): Revert change in graphite output where dot in field key was replaced by underscore.
- [#3710](https://github.com/influxdata/telegraf/issues/3710): Add timeout to wavefront output write.
- [#3725](https://github.com/influxdata/telegraf/issues/3725): Exclude master_replid fields from redis input.

## v1.5.1 [2018-01-10]

### Bug Fixes

- [#3624](https://github.com/influxdata/telegraf/pull/3624): Fix name error in jolokia2_agent sample config.
- [#3625](https://github.com/influxdata/telegraf/pull/3625): Fix DC/OS login expiration time.
- [#3593](https://github.com/influxdata/telegraf/pull/3593): Set Content-Type charset in influxdb output and allow it be overridden.
- [#3594](https://github.com/influxdata/telegraf/pull/3594): Document permissions setup for postfix input.
- [#3633](https://github.com/influxdata/telegraf/pull/3633): Fix deliver_get field in rabbitmq input.
- [#3607](https://github.com/influxdata/telegraf/issues/3607): Escape environment variables during config toml parsing.

## v1.5 [2017-12-14]

### New Plugins

- [basicstats](./plugins/aggregators/basicstats/README.md) - Thanks to @toni-moreno
- [bond](./plugins/inputs/bond/README.md) - Thanks to @ildarsv
- [cratedb](./plugins/outputs/cratedb/README.md) - Thanks to @felixge
- [dcos](./plugins/inputs/dcos/README.md) - Thanks to @influxdata
- [jolokia2](./plugins/inputs/jolokia2/README.md) - Thanks to @dylanmei
- [nginx_plus](./plugins/inputs/nginx_plus/README.md) - Thanks to @mplonka & @poblahblahblah
- [opensmtpd](./plugins/inputs/opensmtpd/README.md) - Thanks to @aromeyer
- [particle](./plugins/inputs/webhooks/particle/README.md) - Thanks to @davidgs
- [pf](./plugins/inputs/pf/README.md) - Thanks to @nferch
- [postfix](./plugins/inputs/postfix/README.md) - Thanks to @phemmer
- [smart](./plugins/inputs/smart/README.md) - Thanks to @rickard-von-essen
- [solr](./plugins/inputs/solr/README.md) - Thanks to @ljagiello
- [teamspeak](./plugins/inputs/teamspeak/README.md) - Thanks to @p4ddy1
- [unbound](./plugins/inputs/unbound/README.md) - Thanks to @aromeyer
- [wavefront](./plugins/outputs/wavefront/README.md) - Thanks to @puckpuck

### Release Notes

- In the `kinesis` output, use of the `partition_key` and
  `use_random_partitionkey` options has been deprecated in favor of the
  `partition` subtable.  This allows for more flexible methods to set the
  partition key such as by metric name or by tag.

- With the release of the new improved `jolokia2` input, the legacy `jolokia`
  plugin is deprecated and will be removed in a future release.  Users of this
  plugin are encouraged to update to the new `jolokia2` plugin.

- In the `postgresql` and `postgresql_extensible` plugins, the type of the oid
  data type has changed from string to integer.  It is recommended to drop
  affected fields until a new shard is started. For details on how to
  workaround this issue please see [#3622](https://github.com/influxdata/telegraf/issues/3622).

### Features

- [#3170](https://github.com/influxdata/telegraf/pull/3170): Add support for sharding based on metric name.
- [#3196](https://github.com/influxdata/telegraf/pull/3196): Add Kafka output plugin topic_suffix option.
- [#3027](https://github.com/influxdata/telegraf/pull/3027): Include mount mode option in disk metrics.
- [#3191](https://github.com/influxdata/telegraf/pull/3191): TLS and MTLS enhancements to HTTPListener input plugin.
- [#3213](https://github.com/influxdata/telegraf/pull/3213): Add polling method to logparser and tail inputs.
- [#3211](https://github.com/influxdata/telegraf/pull/3211): Add timeout option for kubernetes input.
- [#3234](https://github.com/influxdata/telegraf/pull/3234): Add support for timing sums in statsd input.
- [#2617](https://github.com/influxdata/telegraf/issues/2617): Add resource limit monitoring to procstat.
- [#3236](https://github.com/influxdata/telegraf/pull/3236): Add support for k8s service DNS discovery to prometheus input.
- [#3245](https://github.com/influxdata/telegraf/pull/3245): Add configurable metrics endpoint to prometheus output.
- [#3214](https://github.com/influxdata/telegraf/pull/3214): Add new nginx_plus input plugin.
- [#3215](https://github.com/influxdata/telegraf/pull/3215): Add support for NSQLookupd to nsq_consumer.
- [#2278](https://github.com/influxdata/telegraf/pull/2278): Add redesigned Jolokia input plugin.
- [#3106](https://github.com/influxdata/telegraf/pull/3106): Add configurable separator for metrics and fields in opentsdb output.
- [#1692](https://github.com/influxdata/telegraf/pull/1692): Add support for the rollbar occurrence webhook event.
- [#3160](https://github.com/influxdata/telegraf/pull/3160): Add Wavefront output plugin.
- [#3281](https://github.com/influxdata/telegraf/pull/3281): Add extra wired tiger cache metrics to mongodb input.
- [#3141](https://github.com/influxdata/telegraf/pull/3141): Collect Docker Swarm service metrics in docker input plugin.
- [#2449](https://github.com/influxdata/telegraf/pull/2449): Add smart input plugin for collecting S.M.A.R.T. data.
- [#3269](https://github.com/influxdata/telegraf/pull/3269): Add cluster health level configuration to elasticsearch input.
- [#3304](https://github.com/influxdata/telegraf/pull/3304): Add ability to limit node stats in elasticsearch input.
- [#2167](https://github.com/influxdata/telegraf/pull/2167): Add new basicstats aggregator.
- [#3344](https://github.com/influxdata/telegraf/pull/3344): Add UDP IPv6 support to statsd input.
- [#3350](https://github.com/influxdata/telegraf/pull/3350): Use labels in prometheus output for string fields.
- [#3358](https://github.com/influxdata/telegraf/pull/3358): Add support for decimal timestamps to ts-epoch modifier.
- [#3337](https://github.com/influxdata/telegraf/pull/3337): Add histogram and summary types and use in prometheus plugins.
- [#3365](https://github.com/influxdata/telegraf/pull/3365): Gather concurrently from snmp agents.
- [#3333](https://github.com/influxdata/telegraf/issues/3333): Perform DNS lookup before ping and report result.
- [#3398](https://github.com/influxdata/telegraf/issues/3398): Add instance name option to varnish plugin.
- [#3406](https://github.com/influxdata/telegraf/pull/3406):  Add support for SSL settings to ElasticSearch output plugin.
- [#3315](https://github.com/influxdata/telegraf/pull/3315): Add Teamspeak 3 input plugin.
- [#3305](https://github.com/influxdata/telegraf/pull/3305): Add modification_time field to filestat input plugin.
- [#2019](https://github.com/influxdata/telegraf/pull/2019): Add Solr input plugin.
- [#3210](https://github.com/influxdata/telegraf/pull/3210): Add CrateDB output plugin.
- [#3459](https://github.com/influxdata/telegraf/pull/3459): Add systemd unit pid and cgroup matching to procstat.
- [#3477](https://github.com/influxdata/telegraf/pull/3477): Add Particle Webhook Plugin.
- [#3471](https://github.com/influxdata/telegraf/pull/3471): Use MAX() instead of SUM() for latency measurements in sqlserver.
- [#3490](https://github.com/influxdata/telegraf/pull/3490): Add index by week number to Elasticsearch output.
- [#3434](https://github.com/influxdata/telegraf/pull/3434): Add unbound input plugin.
- [#3449](https://github.com/influxdata/telegraf/pull/3449): Add opensmtpd input plugin.
- [#3470](https://github.com/influxdata/telegraf/pull/3470): Add support for tags in the index name in elasticsearch output.
- [#2553](https://github.com/influxdata/telegraf/pull/2553): Add postfix input plugin.
- [#3424](https://github.com/influxdata/telegraf/pull/3424): Add bond input plugin.
- [#3518](https://github.com/influxdata/telegraf/pull/3518): Add slab to mem plugin.
- [#3519](https://github.com/influxdata/telegraf/pull/3519): Add input plugin for DC/OS.
- [#3140](https://github.com/influxdata/telegraf/pull/3140): Add support for glob patterns in net input plugin.
- [#3405](https://github.com/influxdata/telegraf/pull/3405): Add input plugin for OpenBSD/FreeBSD pf.
- [#3528](https://github.com/influxdata/telegraf/pull/3528): Add option to amqp output to publish persistent messages.
- [#3530](https://github.com/influxdata/telegraf/pull/3530): Support I (idle) process state on procfs+Linux.

### Bug Fixes

- [#3136](https://github.com/influxdata/telegraf/issues/3136): Fix webhooks input address in use during reload.
- [#3258](https://github.com/influxdata/telegraf/issues/3258): Unlock Statsd when stopping to prevent deadlock.
- [#3319](https://github.com/influxdata/telegraf/issues/3319): Fix cloudwatch output requires unneeded permissions.
- [#3351](https://github.com/influxdata/telegraf/issues/3351): Fix prometheus passthrough for existing value types.
- [#3430](https://github.com/influxdata/telegraf/issues/3430): Always ignore autofs filesystems in disk input.
- [#3326](https://github.com/influxdata/telegraf/issues/3326): Fail metrics parsing on unescaped quotes.
- [#3473](https://github.com/influxdata/telegraf/pull/3473): Whitelist allowed char classes for graphite output.
- [#3488](https://github.com/influxdata/telegraf/pull/3488): Use hexadecimal ids and lowercase names in zipkin input.
- [#3263](https://github.com/influxdata/telegraf/issues/3263): Fix snmp-tools output parsing with Windows EOLs.
- [#3447](https://github.com/influxdata/telegraf/issues/3447): Add shadow-utils dependency to rpm package.
- [#3448](https://github.com/influxdata/telegraf/issues/3448): Use deb-systemd-invoke to restart service.
- [#3553](https://github.com/influxdata/telegraf/issues/3553): Fix kafka_consumer outside range of offsets error.
- [#3568](https://github.com/influxdata/telegraf/issues/3568): Fix separation of multiple prometheus_client outputs.
- [#3577](https://github.com/influxdata/telegraf/issues/3577): Don't add system input uptime_format as a counter.

## v1.4.5 [2017-12-01]

### Bug Fixes

- [#3500](https://github.com/influxdata/telegraf/issues/3500): Fix global variable collection when using interval_slow option in mysql input.
- [#3486](https://github.com/influxdata/telegraf/issues/3486): Fix error getting net connections info in netstat input.
- [#3529](https://github.com/influxdata/telegraf/issues/3529): Fix HOST_MOUNT_PREFIX in docker with disk input.

## v1.4.4 [2017-11-08]

### Bug Fixes

- [#3401](https://github.com/influxdata/telegraf/pull/3401): Use schema specified in mqtt_consumer input.
- [#3419](https://github.com/influxdata/telegraf/issues/3419): Redact datadog API key in log output.
- [#3311](https://github.com/influxdata/telegraf/issues/3311): Fix error getting pids in netstat input.
- [#3339](https://github.com/influxdata/telegraf/issues/3339): Support HOST_VAR envvar to locate /var in system input.
- [#3383](https://github.com/influxdata/telegraf/issues/3383): Use current time if docker container read time is zero value.

## v1.4.3 [2017-10-25]

### Bug Fixes

- [#3327](https://github.com/influxdata/telegraf/issues/3327): Fix container name filters in docker input.
- [#3321](https://github.com/influxdata/telegraf/issues/3321): Fix snmpwalk address format in leofs input.
- [#3329](https://github.com/influxdata/telegraf/issues/3329): Fix case sensitivity issue in sqlserver query.
- [#3342](https://github.com/influxdata/telegraf/pull/3342): Fix CPU input plugin stuck after suspend on Linux.
- [#3013](https://github.com/influxdata/telegraf/issues/3013): Fix mongodb input panic when restarting mongodb.
- [#3224](https://github.com/influxdata/telegraf/pull/3224): Preserve url path prefix in influx output.
- [#3354](https://github.com/influxdata/telegraf/pull/3354): Fix TELEGRAF_OPTS expansion in systemd service unit.
- [#3357](https://github.com/influxdata/telegraf/issues/3357): Remove warning when JSON contains null value.
- [#3375](https://github.com/influxdata/telegraf/issues/3375): Fix ACL token usage in consul input plugin.
- [#3369](https://github.com/influxdata/telegraf/issues/3369): Fix unquoting error with Tomcat 6.
- [#3373](https://github.com/influxdata/telegraf/issues/3373): Fix syscall panic in diskio on some Linux systems.

## v1.4.2 [2017-10-10]

### Bug Fixes

- [#3259](https://github.com/influxdata/telegraf/issues/3259): Fix error if int larger than 32-bit in /proc/vmstat.
- [#3265](https://github.com/influxdata/telegraf/issues/3265): Fix parsing of JSON with a UTF8 BOM in httpjson.
- [#2887](https://github.com/influxdata/telegraf/issues/2887): Allow JSON data format to contain zero metrics.
- [#3284](https://github.com/influxdata/telegraf/issues/3284): Fix format of connection_timeout in mqtt_consumer.
- [#3081](https://github.com/influxdata/telegraf/issues/3081): Fix case sensitivity error in sqlserver input.
- [#3297](https://github.com/influxdata/telegraf/issues/3297): Add support for proxy environment variables to http_response.
- [#1588](https://github.com/influxdata/telegraf/issues/1588): Add support for standard proxy env vars in outputs.
- [#3282](https://github.com/influxdata/telegraf/issues/3282): Fix panic in cpu input if number of cpus changes.
- [#2854](https://github.com/influxdata/telegraf/issues/2854): Use chunked transfer encoding in InfluxDB output.

## v1.4.1 [2017-09-26]

### Bug Fixes

- [#3167](https://github.com/influxdata/telegraf/issues/3167): Fix MQTT input exits if Broker is not available on startup.
- [#3217](https://github.com/influxdata/telegraf/issues/3217): Fix optional field value conversions in fluentd input.
- [#3227](https://github.com/influxdata/telegraf/issues/3227): Whitelist allowed char classes for opentsdb output.
- [#3232](https://github.com/influxdata/telegraf/issues/3232): Fix counter and gauge metric types.
- [#3235](https://github.com/influxdata/telegraf/issues/3235): Fix skipped line with empty target in iptables.
- [#3175](https://github.com/influxdata/telegraf/issues/3175): Fix duplicate keys in perf counters sqlserver query.
- [#3230](https://github.com/influxdata/telegraf/issues/3230): Fix panic in statsd p100 calculation.
- [#3242](https://github.com/influxdata/telegraf/issues/3242): Fix arm64 packages contain 32-bit executable.

## v1.4 [2017-09-05]

### Release Notes

- The `kafka_consumer` input has been updated to support Kafka 0.9 and
  above style consumer offset handling.  The previous version of this plugin
  supporting Kafka 0.8 and below is available as the `kafka_consumer_legacy`
  plugin.

- In the `aerospike` input the `node_name` field has been changed to be a tag
  for both the `aerospike_node` and `aerospike_namespace` measurements.

- The default prometheus_client port has been changed to 9273.

### New Plugins

- [fail2ban](./plugins/inputs/fail2ban/README.md) - Thanks to @grugrut
- [fluentd](./plugins/inputs/fluentd/README.md) - Thanks to @DanKans
- [histogram](./plugins/aggregators/histogram/README.md) - Thanks to @vlamug
- [minecraft](./plugins/inputs/minecraft/README.md) - Thanks to @adamperlin & @Ayrdrie
- [openldap](./plugins/inputs/openldap/README.md) - Thanks to @cobaugh
- [salesforce](./plugins/inputs/salesforce/README.md) - Thanks to @rody
- [tomcat](./plugins/inputs/tomcat/README.md) - Thanks to @mlindes
- [win_services](./plugins/inputs/win_services/README.md) - Thanks to @vlastahajek
- [zipkin](./plugins/inputs/zipkin/README.md) - Thanks to @adamperlin & @Ayrdrie

### Features

- [#2487](https://github.com/influxdata/telegraf/pull/2487): Add Kafka 0.9+ consumer support
- [#2773](https://github.com/influxdata/telegraf/pull/2773): Add support for self-signed certs to InfluxDB input plugin
- [#2293](https://github.com/influxdata/telegraf/pull/2293): Add TCP listener for statsd input
- [#2581](https://github.com/influxdata/telegraf/pull/2581): Add Docker container environment variables as tags. Only whitelisted
- [#2817](https://github.com/influxdata/telegraf/pull/2817): Add timeout option to IPMI sensor plugin
- [#2883](https://github.com/influxdata/telegraf/pull/2883): Add support for an optional SSL/TLS configuration to nginx input plugin
- [#2882](https://github.com/influxdata/telegraf/pull/2882): Add timezone support for logparser timestamps.
- [#2814](https://github.com/influxdata/telegraf/pull/2814): Add result_type field for http_response input.
- [#2734](https://github.com/influxdata/telegraf/pull/2734): Add include/exclude filters for docker containers.
- [#2602](https://github.com/influxdata/telegraf/pull/2602): Add secure connection support to graphite output.
- [#2908](https://github.com/influxdata/telegraf/pull/2908): Add min/max response time on linux/darwin to ping.
- [#2929](https://github.com/influxdata/telegraf/pull/2929): Add HTTP Proxy support to influxdb output.
- [#2933](https://github.com/influxdata/telegraf/pull/2933): Add standard SSL options to mysql input.
- [#2875](https://github.com/influxdata/telegraf/pull/2875): Add input plugin for fail2ban.
- [#2924](https://github.com/influxdata/telegraf/pull/2924): Support HOST_PROC in processes and linux_sysctl_fs inputs.
- [#2960](https://github.com/influxdata/telegraf/pull/2960): Add Minecraft input plugin.
- [#2963](https://github.com/influxdata/telegraf/pull/2963): Add support for RethinkDB 1.0 handshake protocol.
- [#2943](https://github.com/influxdata/telegraf/pull/2943): Add optional usage_active and time_active CPU metrics.
- [#2973](https://github.com/influxdata/telegraf/pull/2973): Change default prometheus_client port.
- [#2661](https://github.com/influxdata/telegraf/pull/2661): Add fluentd input plugin.
- [#2990](https://github.com/influxdata/telegraf/pull/2990): Add result_type field to net_response input plugin.
- [#2571](https://github.com/influxdata/telegraf/pull/2571): Add read timeout to socket_listener
- [#2612](https://github.com/influxdata/telegraf/pull/2612): Add input plugin for OpenLDAP.
- [#3042](https://github.com/influxdata/telegraf/pull/3042): Add network option to dns_query.
- [#3054](https://github.com/influxdata/telegraf/pull/3054): Add redis_version field to redis input.
- [#3063](https://github.com/influxdata/telegraf/pull/3063): Add tls options to docker input.
- [#2387](https://github.com/influxdata/telegraf/pull/2387): Add histogram aggregator plugin.
- [#3080](https://github.com/influxdata/telegraf/pull/3080): Add zipkin input plugin.
- [#3023](https://github.com/influxdata/telegraf/pull/3023): Add Windows Services input plugin.
- [#3098](https://github.com/influxdata/telegraf/pull/3098): Add path tag to logparser containing path of logfile.
- [#3075](https://github.com/influxdata/telegraf/pull/3075): Add salesforce input plugin.
- [#3097](https://github.com/influxdata/telegraf/pull/3097): Add option to run varnish under sudo.
- [#3119](https://github.com/influxdata/telegraf/pull/3119): Add weighted_io_time to diskio input.
- [#2978](https://github.com/influxdata/telegraf/pull/2978): Add gzip content-encoding support to influxdb output.
- [#3127](https://github.com/influxdata/telegraf/pull/3127): Allow using system plugin in Windows.
- [#3112](https://github.com/influxdata/telegraf/pull/3112): Add tomcat input plugin.
- [#3182](https://github.com/influxdata/telegraf/pull/3182): HTTP headers can be added to InfluxDB output.

### Bug Fixes

- [#2607](https://github.com/influxdata/telegraf/issues/2607): Improve logging of errors in Cassandra input.
- [#2819](https://github.com/influxdata/telegraf/pull/2819): [enh] set db_version at 0 if query version fails
- [#2749](https://github.com/influxdata/telegraf/pull/2749): Fixed sqlserver input to work with case sensitive server collation.
- [#2716](https://github.com/influxdata/telegraf/pull/2716): Systemd does not see all shutdowns as failures
- [#2782](https://github.com/influxdata/telegraf/pull/2782): Reuse transports in input plugins
- [#2815](https://github.com/influxdata/telegraf/issues/2815): Inputs processes fails with "no such process".
- [#1137](https://github.com/influxdata/telegraf/issues/1137): Fix multiple plugin loading in win_perf_counters.
- [#2855](https://github.com/influxdata/telegraf/pull/2855):  MySQL input: log and continue on field parse error.
- [#2885](https://github.com/influxdata/telegraf/pull/2885): Fix timeout option in Windows ping input sample configuration.
- [#2911](https://github.com/influxdata/telegraf/issues/2911): Fix Kinesis output plugin in govcloud.
- [#2917](https://github.com/influxdata/telegraf/issues/2917): Fix Aerospike input adds all nodes to a single series.
- [#2452](https://github.com/influxdata/telegraf/pull/2452): Improve Prometheus Client output documentation.
- [#2984](https://github.com/influxdata/telegraf/pull/2984): Display error message if prometheus output fails to listen.
- [#2997](https://github.com/influxdata/telegraf/issues/2997): Fix elasticsearch output content type detection warning.
- [#2914](https://github.com/influxdata/telegraf/issues/2914): Prevent possible deadlock when using aggregators.
- [#2860](https://github.com/influxdata/telegraf/issues/2860): Fix combined tagdrop/tagpass filtering.
- [#3036](https://github.com/influxdata/telegraf/pull/3036): Fix filtering when both pass and drop match an item.
- [#2964](https://github.com/influxdata/telegraf/issues/2964): Only report cpu usage for online cpus in docker input.
- [#3050](https://github.com/influxdata/telegraf/pull/3050): Start first aggregator period at startup time.
- [#2906](https://github.com/influxdata/telegraf/issues/2906): Fix panic in logparser if file cannot be opened.
- [#2886](https://github.com/influxdata/telegraf/issues/2886): Default to localhost if zookeeper has no servers set.
- [#2457](https://github.com/influxdata/telegraf/issues/2457): Fix docker memory and cpu reporting in Windows.
- [#3058](https://github.com/influxdata/telegraf/issues/3058): Allow iptable entries with trailing text.
- [#1680](https://github.com/influxdata/telegraf/issues/1680): Sanitize password from couchbase metric.
- [#3104](https://github.com/influxdata/telegraf/issues/3104): Converge to typed value in prometheus output.
- [#2899](https://github.com/influxdata/telegraf/issues/2899): Skip compilation of logparser and tail on solaris.
- [#2951](https://github.com/influxdata/telegraf/issues/2951): Discard logging from tail library.
- [#3126](https://github.com/influxdata/telegraf/pull/3126): Remove log message on ping timeout.
- [#3144](https://github.com/influxdata/telegraf/issues/3144): Don't retry points beyond retention policy.
- [#3015](https://github.com/influxdata/telegraf/issues/3015): Don't start Telegraf on install in Amazon Linux.
- [#3153](https://github.com/influxdata/telegraf/issues/3053): Enable hddtemp input on all platforms.
- [#3142](https://github.com/influxdata/telegraf/issues/3142): Escape backslash within string fields.
- [#3162](https://github.com/influxdata/telegraf/issues/3162): Fix parsing of SHM remotes in ntpq input
- [#3149](https://github.com/influxdata/telegraf/issues/3149): Don't fail parsing zpool stats if pool health is UNAVAIL on FreeBSD.
- [#2672](https://github.com/influxdata/telegraf/issues/2672): Fix NSQ input plugin when used with version 1.0.0-compat.
- [#2523](https://github.com/influxdata/telegraf/issues/2523): Added CloudWatch metric constraint validation.
- [#3179](https://github.com/influxdata/telegraf/issues/3179): Skip non-numerical values in graphite format.
- [#3187](https://github.com/influxdata/telegraf/issues/3187): Fix panic when handling string fields with escapes.

## v1.3.5 [2017-07-26]

### Bug Fixes

- [#3049](https://github.com/influxdata/telegraf/issues/3049): Fix prometheus output cannot be reloaded.
- [#3037](https://github.com/influxdata/telegraf/issues/3037): Fix filestat reporting exists when cannot list directory.
- [#2386](https://github.com/influxdata/telegraf/issues/2386): Fix ntpq parse issue when using dns_lookup.
- [#2554](https://github.com/influxdata/telegraf/issues/2554): Fix panic when agent.interval = "0s".

## v1.3.4 [2017-07-12]

### Bug Fixes

- [#3001](https://github.com/influxdata/telegraf/issues/3001): Fix handling of escape characters within fields.
- [#2988](https://github.com/influxdata/telegraf/issues/2988): Fix chrony plugin does not track system time offset.
- [#3004](https://github.com/influxdata/telegraf/issues/3004): Do not allow metrics with trailing slashes.
- [#3011](https://github.com/influxdata/telegraf/issues/3011): Prevent Write from being called concurrently.

## v1.3.3 [2017-06-28]

### Bug Fixes

- [#2915](https://github.com/influxdata/telegraf/issues/2915): Allow dos line endings in tail and logparser.
- [#2937](https://github.com/influxdata/telegraf/issues/2937): Remove label value sanitization in prometheus output.
- [#2948](https://github.com/influxdata/telegraf/issues/2948): Fix bug parsing default timestamps with modified precision.
- [#2954](https://github.com/influxdata/telegraf/issues/2954): Fix panic in elasticsearch input if cannot determine master.

## v1.3.2 [2017-06-14]

### Bug Fixes

- [#2862](https://github.com/influxdata/telegraf/issues/2862): Fix InfluxDB UDP metric splitting.
- [#2888](https://github.com/influxdata/telegraf/issues/2888): Fix mongodb/leofs urls without scheme.
- [#2822](https://github.com/influxdata/telegraf/issues/2822): Fix inconsistent label dimensions in prometheus output.

## v1.3.1 [2017-05-31]

### Bug Fixes

- [#2749](https://github.com/influxdata/telegraf/pull/2749): Fixed sqlserver input to work with case sensitive server collation.
- [#2782](https://github.com/influxdata/telegraf/pull/2782): Reuse transports in input plugins
- [#2815](https://github.com/influxdata/telegraf/issues/2815): Inputs processes fails with "no such process".
- [#2851](https://github.com/influxdata/telegraf/pull/2851): Fix InfluxDB output database quoting.
- [#2856](https://github.com/influxdata/telegraf/issues/2856): Fix net input on older Linux kernels.
- [#2848](https://github.com/influxdata/telegraf/pull/2848): Fix panic in mongo input.
- [#2869](https://github.com/influxdata/telegraf/pull/2869): Fix length calculation of split metric buffer.

## v1.3 [2017-05-15]

### Release Notes

- Users of the windows `ping` plugin will need to drop or migrate their
measurements in order to continue using the plugin. The reason for this is that
the windows plugin was outputting a different type than the linux plugin. This
made it impossible to use the `ping` plugin for both windows and linux
machines.

- Ceph: the `ceph_pgmap_state` metric content has been modified to use a unique field `count`, with each state expressed as a `state` tag.

Telegraf < 1.3:

```text
# field_name             value
active+clean             123
active+clean+scrubbing   3
```

Telegraf >= 1.3:

```text
# field_name    value       tag
count           123         state=active+clean
count           3           state=active+clean+scrubbing
```

- The [Riemann output plugin](./plugins/outputs/riemann) has been rewritten
and the previous riemann plugin is _incompatible_ with the new one. The reasons
for this are outlined in issue [#1878](https://github.com/influxdata/telegraf/issues/1878).
The previous riemann output will still be available using
`outputs.riemann_legacy` if needed, but that will eventually be deprecated.
It is highly recommended that all users migrate to the new riemann output plugin.

- Generic [socket_listener](./plugins/inputs/socket_listener) and
[socket_writer](./plugins/outputs/socket_writer) plugins have been implemented
for receiving and sending UDP, TCP, unix, & unix-datagram data. These plugins
will replace udp_listener and tcp_listener, which are still available but will
be deprecated eventually.

### Features

- [#2721](https://github.com/influxdata/telegraf/pull/2721): Added SASL options for kafka output plugin.
- [#2723](https://github.com/influxdata/telegraf/pull/2723): Added SSL configuration for input haproxy.
- [#2494](https://github.com/influxdata/telegraf/pull/2494): Add interrupts input plugin.
- [#2094](https://github.com/influxdata/telegraf/pull/2094): Add generic socket listener & writer.
- [#2204](https://github.com/influxdata/telegraf/pull/2204): Extend http_response to support searching for a substring in response. Return 1 if found, else 0.
- [#2137](https://github.com/influxdata/telegraf/pull/2137): Added userstats to mysql input plugin.
- [#2179](https://github.com/influxdata/telegraf/pull/2179): Added more InnoDB metric to MySQL plugin.
- [#2229](https://github.com/influxdata/telegraf/pull/2229): `ceph_pgmap_state` metric now uses a single field `count`, with PG state published as `state` tag.
- [#2251](https://github.com/influxdata/telegraf/pull/2251): InfluxDB output: use own client for improved through-put and less allocations.
- [#2330](https://github.com/influxdata/telegraf/pull/2330): Keep -config-directory when running as Windows service.
- [#1900](https://github.com/influxdata/telegraf/pull/1900): Riemann plugin rewrite.
- [#1453](https://github.com/influxdata/telegraf/pull/1453): diskio: add support for name templates and udev tags.
- [#2277](https://github.com/influxdata/telegraf/pull/2277): add integer metrics for Consul check health state.
- [#2201](https://github.com/influxdata/telegraf/pull/2201): Add lock option to the IPtables input plugin.
- [#2244](https://github.com/influxdata/telegraf/pull/2244): Support ipmi_sensor plugin querying local ipmi sensors.
- [#2339](https://github.com/influxdata/telegraf/pull/2339): Increment gather_errors for all errors emitted by inputs.
- [#2071](https://github.com/influxdata/telegraf/issues/2071): Use official docker SDK.
- [#1678](https://github.com/influxdata/telegraf/pull/1678): Add AMQP consumer input plugin
- [#2512](https://github.com/influxdata/telegraf/pull/2512): Added pprof tool.
- [#2501](https://github.com/influxdata/telegraf/pull/2501): Support DEAD(X) state in system input plugin.
- [#2522](https://github.com/influxdata/telegraf/pull/2522): Add support for mongodb client certificates.
- [#1948](https://github.com/influxdata/telegraf/pull/1948): Support adding SNMP table indexes as tags.
- [#2332](https://github.com/influxdata/telegraf/pull/2332): Add Elasticsearch 5.x output
- [#2587](https://github.com/influxdata/telegraf/pull/2587): Add json timestamp units configurability
- [#2597](https://github.com/influxdata/telegraf/issues/2597): Add support for Linux sysctl-fs metrics.
- [#2425](https://github.com/influxdata/telegraf/pull/2425): Support to include/exclude docker container labels as tags
- [#1667](https://github.com/influxdata/telegraf/pull/1667): dmcache input plugin
- [#2637](https://github.com/influxdata/telegraf/issues/2637): Add support for precision in http_listener
- [#2636](https://github.com/influxdata/telegraf/pull/2636): Add `message_len_max` option to `kafka_consumer` input
- [#1100](https://github.com/influxdata/telegraf/issues/1100): Add collectd parser
- [#1820](https://github.com/influxdata/telegraf/issues/1820): easier plugin testing without outputs
- [#2493](https://github.com/influxdata/telegraf/pull/2493): Check signature in the GitHub webhook plugin
- [#2038](https://github.com/influxdata/telegraf/issues/2038): Add papertrail support to webhooks
- [#2253](https://github.com/influxdata/telegraf/pull/2253): Change jolokia plugin to use bulk requests.
- [#2575](https://github.com/influxdata/telegraf/issues/2575) Add diskio input for Darwin
- [#2705](https://github.com/influxdata/telegraf/pull/2705): Kinesis output: add use_random_partitionkey option
- [#2635](https://github.com/influxdata/telegraf/issues/2635): add tcp keep-alive to socket_listener & socket_writer
- [#2031](https://github.com/influxdata/telegraf/pull/2031): Add Kapacitor input plugin
- [#2732](https://github.com/influxdata/telegraf/pull/2732): Use go 1.8.1
- [#2712](https://github.com/influxdata/telegraf/issues/2712): Documentation for rabbitmq input plugin
- [#2141](https://github.com/influxdata/telegraf/pull/2141): Logparser handles newly-created files.

### Bug Fixes

- [#2633](https://github.com/influxdata/telegraf/pull/2633): ipmi_sensor: allow @ symbol in password
- [#2077](https://github.com/influxdata/telegraf/issues/2077): SQL Server Input - Arithmetic overflow error converting numeric to data type int.
- [#2262](https://github.com/influxdata/telegraf/issues/2262): Flush jitter can inhibit metric collection.
- [#2318](https://github.com/influxdata/telegraf/issues/2318): haproxy input - Add missing fields.
- [#2287](https://github.com/influxdata/telegraf/issues/2287): Kubernetes input: Handle null startTime for stopped pods.
- [#2356](https://github.com/influxdata/telegraf/issues/2356): cpu input panic when /proc/stat is empty.
- [#2341](https://github.com/influxdata/telegraf/issues/2341): telegraf swallowing panics in --test mode.
- [#2358](https://github.com/influxdata/telegraf/pull/2358): Create pidfile with 644 permissions & defer file deletion.
- [#2360](https://github.com/influxdata/telegraf/pull/2360): Fixed install/remove of telegraf on non-systemd Debian/Ubuntu systems
- [#2282](https://github.com/influxdata/telegraf/issues/2282): Reloading telegraf freezes prometheus output.
- [#2390](https://github.com/influxdata/telegraf/issues/2390): Empty tag value causes error on InfluxDB output.
- [#2380](https://github.com/influxdata/telegraf/issues/2380): buffer_size field value is negative number from "internal" plugin.
- [#2414](https://github.com/influxdata/telegraf/issues/2414): Missing error handling in the MySQL plugin leads to segmentation violation.
- [#2462](https://github.com/influxdata/telegraf/pull/2462): Fix type conflict in windows ping plugin.
- [#2178](https://github.com/influxdata/telegraf/issues/2178): logparser: regexp with lookahead.
- [#2466](https://github.com/influxdata/telegraf/issues/2466): Telegraf can crash in LoadDirectory on 0600 files.
- [#2215](https://github.com/influxdata/telegraf/issues/2215): Iptables input: document better that rules without a comment are ignored.
- [#2483](https://github.com/influxdata/telegraf/pull/2483): Fix win_perf_counters capping values at 100.
- [#2498](https://github.com/influxdata/telegraf/pull/2498): Exporting Ipmi.Path to be set by config.
- [#2500](https://github.com/influxdata/telegraf/pull/2500): Remove warning if parse empty content
- [#2520](https://github.com/influxdata/telegraf/pull/2520): Update default value for Cloudwatch rate limit
- [#2513](https://github.com/influxdata/telegraf/issues/2513): create /etc/telegraf/telegraf.d directory in tarball.
- [#2541](https://github.com/influxdata/telegraf/issues/2541): Return error on unsupported serializer data format.
- [#1827](https://github.com/influxdata/telegraf/issues/1827): Fix Windows Performance Counters multi instance identifier
- [#2576](https://github.com/influxdata/telegraf/pull/2576): Add write timeout to Riemann output
- [#2596](https://github.com/influxdata/telegraf/pull/2596): fix timestamp parsing on prometheus plugin
- [#2610](https://github.com/influxdata/telegraf/pull/2610): Fix deadlock when output cannot write
- [#2410](https://github.com/influxdata/telegraf/issues/2410): Fix connection leak in postgresql.
- [#2628](https://github.com/influxdata/telegraf/issues/2628): Set default measurement name for snmp input.
- [#2649](https://github.com/influxdata/telegraf/pull/2649): Improve performance of diskio with many disks
- [#2671](https://github.com/influxdata/telegraf/issues/2671): The internal input plugin uses the wrong units for `heap_objects`
- [#2684](https://github.com/influxdata/telegraf/pull/2684): Fix ipmi_sensor config is shared between all plugin instances
- [#2450](https://github.com/influxdata/telegraf/issues/2450): Network statistics not collected when system has alias interfaces
- [#1911](https://github.com/influxdata/telegraf/issues/1911): Sysstat plugin needs LANG=C or similar locale
- [#2528](https://github.com/influxdata/telegraf/issues/2528): File output closes standard streams on reload.
- [#2603](https://github.com/influxdata/telegraf/issues/2603): AMQP output disconnect blocks all outputs
- [#2706](https://github.com/influxdata/telegraf/issues/2706): Improve documentation for redis input plugin

## v1.2.1 [2017-02-01]

### Bug Fixes

- [#2317](https://github.com/influxdata/telegraf/issues/2317): Fix segfault on nil metrics with influxdb output.
- [#2324](https://github.com/influxdata/telegraf/issues/2324): Fix negative number handling.

### Features

- [#2348](https://github.com/influxdata/telegraf/pull/2348): Go version 1.7.4 -> 1.7.5

## v1.2 [2017-01-00]

### Release Notes

- The StatsD plugin will now default all "delete_" config options to "true". This
will change te default behavior for users who were not specifying these parameters
in their config file.

- The StatsD plugin will also no longer save it's state on a service reload.
Essentially we have reverted PR [#887](https://github.com/influxdata/telegraf/pull/887).
The reason for this is that saving the state in a global variable is not
thread-safe (see [#1975](https://github.com/influxdata/telegraf/issues/1975) & [#2102](https://github.com/influxdata/telegraf/issues/2102)),
and this creates issues if users want to define multiple instances
of the statsd plugin. Saving state on reload may be considered in the future,
but this would need to be implemented at a higher level and applied to all
plugins, not just statsd.

### Features

- [#2123](https://github.com/influxdata/telegraf/pull/2123): Fix improper calculation of CPU percentages
- [#1564](https://github.com/influxdata/telegraf/issues/1564): Use RFC3339 timestamps in log output.
- [#1997](https://github.com/influxdata/telegraf/issues/1997): Non-default HTTP timeouts for RabbitMQ plugin.
- [#2074](https://github.com/influxdata/telegraf/pull/2074): "discard" output plugin added, primarily for testing purposes.
- [#1965](https://github.com/influxdata/telegraf/pull/1965): The JSON parser can now parse an array of objects using the same configuration.
- [#1807](https://github.com/influxdata/telegraf/pull/1807): Option to use device name rather than path for reporting disk stats.
- [#1348](https://github.com/influxdata/telegraf/issues/1348): Telegraf "internal" plugin for collecting stats on itself.
- [#2127](https://github.com/influxdata/telegraf/pull/2127): Update Go version to 1.7.4.
- [#2126](https://github.com/influxdata/telegraf/pull/2126): Support a metric.Split function.
- [#2026](https://github.com/influxdata/telegraf/pull/2065): elasticsearch "shield" (basic auth) support doc.
- [#1885](https://github.com/influxdata/telegraf/pull/1885): Fix over-querying of cloudwatch metrics
- [#1913](https://github.com/influxdata/telegraf/pull/1913): OpenTSDB basic auth support.
- [#1908](https://github.com/influxdata/telegraf/pull/1908): RabbitMQ Connection metrics.
- [#1937](https://github.com/influxdata/telegraf/pull/1937): HAProxy session limit metric.
- [#2068](https://github.com/influxdata/telegraf/issues/2068): Accept strings for StatsD sets.
- [#1893](https://github.com/influxdata/telegraf/issues/1893): Change StatsD default "reset" behavior.
- [#2079](https://github.com/influxdata/telegraf/pull/2079): Enable setting ClientID in MQTT output.
- [#2001](https://github.com/influxdata/telegraf/pull/2001): MongoDB input plugin: Improve state data.
- [#2078](https://github.com/influxdata/telegraf/pull/2078): Ping input: add standard deviation field.
- [#2121](https://github.com/influxdata/telegraf/pull/2121): Add GC pause metric to InfluxDB input plugin.
- [#2006](https://github.com/influxdata/telegraf/pull/2006): Added response_timeout property to prometheus input plugin.
- [#1763](https://github.com/influxdata/telegraf/issues/1763): Pulling github.com/lxn/win's pdh wrapper into telegraf.
- [#1898](https://github.com/influxdata/telegraf/issues/1898): Support negative statsd counters.
- [#1921](https://github.com/influxdata/telegraf/issues/1921): Elasticsearch cluster stats support.
- [#1942](https://github.com/influxdata/telegraf/pull/1942): Change Amazon Kinesis output plugin to use the built-in serializer plugins.
- [#1980](https://github.com/influxdata/telegraf/issues/1980): Hide username/password from elasticsearch error log messages.
- [#2097](https://github.com/influxdata/telegraf/issues/2097): Configurable HTTP timeouts in Jolokia plugin
- [#2255](https://github.com/influxdata/telegraf/pull/2255): Allow changing jolokia attribute delimiter

### Bug Fixes

- [#2049](https://github.com/influxdata/telegraf/pull/2049): Fix the Value data format not trimming null characters from input.
- [#1949](https://github.com/influxdata/telegraf/issues/1949): Fix windows `net` plugin.
- [#1775](https://github.com/influxdata/telegraf/issues/1775): Cache & expire metrics for delivery to prometheus
- [#1775](https://github.com/influxdata/telegraf/issues/1775): Cache & expire metrics for delivery to prometheus.
- [#2146](https://github.com/influxdata/telegraf/issues/2146): Fix potential panic in aggregator plugin metric maker.
- [#1843](https://github.com/influxdata/telegraf/pull/1843) & [#1668](https://github.com/influxdata/telegraf/issues/1668): Add optional ability to define PID as a tag.
- [#1730](https://github.com/influxdata/telegraf/issues/1730) & [#2261](https://github.com/influxdata/telegraf/pull/2261): Fix win_perf_counters not gathering non-English counters.
- [#2061](https://github.com/influxdata/telegraf/issues/2061): Fix panic when file stat info cannot be collected due to permissions or other issue(s).
- [#2045](https://github.com/influxdata/telegraf/issues/2045): Graylog output should set short_message field.
- [#1904](https://github.com/influxdata/telegraf/issues/1904): Hddtemp always put the value in the field temperature.
- [#1693](https://github.com/influxdata/telegraf/issues/1693): Properly collect nested jolokia struct data.
- [#1917](https://github.com/influxdata/telegraf/pull/1917): fix puppetagent inputs plugin to support string for config variable.
- [#1987](https://github.com/influxdata/telegraf/issues/1987): fix docker input plugin tags when registry has port.
- [#2089](https://github.com/influxdata/telegraf/issues/2089): Fix tail input when reading from a pipe.
- [#1449](https://github.com/influxdata/telegraf/issues/1449): MongoDB plugin always shows 0 replication lag.
- [#1825](https://github.com/influxdata/telegraf/issues/1825): Consul plugin: add check_id as a tag in metrics to avoid overwrites.
- [#1973](https://github.com/influxdata/telegraf/issues/1973): Partial fix: logparser CLF pattern with IPv6 addresses.
- [#1975](https://github.com/influxdata/telegraf/issues/1975) & [#2102](https://github.com/influxdata/telegraf/issues/2102): Fix thread-safety when using multiple instances of the statsd input plugin.
- [#2027](https://github.com/influxdata/telegraf/issues/2027): docker input: interface conversion panic fix.
- [#1814](https://github.com/influxdata/telegraf/issues/1814): snmp: ensure proper context is present on error messages.
- [#2299](https://github.com/influxdata/telegraf/issues/2299): opentsdb: add tcp:// prefix if no scheme provided.
- [#2297](https://github.com/influxdata/telegraf/issues/2297): influx parser: parse line-protocol without newlines.
- [#2245](https://github.com/influxdata/telegraf/issues/2245): influxdb output: fix field type conflict blocking output buffer.

## v1.1.2 [2016-12-12]

### Bug Fixes

- [#2007](https://github.com/influxdata/telegraf/issues/2007): Make snmptranslate not required when using numeric OID.
- [#2104](https://github.com/influxdata/telegraf/issues/2104): Add a global snmp translation cache.

## v1.1.1 [2016-11-14]

### Bug Fixes

- [#2023](https://github.com/influxdata/telegraf/issues/2023): Fix issue parsing toml durations with single quotes.

## v1.1.0 [2016-11-07]

### Release Notes

- Telegraf now supports two new types of plugins: processors & aggregators.

- On systemd Telegraf will no longer redirect it's stdout to /var/log/telegraf/telegraf.log.
On most systems, the logs will be directed to the systemd journal and can be
accessed by `journalctl -u telegraf.service`. Consult the systemd journal
documentation for configuring journald. There is also a [`logfile` config option](https://github.com/influxdata/telegraf/blob/master/etc/telegraf.conf#L70)
available in 1.1, which will allow users to easily configure telegraf to
continue sending logs to /var/log/telegraf/telegraf.log.

### Features

- [#1726](https://github.com/influxdata/telegraf/issues/1726): Processor & Aggregator plugin support.
- [#1861](https://github.com/influxdata/telegraf/pull/1861): adding the tags in the graylog output plugin
- [#1732](https://github.com/influxdata/telegraf/pull/1732): Telegraf systemd service, log to journal.
- [#1782](https://github.com/influxdata/telegraf/pull/1782): Allow numeric and non-string values for tag_keys.
- [#1694](https://github.com/influxdata/telegraf/pull/1694): Adding Gauge and Counter metric types.
- [#1606](https://github.com/influxdata/telegraf/pull/1606): Remove carraige returns from exec plugin output on Windows
- [#1674](https://github.com/influxdata/telegraf/issues/1674): elasticsearch input: configurable timeout.
- [#1607](https://github.com/influxdata/telegraf/pull/1607): Massage metric names in Instrumental output plugin
- [#1572](https://github.com/influxdata/telegraf/pull/1572): mesos improvements.
- [#1513](https://github.com/influxdata/telegraf/issues/1513): Add Ceph Cluster Performance Statistics
- [#1650](https://github.com/influxdata/telegraf/issues/1650): Ability to configure response_timeout in httpjson input.
- [#1685](https://github.com/influxdata/telegraf/issues/1685): Add additional redis metrics.
- [#1539](https://github.com/influxdata/telegraf/pull/1539): Added capability to send metrics through Http API for OpenTSDB.
- [#1471](https://github.com/influxdata/telegraf/pull/1471): iptables input plugin.
- [#1542](https://github.com/influxdata/telegraf/pull/1542): Add filestack webhook plugin.
- [#1599](https://github.com/influxdata/telegraf/pull/1599): Add server hostname for each docker measurements.
- [#1697](https://github.com/influxdata/telegraf/pull/1697): Add NATS output plugin.
- [#1407](https://github.com/influxdata/telegraf/pull/1407) & [#1915](https://github.com/influxdata/telegraf/pull/1915): HTTP service listener input plugin.
- [#1699](https://github.com/influxdata/telegraf/pull/1699): Add database blacklist option for Postgresql
- [#1791](https://github.com/influxdata/telegraf/pull/1791): Add Docker container state metrics to Docker input plugin output
- [#1755](https://github.com/influxdata/telegraf/issues/1755): Add support to SNMP for IP & MAC address conversion.
- [#1729](https://github.com/influxdata/telegraf/issues/1729): Add support to SNMP for OID index suffixes.
- [#1813](https://github.com/influxdata/telegraf/pull/1813): Change default arguments for SNMP plugin.
- [#1686](https://github.com/influxdata/telegraf/pull/1686): Mesos input plugin: very high-cardinality mesos-task metrics removed.
- [#1838](https://github.com/influxdata/telegraf/pull/1838): Logging overhaul to centralize the logger & log levels, & provide a logfile config option.
- [#1700](https://github.com/influxdata/telegraf/pull/1700): HAProxy plugin socket glob matching.
- [#1847](https://github.com/influxdata/telegraf/pull/1847): Add Kubernetes plugin for retrieving pod metrics.

### Bug Fixes

- [#1955](https://github.com/influxdata/telegraf/issues/1955): Fix NATS plug-ins reconnection logic.
- [#1936](https://github.com/influxdata/telegraf/issues/1936): Set required default values in udp_listener & tcp_listener.
- [#1926](https://github.com/influxdata/telegraf/issues/1926): Fix toml unmarshal panic in Duration objects.
- [#1746](https://github.com/influxdata/telegraf/issues/1746): Fix handling of non-string values for JSON keys listed in tag_keys.
- [#1628](https://github.com/influxdata/telegraf/issues/1628): Fix mongodb input panic on version 2.2.
- [#1733](https://github.com/influxdata/telegraf/issues/1733): Fix statsd scientific notation parsing
- [#1716](https://github.com/influxdata/telegraf/issues/1716): Sensors plugin strconv.ParseFloat: parsing "": invalid syntax
- [#1530](https://github.com/influxdata/telegraf/issues/1530): Fix prometheus_client reload panic
- [#1764](https://github.com/influxdata/telegraf/issues/1764): Fix kafka consumer panic when nil error is returned down errs channel.
- [#1768](https://github.com/influxdata/telegraf/pull/1768): Speed up statsd parsing.
- [#1751](https://github.com/influxdata/telegraf/issues/1751): Fix powerdns integer parse error handling.
- [#1752](https://github.com/influxdata/telegraf/issues/1752): Fix varnish plugin defaults not being used.
- [#1517](https://github.com/influxdata/telegraf/issues/1517): Fix windows glob paths.
- [#1137](https://github.com/influxdata/telegraf/issues/1137): Fix issue loading config directory on windows.
- [#1772](https://github.com/influxdata/telegraf/pull/1772): Windows remote management interactive service fix.
- [#1702](https://github.com/influxdata/telegraf/issues/1702): sqlserver, fix issue when case sensitive collation is activated.
- [#1823](https://github.com/influxdata/telegraf/issues/1823): Fix huge allocations in http_listener when dealing with huge payloads.
- [#1833](https://github.com/influxdata/telegraf/issues/1833): Fix translating SNMP fields not in MIB.
- [#1835](https://github.com/influxdata/telegraf/issues/1835): Fix SNMP emitting empty fields.
- [#1854](https://github.com/influxdata/telegraf/pull/1853): SQL Server waitstats truncation bug.
- [#1810](https://github.com/influxdata/telegraf/issues/1810): Fix logparser common log format: numbers in ident.
- [#1793](https://github.com/influxdata/telegraf/pull/1793): Fix JSON Serialization in OpenTSDB output.
- [#1731](https://github.com/influxdata/telegraf/issues/1731): Fix Graphite template ordering, use most specific.
- [#1836](https://github.com/influxdata/telegraf/pull/1836): Fix snmp table field initialization for non-automatic table.
- [#1724](https://github.com/influxdata/telegraf/issues/1724): cgroups path being parsed as metric.
- [#1886](https://github.com/influxdata/telegraf/issues/1886): Fix phpfpm fcgi client panic when URL does not exist.
- [#1344](https://github.com/influxdata/telegraf/issues/1344): Fix config file parse error logging.
- [#1771](https://github.com/influxdata/telegraf/issues/1771): Delete nil fields in the metric maker.
- [#870](https://github.com/influxdata/telegraf/issues/870): Fix MySQL special characters in DSN parsing.
- [#1742](https://github.com/influxdata/telegraf/issues/1742): Ping input odd timeout behavior.
- [#1950](https://github.com/influxdata/telegraf/pull/1950): Switch to github.com/kballard/go-shellquote.

## v1.0.1 [2016-09-26]

### Bug Fixes

- [#1775](https://github.com/influxdata/telegraf/issues/1775): Prometheus output: Fix bug with multi-batch writes.
- [#1738](https://github.com/influxdata/telegraf/issues/1738): Fix unmarshal of influxdb metrics with null tags.
- [#1773](https://github.com/influxdata/telegraf/issues/1773): Add configurable timeout to influxdb input plugin.
- [#1785](https://github.com/influxdata/telegraf/pull/1785): Fix statsd no default value panic.

## v1.0 [2016-09-08]

### Release Notes

**Breaking Change** The SNMP plugin is being deprecated in it's current form.
There is a [new SNMP plugin](https://github.com/influxdata/telegraf/tree/master/plugins/inputs/snmp)
which fixes many of the issues and confusions
of its predecessor. For users wanting to continue to use the deprecated SNMP
plugin, you will need to change your config file from `[[inputs.snmp]]` to
`[[inputs.snmp_legacy]]`. The configuration of the new SNMP plugin is _not_
backwards-compatible.

**Breaking Change**: Aerospike main server node measurements have been renamed
aerospike_node. Aerospike namespace measurements have been renamed to
aerospike_namespace. They will also now be tagged with the node_name
that they correspond to. This has been done to differentiate measurements
that pertain to node vs. namespace statistics.

**Breaking Change**: users of github_webhooks must change to the new
`[[inputs.webhooks]]` plugin.

This means that the default github_webhooks config:

```toml
# A Github Webhook Event collector
[[inputs.github_webhooks]]
  ## Address and port to host Webhook listener on
  service_address = ":1618"
```

should now look like:

```toml
# A Webhooks Event collector
[[inputs.webhooks]]
  ## Address and port to host Webhook listener on
  service_address = ":1618"

  [inputs.webhooks.github]
    path = "/"
```

- Telegraf now supports being installed as an official windows service,
which can be installed via
`> C:\Program Files\Telegraf\telegraf.exe --service install`

- `flush_jitter` behavior has been changed. The random jitter will now be
evaluated at every flush interval, rather than once at startup. This makes it
consistent with the behavior of `collection_jitter`.

- postgresql plugins now handle oid and name typed columns seamlessly, previously they were ignored/skipped.

### Features

- [#1617](https://github.com/influxdata/telegraf/pull/1617): postgresql_extensible now handles name and oid types correctly.
- [#1413](https://github.com/influxdata/telegraf/issues/1413): Separate container_version from container_image tag.
- [#1525](https://github.com/influxdata/telegraf/pull/1525): Support setting per-device and total metrics for Docker network and blockio.
- [#1466](https://github.com/influxdata/telegraf/pull/1466): MongoDB input plugin: adding per DB stats from db.stats()
- [#1503](https://github.com/influxdata/telegraf/pull/1503): Add tls support for certs to RabbitMQ input plugin
- [#1289](https://github.com/influxdata/telegraf/pull/1289): webhooks input plugin. Thanks @francois2metz and @cduez!
- [#1247](https://github.com/influxdata/telegraf/pull/1247): rollbar webhook plugin.
- [#1408](https://github.com/influxdata/telegraf/pull/1408): mandrill webhook plugin.
- [#1402](https://github.com/influxdata/telegraf/pull/1402): docker-machine/boot2docker no longer required for unit tests.
- [#1350](https://github.com/influxdata/telegraf/pull/1350): cgroup input plugin.
- [#1369](https://github.com/influxdata/telegraf/pull/1369): Add input plugin for consuming metrics from NSQD.
- [#1369](https://github.com/influxdata/telegraf/pull/1480): add ability to read redis from a socket.
- [#1387](https://github.com/influxdata/telegraf/pull/1387): **Breaking Change** - Redis `role` tag renamed to `replication_role` to avoid global_tags override
- [#1437](https://github.com/influxdata/telegraf/pull/1437): Fetching Galera status metrics in MySQL
- [#1500](https://github.com/influxdata/telegraf/pull/1500): Aerospike plugin refactored to use official client lib.
- [#1434](https://github.com/influxdata/telegraf/pull/1434): Add measurement name arg to logparser plugin.
- [#1479](https://github.com/influxdata/telegraf/pull/1479): logparser: change resp_code from a field to a tag.
- [#1411](https://github.com/influxdata/telegraf/pull/1411): Implement support for fetching hddtemp data
- [#1340](https://github.com/influxdata/telegraf/issues/1340): statsd: do not log every dropped metric.
- [#1368](https://github.com/influxdata/telegraf/pull/1368): Add precision rounding to all metrics on collection.
- [#1390](https://github.com/influxdata/telegraf/pull/1390): Add support for Tengine
- [#1320](https://github.com/influxdata/telegraf/pull/1320): Logparser input plugin for parsing grok-style log patterns.
- [#1397](https://github.com/influxdata/telegraf/issues/1397): ElasticSearch: now supports connecting to ElasticSearch via SSL
- [#1262](https://github.com/influxdata/telegraf/pull/1261): Add graylog input plugin.
- [#1294](https://github.com/influxdata/telegraf/pull/1294): consul input plugin. Thanks @harnash
- [#1164](https://github.com/influxdata/telegraf/pull/1164): conntrack input plugin. Thanks @robinpercy!
- [#1165](https://github.com/influxdata/telegraf/pull/1165): vmstat input plugin. Thanks @jshim-xm!
- [#1208](https://github.com/influxdata/telegraf/pull/1208): Standardized AWS credentials evaluation & wildcard CloudWatch dimensions. Thanks @johnrengelman!
- [#1264](https://github.com/influxdata/telegraf/pull/1264): Add SSL config options to http_response plugin.
- [#1272](https://github.com/influxdata/telegraf/pull/1272): graphite parser: add ability to specify multiple tag keys, for consistency with influxdb parser.
- [#1265](https://github.com/influxdata/telegraf/pull/1265): Make dns lookups for chrony configurable. Thanks @zbindenren!
- [#1275](https://github.com/influxdata/telegraf/pull/1275): Allow wildcard filtering of varnish stats.
- [#1142](https://github.com/influxdata/telegraf/pull/1142): Support for glob patterns in exec plugin commands configuration.
- [#1278](https://github.com/influxdata/telegraf/pull/1278): RabbitMQ input: made url parameter optional by using DefaultURL `http://localhost:15672` if not specified
- [#1197](https://github.com/influxdata/telegraf/pull/1197): Limit AWS GetMetricStatistics requests to 10 per second.
- [#1278](https://github.com/influxdata/telegraf/pull/1278) & [#1288](https://github.com/influxdata/telegraf/pull/1288) & [#1295](https://github.com/influxdata/telegraf/pull/1295): RabbitMQ/Apache/InfluxDB inputs: made url(s) parameter optional by using reasonable input defaults if not specified
- [#1296](https://github.com/influxdata/telegraf/issues/1296): Refactor of flush_jitter argument.
- [#1213](https://github.com/influxdata/telegraf/issues/1213): Add inactive & active memory to mem plugin.
- [#1543](https://github.com/influxdata/telegraf/pull/1543): Official Windows service.
- [#1414](https://github.com/influxdata/telegraf/pull/1414): Forking sensors command to remove C package dependency.
- [#1389](https://github.com/influxdata/telegraf/pull/1389): Add a new SNMP plugin.

### Bug Fixes

- [#1619](https://github.com/influxdata/telegraf/issues/1619): Fix `make windows` build target
- [#1519](https://github.com/influxdata/telegraf/pull/1519): Fix error race conditions and partial failures.
- [#1477](https://github.com/influxdata/telegraf/issues/1477): nstat: fix inaccurate config panic.
- [#1481](https://github.com/influxdata/telegraf/issues/1481): jolokia: fix handling multiple multi-dimensional attributes.
- [#1430](https://github.com/influxdata/telegraf/issues/1430): Fix prometheus character sanitizing. Sanitize more win_perf_counters characters.
- [#1534](https://github.com/influxdata/telegraf/pull/1534): Add diskio io_time to FreeBSD & report timing metrics as ms (as linux does).
- [#1379](https://github.com/influxdata/telegraf/issues/1379): Fix covering Amazon Linux for post remove flow.
- [#1584](https://github.com/influxdata/telegraf/issues/1584): procstat missing fields: read/write bytes & count
- [#1472](https://github.com/influxdata/telegraf/pull/1472): diskio input plugin: set 'skip_serial_number = true' by default to avoid high cardinality.
- [#1426](https://github.com/influxdata/telegraf/pull/1426): nil metrics panic fix.
- [#1384](https://github.com/influxdata/telegraf/pull/1384): Fix datarace in apache input plugin.
- [#1399](https://github.com/influxdata/telegraf/issues/1399): Add `read_repairs` statistics to riak plugin.
- [#1405](https://github.com/influxdata/telegraf/issues/1405): Fix memory/connection leak in prometheus input plugin.
- [#1378](https://github.com/influxdata/telegraf/issues/1378): Trim BOM from config file for Windows support.
- [#1339](https://github.com/influxdata/telegraf/issues/1339): Prometheus client output panic on service reload.
- [#1461](https://github.com/influxdata/telegraf/pull/1461): Prometheus parser, protobuf format header fix.
- [#1334](https://github.com/influxdata/telegraf/issues/1334): Prometheus output, metric refresh and caching fixes.
- [#1432](https://github.com/influxdata/telegraf/issues/1432): Panic fix for multiple graphite outputs under very high load.
- [#1412](https://github.com/influxdata/telegraf/pull/1412): Instrumental output has better reconnect behavior
- [#1460](https://github.com/influxdata/telegraf/issues/1460): Remove PID from procstat plugin to fix cardinality issues.
- [#1427](https://github.com/influxdata/telegraf/issues/1427): Cassandra input: version 2.x "column family" fix.
- [#1463](https://github.com/influxdata/telegraf/issues/1463): Shared WaitGroup in Exec plugin
- [#1436](https://github.com/influxdata/telegraf/issues/1436): logparser: honor modifiers in "pattern" config.
- [#1418](https://github.com/influxdata/telegraf/issues/1418): logparser: error and exit on file permissions/missing errors.
- [#1499](https://github.com/influxdata/telegraf/pull/1499): Make the user able to specify full path for HAproxy stats
- [#1521](https://github.com/influxdata/telegraf/pull/1521): Fix Redis url, an extra "tcp://" was added.
- [#1330](https://github.com/influxdata/telegraf/issues/1330): Fix exec plugin panic when using single binary.
- [#1336](https://github.com/influxdata/telegraf/issues/1336): Fixed incorrect prometheus metrics source selection.
- [#1112](https://github.com/influxdata/telegraf/issues/1112): Set default Zookeeper chroot to empty string.
- [#1335](https://github.com/influxdata/telegraf/issues/1335): Fix overall ping timeout to be calculated based on per-ping timeout.
- [#1374](https://github.com/influxdata/telegraf/pull/1374): Change "default" retention policy to "".
- [#1377](https://github.com/influxdata/telegraf/issues/1377): Graphite output mangling '%' character.
- [#1396](https://github.com/influxdata/telegraf/pull/1396): Prometheus input plugin now supports x509 certs authentication
- [#1252](https://github.com/influxdata/telegraf/pull/1252) & [#1279](https://github.com/influxdata/telegraf/pull/1279): Fix systemd service. Thanks @zbindenren & @PierreF!
- [#1221](https://github.com/influxdata/telegraf/pull/1221): Fix influxdb n_shards counter.
- [#1258](https://github.com/influxdata/telegraf/pull/1258): Fix potential kernel plugin integer parse error.
- [#1268](https://github.com/influxdata/telegraf/pull/1268): Fix potential influxdb input type assertion panic.
- [#1283](https://github.com/influxdata/telegraf/pull/1283): Still send processes metrics if a process exited during metric collection.
- [#1297](https://github.com/influxdata/telegraf/issues/1297): disk plugin panic when usage grab fails.
- [#1316](https://github.com/influxdata/telegraf/pull/1316): Removed leaked "database" tag on redis metrics. Thanks @PierreF!
- [#1323](https://github.com/influxdata/telegraf/issues/1323): Processes plugin: fix potential error with /proc/net/stat directory.
- [#1322](https://github.com/influxdata/telegraf/issues/1322): Fix rare RHEL 5.2 panic in gopsutil diskio gathering function.
- [#1586](https://github.com/influxdata/telegraf/pull/1586): Remove IF NOT EXISTS from influxdb output database creation.
- [#1600](https://github.com/influxdata/telegraf/issues/1600): Fix quoting with text values in postgresql_extensible plugin.
- [#1425](https://github.com/influxdata/telegraf/issues/1425): Fix win_perf_counter "index out of range" panic.
- [#1634](https://github.com/influxdata/telegraf/issues/1634): Fix ntpq panic when field is missing.
- [#1637](https://github.com/influxdata/telegraf/issues/1637): Sanitize graphite output field names.
- [#1695](https://github.com/influxdata/telegraf/pull/1695): Fix MySQL plugin not sending 0 value fields.

## v0.13.1 [2016-05-24]

### Release Notes

- net_response and http_response plugins timeouts will now accept duration
strings, ie, "2s" or "500ms".
- Input plugin Gathers will no longer be logged by default, but a Gather for
_each_ plugin will be logged in Debug mode.
- Debug mode will no longer print every point added to the accumulator. This
functionality can be duplicated using the `file` output plugin and printing
to "stdout".

### Features

- [#1173](https://github.com/influxdata/telegraf/pull/1173): varnish input plugin. Thanks @sfox-xmatters!
- [#1138](https://github.com/influxdata/telegraf/pull/1138): nstat input plugin. Thanks @Maksadbek!
- [#1139](https://github.com/influxdata/telegraf/pull/1139): instrumental output plugin. Thanks @jasonroelofs!
- [#1172](https://github.com/influxdata/telegraf/pull/1172): Ceph storage stats. Thanks @robinpercy!
- [#1233](https://github.com/influxdata/telegraf/pull/1233): Updated golint gopsutil dependency.
- [#1238](https://github.com/influxdata/telegraf/pull/1238): chrony input plugin. Thanks @zbindenren!
- [#479](https://github.com/influxdata/telegraf/issues/479): per-plugin execution time added to debug output.
- [#1249](https://github.com/influxdata/telegraf/issues/1249): influxdb output: added write_consistency argument.

### Bug Fixes

- [#1195](https://github.com/influxdata/telegraf/pull/1195): Docker panic on timeout. Thanks @zstyblik!
- [#1211](https://github.com/influxdata/telegraf/pull/1211): mongodb input. Fix possible panic. Thanks @kols!
- [#1215](https://github.com/influxdata/telegraf/pull/1215): Fix for possible gopsutil-dependent plugin hangs.
- [#1228](https://github.com/influxdata/telegraf/pull/1228): Fix service plugin host tag overwrite.
- [#1198](https://github.com/influxdata/telegraf/pull/1198): http_response: override request Host header properly
- [#1230](https://github.com/influxdata/telegraf/issues/1230): Fix Telegraf process hangup due to a single plugin hanging.
- [#1214](https://github.com/influxdata/telegraf/issues/1214): Use TCP timeout argument in net_response plugin.
- [#1243](https://github.com/influxdata/telegraf/pull/1243): Logfile not created on systemd.

## v0.13 [2016-05-11]

### Release Notes

- **Breaking change** in jolokia plugin. See the
[jolokia README](https://github.com/influxdata/telegraf/blob/master/plugins/inputs/jolokia/README.md)
for updated configuration. The plugin will now support proxy mode and will make
POST requests.

- New [agent] configuration option: `metric_batch_size`. This option tells
telegraf the maximum batch size to allow to accumulate before sending a flush
to the configured outputs. `metric_buffer_limit` now refers to the absolute
maximum number of metrics that will accumulate before metrics are dropped.

- There is no longer an option to
`flush_buffer_when_full`, this is now the default and only behavior of telegraf.

- **Breaking Change**: docker plugin tags. The cont_id tag no longer exists, it
will now be a field, and be called container_id. Additionally, cont_image and
cont_name are being renamed to container_image and container_name.

- **Breaking Change**: docker plugin measurements. The `docker_cpu`, `docker_mem`,
`docker_blkio` and `docker_net` measurements are being renamed to
`docker_container_cpu`, `docker_container_mem`, `docker_container_blkio` and
`docker_container_net`. Why? Because these metrics are
specifically tracking per-container stats. The problem with per-container stats,
in some use-cases, is that if containers are short-lived AND names are not
kept consistent, then the series cardinality will balloon very quickly.
So adding "container" to each metric will:
(1) make it more clear that these metrics are per-container, and
(2) allow users to easily drop per-container metrics if cardinality is an
issue (`namedrop = ["docker_container_*"]`)

- `tagexclude` and `taginclude` are now available, which can be used to remove
tags from measurements on inputs and outputs. See
[the configuration doc](https://github.com/influxdata/telegraf/blob/master/docs/CONFIGURATION.md)
for more details.

- **Measurement filtering:** All measurement filters now match based on glob
only. Previously there was an undocumented behavior where filters would match
based on _prefix_ in addition to globs. This means that a filter like
`fielddrop = ["time_"]` will need to be changed to `fielddrop = ["time_*"]`

- **datadog**: measurement and field names will no longer have `_` replaced by `.`

- The following plugins have changed their tags to _not_ overwrite the host tag:
  - cassandra: `host -> cassandra_host`
  - disque: `host -> disque_host`
  - rethinkdb: `host -> rethinkdb_host`

- **Breaking Change**: The `win_perf_counters` input has been changed to
sanitize field names, replacing `/Sec` and `/sec` with `_persec`, as well as
spaces with underscores. This is needed because Graphite doesn't like slashes
and spaces, and was failing to accept metrics that had them.
The `/[sS]ec` -> `_persec` is just to make things clearer and uniform.

- **Breaking Change**: snmp plugin. The `host` tag of the snmp plugin has been
changed to the `snmp_host` tag.

- The `disk` input plugin can now be configured with the `HOST_MOUNT_PREFIX` environment variable.
This value is prepended to any mountpaths discovered before retrieving stats.
It is not included on the report path. This is necessary for reporting host disk stats when running from within a container.

### Features

- [#1031](https://github.com/influxdata/telegraf/pull/1031): Jolokia plugin proxy mode. Thanks @saiello!
- [#1017](https://github.com/influxdata/telegraf/pull/1017): taginclude and tagexclude arguments.
- [#1015](https://github.com/influxdata/telegraf/pull/1015): Docker plugin schema refactor.
- [#889](https://github.com/influxdata/telegraf/pull/889): Improved MySQL plugin. Thanks @maksadbek!
- [#1060](https://github.com/influxdata/telegraf/pull/1060): TTL metrics added to MongoDB input plugin
- [#1056](https://github.com/influxdata/telegraf/pull/1056): Don't allow inputs to overwrite host tags.
- [#1035](https://github.com/influxdata/telegraf/issues/1035): Add `user`, `exe`, `pidfile` tags to procstat plugin.
- [#1041](https://github.com/influxdata/telegraf/issues/1041): Add `n_cpus` field to the system plugin.
- [#1072](https://github.com/influxdata/telegraf/pull/1072): New Input Plugin: filestat.
- [#1066](https://github.com/influxdata/telegraf/pull/1066): Replication lag metrics for MongoDB input plugin
- [#1086](https://github.com/influxdata/telegraf/pull/1086): Ability to specify AWS keys in config file. Thanks @johnrengelman!
- [#1096](https://github.com/influxdata/telegraf/pull/1096): Performance refactor of running output buffers.
- [#967](https://github.com/influxdata/telegraf/issues/967): Buffer logging improvements.
- [#1107](https://github.com/influxdata/telegraf/issues/1107): Support lustre2 job stats. Thanks @hanleyja!
- [#1122](https://github.com/influxdata/telegraf/pull/1122): Support setting config path through env variable and default paths.
- [#1128](https://github.com/influxdata/telegraf/pull/1128): MongoDB jumbo chunks metric for MongoDB input plugin
- [#1146](https://github.com/influxdata/telegraf/pull/1146): HAProxy socket support. Thanks weshmashian!

### Bug Fixes

- [#1050](https://github.com/influxdata/telegraf/issues/1050): jolokia plugin - do not overwrite host tag. Thanks @saiello!
- [#921](https://github.com/influxdata/telegraf/pull/921): mqtt_consumer stops gathering metrics. Thanks @chaton78!
- [#1013](https://github.com/influxdata/telegraf/pull/1013): Close dead riemann output connections. Thanks @echupriyanov!
- [#1012](https://github.com/influxdata/telegraf/pull/1012): Set default tags in test accumulator.
- [#1024](https://github.com/influxdata/telegraf/issues/1024): Don't replace `.` with `_` in datadog output.
- [#1058](https://github.com/influxdata/telegraf/issues/1058): Fix possible leaky TCP connections in influxdb output.
- [#1044](https://github.com/influxdata/telegraf/pull/1044): Fix SNMP OID possible collisions. Thanks @relip
- [#1022](https://github.com/influxdata/telegraf/issues/1022): Dont error deb/rpm install on systemd errors.
- [#1078](https://github.com/influxdata/telegraf/issues/1078): Use default AWS credential chain.
- [#1070](https://github.com/influxdata/telegraf/issues/1070): SQL Server input. Fix datatype conversion.
- [#1089](https://github.com/influxdata/telegraf/issues/1089): Fix leaky TCP connections in phpfpm plugin.
- [#914](https://github.com/influxdata/telegraf/issues/914): Telegraf can drop metrics on full buffers.
- [#1098](https://github.com/influxdata/telegraf/issues/1098): Sanitize invalid OpenTSDB characters.
- [#1110](https://github.com/influxdata/telegraf/pull/1110): Sanitize * to - in graphite serializer. Thanks @goodeggs!
- [#1118](https://github.com/influxdata/telegraf/pull/1118): Sanitize Counter names for `win_perf_counters` input.
- [#1125](https://github.com/influxdata/telegraf/pull/1125): Wrap all exec command runners with a timeout, so hung os processes don't halt Telegraf.
- [#1113](https://github.com/influxdata/telegraf/pull/1113): Set MaxRetry and RequiredAcks defaults in Kafka output.
- [#1090](https://github.com/influxdata/telegraf/issues/1090): [agent] and [global_tags] config sometimes not getting applied.
- [#1133](https://github.com/influxdata/telegraf/issues/1133): Use a timeout for docker list & stat cmds.
- [#1052](https://github.com/influxdata/telegraf/issues/1052): Docker panic fix when decode fails.
- [#1136](https://github.com/influxdata/telegraf/pull/1136): "DELAYED" Inserts were deprecated in MySQL 5.6.6. Thanks @PierreF

## v0.12.1 [2016-04-14]

### Release Notes

- Breaking change in the dovecot input plugin. See Features section below.
- Graphite output templates are now supported. See the
[Output Formats README](https://github.com/influxdata/telegraf/blob/master/docs/DATA_FORMATS_OUTPUT.md#graphite)
- Possible breaking change for the librato and graphite outputs. Telegraf will
no longer insert field names when the field is simply named `value`. This is
because the `value` field is redundant in the graphite/librato context.

### Features

- [#1009](https://github.com/influxdata/telegraf/pull/1009): Cassandra input plugin. Thanks @subhachandrachandra!
- [#976](https://github.com/influxdata/telegraf/pull/976): Reduce allocations in the UDP and statsd inputs.
- [#979](https://github.com/influxdata/telegraf/pull/979): Reduce allocations in the TCP listener.
- [#992](https://github.com/influxdata/telegraf/pull/992): Refactor allocations in TCP/UDP listeners.
- [#935](https://github.com/influxdata/telegraf/pull/935): AWS Cloudwatch input plugin. Thanks @joshhardy & @ljosa!
- [#943](https://github.com/influxdata/telegraf/pull/943): http_response input plugin. Thanks @Lswith!
- [#939](https://github.com/influxdata/telegraf/pull/939): sysstat input plugin. Thanks @zbindenren!
- [#998](https://github.com/influxdata/telegraf/pull/998): **breaking change** enabled global, user and ip queries in dovecot plugin. Thanks @mikif70!
- [#1001](https://github.com/influxdata/telegraf/pull/1001): Graphite serializer templates.
- [#1008](https://github.com/influxdata/telegraf/pull/1008): Adding memstats metrics to the influxdb plugin.

### Bug Fixes

- [#968](https://github.com/influxdata/telegraf/issues/968): Processes plugin gets unknown state when spaces are in (command name)
- [#969](https://github.com/influxdata/telegraf/pull/969): ipmi_sensors: allow : in password. Thanks @awaw!
- [#972](https://github.com/influxdata/telegraf/pull/972): dovecot: remove extra newline in dovecot command. Thanks @mrannanj!
- [#645](https://github.com/influxdata/telegraf/issues/645): docker plugin i/o error on closed pipe. Thanks @tripledes!

## v0.12.0 [2016-04-05]

### Features

- [#951](https://github.com/influxdata/telegraf/pull/951): Parse environment variables in the config file.
- [#948](https://github.com/influxdata/telegraf/pull/948): Cleanup config file and make default package version include all plugins (but commented).
- [#927](https://github.com/influxdata/telegraf/pull/927): Adds parsing of tags to the statsd input when using DataDog's dogstatsd extension
- [#863](https://github.com/influxdata/telegraf/pull/863): AMQP output: allow external auth. Thanks @ekini!
- [#707](https://github.com/influxdata/telegraf/pull/707): Improved prometheus plugin. Thanks @titilambert!
- [#878](https://github.com/influxdata/telegraf/pull/878): Added json serializer. Thanks @ch3lo!
- [#880](https://github.com/influxdata/telegraf/pull/880): Add the ability to specify the bearer token to the prometheus plugin. Thanks @jchauncey!
- [#882](https://github.com/influxdata/telegraf/pull/882): Fixed SQL Server Plugin issues
- [#849](https://github.com/influxdata/telegraf/issues/849): Adding ability to parse single values as an input data type.
- [#844](https://github.com/influxdata/telegraf/pull/844): postgres_extensible plugin added. Thanks @menardorama!
- [#866](https://github.com/influxdata/telegraf/pull/866): couchbase input plugin. Thanks @ljosa!
- [#789](https://github.com/influxdata/telegraf/pull/789): Support multiple field specification and `field*` in graphite templates. Thanks @chrusty!
- [#762](https://github.com/influxdata/telegraf/pull/762): Nagios parser for the exec plugin. Thanks @titilambert!
- [#848](https://github.com/influxdata/telegraf/issues/848): Provide option to omit host tag from telegraf agent.
- [#928](https://github.com/influxdata/telegraf/pull/928): Deprecating the statsd "convert_names" options, expose separator config.
- [#919](https://github.com/influxdata/telegraf/pull/919): ipmi_sensor input plugin. Thanks @ebookbug!
- [#945](https://github.com/influxdata/telegraf/pull/945): KAFKA output: codec, acks, and retry configuration. Thanks @framiere!

### Bug Fixes

- [#890](https://github.com/influxdata/telegraf/issues/890): Create TLS config even if only ssl_ca is provided.
- [#884](https://github.com/influxdata/telegraf/issues/884): Do not call write method if there are 0 metrics to write.
- [#898](https://github.com/influxdata/telegraf/issues/898): Put database name in quotes, fixes special characters in the database name.
- [#656](https://github.com/influxdata/telegraf/issues/656): No longer run `lsof` on linux to get netstat data, fixes permissions issue.
- [#907](https://github.com/influxdata/telegraf/issues/907): Fix prometheus invalid label/measurement name key.
- [#841](https://github.com/influxdata/telegraf/issues/841): Fix memcached unix socket panic.
- [#873](https://github.com/influxdata/telegraf/issues/873): Fix SNMP plugin sometimes not returning metrics. Thanks @titilambert!
- [#934](https://github.com/influxdata/telegraf/pull/934): phpfpm: Fix fcgi uri path. Thanks @rudenkovk!
- [#805](https://github.com/influxdata/telegraf/issues/805): Kafka consumer stops gathering after i/o timeout.
- [#959](https://github.com/influxdata/telegraf/pull/959): reduce mongodb & prometheus collection timeouts. Thanks @PierreF!

## v0.11.1 [2016-03-17]

### Release Notes

- Primarily this release was cut to fix [#859](https://github.com/influxdata/telegraf/issues/859)

### Features

- [#747](https://github.com/influxdata/telegraf/pull/747): Start telegraf on install & remove on uninstall. Thanks @PierreF!
- [#794](https://github.com/influxdata/telegraf/pull/794): Add service reload ability. Thanks @entertainyou!

### Bug Fixes

- [#852](https://github.com/influxdata/telegraf/issues/852): Windows zip package fix
- [#859](https://github.com/influxdata/telegraf/issues/859): httpjson plugin panic

## v0.11.0 [2016-03-15]

### Features

- [#692](https://github.com/influxdata/telegraf/pull/770): Support InfluxDB retention policies
- [#771](https://github.com/influxdata/telegraf/pull/771): Default timeouts for input plugns. Thanks @PierreF!
- [#758](https://github.com/influxdata/telegraf/pull/758): UDP Listener input plugin, thanks @whatyouhide!
- [#769](https://github.com/influxdata/telegraf/issues/769): httpjson plugin: allow specifying SSL configuration.
- [#735](https://github.com/influxdata/telegraf/pull/735): SNMP Table feature. Thanks @titilambert!
- [#754](https://github.com/influxdata/telegraf/pull/754): docker plugin: adding `docker info` metrics to output. Thanks @titilambert!
- [#788](https://github.com/influxdata/telegraf/pull/788): -input-list and -output-list command-line options. Thanks @ebookbug!
- [#778](https://github.com/influxdata/telegraf/pull/778): Adding a TCP input listener.
- [#797](https://github.com/influxdata/telegraf/issues/797): Provide option for persistent MQTT consumer client sessions.
- [#799](https://github.com/influxdata/telegraf/pull/799): Add number of threads for procstat input plugin. Thanks @titilambert!
- [#776](https://github.com/influxdata/telegraf/pull/776): Add Zookeeper chroot option to kafka_consumer. Thanks @prune998!
- [#811](https://github.com/influxdata/telegraf/pull/811): Add processes plugin for classifying total procs on system. Thanks @titilambert!
- [#235](https://github.com/influxdata/telegraf/issues/235): Add number of users to the `system` input plugin.
- [#826](https://github.com/influxdata/telegraf/pull/826): "kernel" linux plugin for /proc/stat metrics (context switches, interrupts, etc.)
- [#847](https://github.com/influxdata/telegraf/pull/847): `ntpq`: Input plugin for running ntp query executable and gathering metrics.

### Bug Fixes

- [#748](https://github.com/influxdata/telegraf/issues/748): Fix sensor plugin split on ":"
- [#722](https://github.com/influxdata/telegraf/pull/722): Librato output plugin fixes. Thanks @chrusty!
- [#745](https://github.com/influxdata/telegraf/issues/745): Fix Telegraf toml parse panic on large config files. Thanks @titilambert!
- [#781](https://github.com/influxdata/telegraf/pull/781): Fix mqtt_consumer username not being set. Thanks @chaton78!
- [#786](https://github.com/influxdata/telegraf/pull/786): Fix mqtt output username not being set. Thanks @msangoi!
- [#773](https://github.com/influxdata/telegraf/issues/773): Fix duplicate measurements in snmp plugin. Thanks @titilambert!
- [#708](https://github.com/influxdata/telegraf/issues/708): packaging: build ARM package
- [#713](https://github.com/influxdata/telegraf/issues/713): packaging: insecure permissions error on log directory
- [#816](https://github.com/influxdata/telegraf/issues/816): Fix phpfpm panic if fcgi endpoint unreachable.
- [#828](https://github.com/influxdata/telegraf/issues/828): fix net_response plugin overwriting host tag.
- [#821](https://github.com/influxdata/telegraf/issues/821): Remove postgres password from server tag. Thanks @menardorama!

## v0.10.4.1

### Release Notes

- Bug in the build script broke deb and rpm packages.

### Bug Fixes

- [#750](https://github.com/influxdata/telegraf/issues/750): deb package broken
- [#752](https://github.com/influxdata/telegraf/issues/752): rpm package broken

## v0.10.4 [2016-02-24]

### Release Notes

- The pass/drop parameters have been renamed to fielddrop/fieldpass parameters,
to more accurately indicate their purpose.
- There are also now namedrop/namepass parameters for passing/dropping based
on the metric _name_.
- Experimental windows builds now available.

### Features

- [#727](https://github.com/influxdata/telegraf/pull/727): riak input, thanks @jcoene!
- [#694](https://github.com/influxdata/telegraf/pull/694): DNS Query input, thanks @mjasion!
- [#724](https://github.com/influxdata/telegraf/pull/724): username matching for procstat input, thanks @zorel!
- [#736](https://github.com/influxdata/telegraf/pull/736): Ignore dummy filesystems from disk plugin. Thanks @PierreF!
- [#737](https://github.com/influxdata/telegraf/pull/737): Support multiple fields for statsd input. Thanks @mattheath!

### Bug Fixes

- [#701](https://github.com/influxdata/telegraf/pull/701): output write count shouldnt print in quiet mode.
- [#746](https://github.com/influxdata/telegraf/pull/746): httpjson plugin: Fix HTTP GET parameters.

## v0.10.3 [2016-02-18]

### Release Notes

- Users of the `exec` and `kafka_consumer` (and the new `nats_consumer`
and `mqtt_consumer` plugins) can now specify the incoming data
format that they would like to parse. Currently supports: "json", "influx", and
"graphite"
- Users of message broker and file output plugins can now choose what data format
they would like to output. Currently supports: "influx" and "graphite"
- More info on parsing _incoming_ data formats can be found
[here](https://github.com/influxdata/telegraf/blob/master/docs/DATA_FORMATS_INPUT.md)
- More info on serializing _outgoing_ data formats can be found
[here](https://github.com/influxdata/telegraf/blob/master/docs/DATA_FORMATS_OUTPUT.md)
- Telegraf now has an option `flush_buffer_when_full` that will flush the
metric buffer whenever it fills up for each output, rather than dropping
points and only flushing on a set time interval. This will default to `true`
and is in the `[agent]` config section.

### Features

- [#652](https://github.com/influxdata/telegraf/pull/652): CouchDB Input Plugin. Thanks @codehate!
- [#655](https://github.com/influxdata/telegraf/pull/655): Support parsing arbitrary data formats. Currently limited to kafka_consumer and exec inputs.
- [#671](https://github.com/influxdata/telegraf/pull/671): Dovecot input plugin. Thanks @mikif70!
- [#680](https://github.com/influxdata/telegraf/pull/680): NATS consumer input plugin. Thanks @netixen!
- [#676](https://github.com/influxdata/telegraf/pull/676): MQTT consumer input plugin.
- [#683](https://github.com/influxdata/telegraf/pull/683): PostGRES input plugin: add pg_stat_bgwriter. Thanks @menardorama!
- [#679](https://github.com/influxdata/telegraf/pull/679): File/stdout output plugin.
- [#679](https://github.com/influxdata/telegraf/pull/679): Support for arbitrary output data formats.
- [#695](https://github.com/influxdata/telegraf/pull/695): raindrops input plugin. Thanks @burdandrei!
- [#650](https://github.com/influxdata/telegraf/pull/650): net_response input plugin. Thanks @titilambert!
- [#699](https://github.com/influxdata/telegraf/pull/699): Flush based on buffer size rather than time.
- [#682](https://github.com/influxdata/telegraf/pull/682): Mesos input plugin. Thanks @tripledes!

### Bug Fixes

- [#443](https://github.com/influxdata/telegraf/issues/443): Fix Ping command timeout parameter on Linux.
- [#662](https://github.com/influxdata/telegraf/pull/667): Change `[tags]` to `[global_tags]` to fix multiple-plugin tags bug.
- [#642](https://github.com/influxdata/telegraf/issues/642): Riemann output plugin issues.
- [#394](https://github.com/influxdata/telegraf/issues/394): Support HTTP POST. Thanks @gabelev!
- [#715](https://github.com/influxdata/telegraf/pull/715): Fix influxdb precision config panic. Thanks @netixen!

## v0.10.2 [2016-02-04]

### Release Notes

- Statsd timing measurements are now aggregated into a single measurement with
fields.
- Graphite output now inserts tags into the bucket in alphabetical order.
- Normalized TLS/SSL support for output plugins: MQTT, AMQP, Kafka
- `verify_ssl` config option was removed from Kafka because it was actually
doing the opposite of what it claimed to do (yikes). It's been replaced by
`insecure_skip_verify`

### Features

- [#575](https://github.com/influxdata/telegraf/pull/575): Support for collecting Windows Performance Counters. Thanks @TheFlyingCorpse!
- [#564](https://github.com/influxdata/telegraf/issues/564): features for plugin writing simplification. Internal metric data type.
- [#603](https://github.com/influxdata/telegraf/pull/603): Aggregate statsd timing measurements into fields. Thanks @marcinbunsch!
- [#601](https://github.com/influxdata/telegraf/issues/601): Warn when overwriting cached metrics.
- [#614](https://github.com/influxdata/telegraf/pull/614): PowerDNS input plugin. Thanks @Kasen!
- [#617](https://github.com/influxdata/telegraf/pull/617): exec plugin: parse influx line protocol in addition to JSON.
- [#628](https://github.com/influxdata/telegraf/pull/628): Windows perf counters: pre-vista support

### Bug Fixes

- [#595](https://github.com/influxdata/telegraf/issues/595): graphite output should include tags to separate duplicate measurements.
- [#599](https://github.com/influxdata/telegraf/issues/599): datadog plugin tags not working.
- [#600](https://github.com/influxdata/telegraf/issues/600): datadog measurement/field name parsing is wrong.
- [#602](https://github.com/influxdata/telegraf/issues/602): Fix statsd field name templating.
- [#612](https://github.com/influxdata/telegraf/pull/612): Docker input panic fix if stats received are nil.
- [#634](https://github.com/influxdata/telegraf/pull/634): Properly set host headers in httpjson. Thanks @reginaldosousa!

## v0.10.1 [2016-01-27]

### Release Notes

- Telegraf now keeps a fixed-length buffer of metrics per-output. This buffer
defaults to 10,000 metrics, and is adjustable. The buffer is cleared when a
successful write to that output occurs.
- The docker plugin has been significantly overhauled to add more metrics
and allow for docker-machine (incl OSX) support.
[See the readme](https://github.com/influxdata/telegraf/blob/master/plugins/inputs/docker/README.md)
for the latest measurements, fields, and tags. There is also now support for
specifying a docker endpoint to get metrics from.

### Features

- [#509](https://github.com/influxdata/telegraf/pull/509): Flatten JSON arrays with indices. Thanks @psilva261!
- [#512](https://github.com/influxdata/telegraf/pull/512): Python 3 build script, add lsof dep to package. Thanks @Ormod!
- [#475](https://github.com/influxdata/telegraf/pull/475): Add response time to httpjson plugin. Thanks @titilambert!
- [#519](https://github.com/influxdata/telegraf/pull/519): Added a sensors input based on lm-sensors. Thanks @md14454!
- [#467](https://github.com/influxdata/telegraf/issues/467): Add option to disable statsd measurement name conversion.
- [#534](https://github.com/influxdata/telegraf/pull/534): NSQ input plugin. Thanks @allingeek!
- [#494](https://github.com/influxdata/telegraf/pull/494): Graphite output plugin. Thanks @titilambert!
- AMQP SSL support. Thanks @ekini!
- [#539](https://github.com/influxdata/telegraf/pull/539): Reload config on SIGHUP. Thanks @titilambert!
- [#522](https://github.com/influxdata/telegraf/pull/522): Phusion passenger input plugin. Thanks @kureikain!
- [#541](https://github.com/influxdata/telegraf/pull/541): Kafka output TLS cert support. Thanks @Ormod!
- [#551](https://github.com/influxdata/telegraf/pull/551): Statsd UDP read packet size now defaults to 1500 bytes, and is configurable.
- [#552](https://github.com/influxdata/telegraf/pull/552): Support for collection interval jittering.
- [#484](https://github.com/influxdata/telegraf/issues/484): Include usage percent with procstat metrics.
- [#553](https://github.com/influxdata/telegraf/pull/553): Amazon CloudWatch output. thanks @skwong2!
- [#503](https://github.com/influxdata/telegraf/pull/503): Support docker endpoint configuration.
- [#563](https://github.com/influxdata/telegraf/pull/563): Docker plugin overhaul.
- [#285](https://github.com/influxdata/telegraf/issues/285): Fixed-size buffer of points.
- [#546](https://github.com/influxdata/telegraf/pull/546): SNMP Input plugin. Thanks @titilambert!
- [#589](https://github.com/influxdata/telegraf/pull/589): Microsoft SQL Server input plugin. Thanks @zensqlmonitor!
- [#573](https://github.com/influxdata/telegraf/pull/573): Github webhooks consumer input. Thanks @jackzampolin!
- [#471](https://github.com/influxdata/telegraf/pull/471): httpjson request headers. Thanks @asosso!

### Bug Fixes

- [#506](https://github.com/influxdata/telegraf/pull/506): Ping input doesn't return response time metric when timeout. Thanks @titilambert!
- [#508](https://github.com/influxdata/telegraf/pull/508): Fix prometheus cardinality issue with the `net` plugin
- [#499](https://github.com/influxdata/telegraf/issues/499) & [#502](https://github.com/influxdata/telegraf/issues/502): php fpm unix socket and other fixes, thanks @kureikain!
- [#543](https://github.com/influxdata/telegraf/issues/543): Statsd Packet size sometimes truncated.
- [#440](https://github.com/influxdata/telegraf/issues/440): Don't query filtered devices for disk stats.
- [#463](https://github.com/influxdata/telegraf/issues/463): Docker plugin not working on AWS Linux
- [#568](https://github.com/influxdata/telegraf/issues/568): Multiple output race condition.
- [#585](https://github.com/influxdata/telegraf/pull/585): Log stack trace and continue on Telegraf panic. Thanks @wutaizeng!

## v0.10.0 [2016-01-12]

### Release Notes

- Linux packages have been taken out of `opt`, the binary is now in `/usr/bin`
and configuration files are in `/etc/telegraf`
- **breaking change** `plugins` have been renamed to `inputs`. This was done because
`plugins` is too generic, as there are now also "output plugins", and will likely
be "aggregator plugins" and "filter plugins" in the future. Additionally,
`inputs/` and `outputs/` directories have been placed in the root-level `plugins/`
directory.
- **breaking change** the `io` plugin has been renamed `diskio`
- **breaking change** plugin measurements aggregated into a single measurement.
- **breaking change** `jolokia` plugin: must use global tag/drop/pass parameters
for configuration.
- **breaking change** `twemproxy` plugin: `prefix` option removed.
- **breaking change** `procstat` cpu measurements are now prepended with `cpu_time_`
instead of only `cpu_`
- **breaking change** some command-line flags have been renamed to separate words.
`-configdirectory` -> `-config-directory`, `-filter` -> `-input-filter`,
`-outputfilter` -> `-output-filter`
- The prometheus plugin schema has not been changed (measurements have not been
aggregated).

### Packaging change note

RHEL/CentOS users upgrading from 0.2.x to 0.10.0 will probably have their
configurations overwritten by the upgrade. There is a backup stored at
/etc/telegraf/telegraf.conf.$(date +%s).backup.

### Features

- Plugin measurements aggregated into a single measurement.
- Added ability to specify per-plugin tags
- Added ability to specify per-plugin measurement suffix and prefix.
(`name_prefix` and `name_suffix`)
- Added ability to override base plugin measurement name. (`name_override`)

### Bug Fixes

## v0.2.5 [unreleased]

### Features

- [#427](https://github.com/influxdata/telegraf/pull/427): zfs plugin: pool stats added. Thanks @allenpetersen!
- [#428](https://github.com/influxdata/telegraf/pull/428): Amazon Kinesis output. Thanks @jimmystewpot!
- [#449](https://github.com/influxdata/telegraf/pull/449): influxdb plugin, thanks @mark-rushakoff

### Bug Fixes

- [#430](https://github.com/influxdata/telegraf/issues/430): Network statistics removed in elasticsearch 2.1. Thanks @jipperinbham!
- [#452](https://github.com/influxdata/telegraf/issues/452): Elasticsearch open file handles error. Thanks @jipperinbham!

## v0.2.4 [2015-12-08]

### Features

- [#412](https://github.com/influxdata/telegraf/pull/412): Additional memcached stats. Thanks @mgresser!
- [#410](https://github.com/influxdata/telegraf/pull/410): Additional redis metrics. Thanks @vlaadbrain!
- [#414](https://github.com/influxdata/telegraf/issues/414): Jolokia plugin auth parameters
- [#415](https://github.com/influxdata/telegraf/issues/415): memcached plugin: support unix sockets
- [#418](https://github.com/influxdata/telegraf/pull/418): memcached plugin additional unit tests.
- [#408](https://github.com/influxdata/telegraf/pull/408): MailChimp plugin.
- [#382](https://github.com/influxdata/telegraf/pull/382): Add system wide network protocol stats to `net` plugin.
- [#401](https://github.com/influxdata/telegraf/pull/401): Support pass/drop/tagpass/tagdrop for outputs. Thanks @oldmantaiter!

### Bug Fixes

- [#405](https://github.com/influxdata/telegraf/issues/405): Prometheus output cardinality issue
- [#388](https://github.com/influxdata/telegraf/issues/388): Fix collection hangup when cpu times decrement.

## v0.2.3 [2015-11-30]

### Release Notes

- **breaking change** The `kafka` plugin has been renamed to `kafka_consumer`.
and most of the config option names have changed.
This only affects the kafka consumer _plugin_ (not the
output). There were a number of problems with the kafka plugin that led to it
only collecting data once at startup, so the kafka plugin was basically non-
functional.
- Plugins can now be specified as a list, and multiple plugin instances of the
same type can be specified, like this:

```toml
[[inputs.cpu]]
  percpu = false
  totalcpu = true

[[inputs.cpu]]
  percpu = true
  totalcpu = false
  drop = ["cpu_time"]
```

- Riemann output added
- Aerospike plugin: tag changed from `host` -> `aerospike_host`

### Features

- [#379](https://github.com/influxdata/telegraf/pull/379): Riemann output, thanks @allenj!
- [#375](https://github.com/influxdata/telegraf/pull/375): kafka_consumer service plugin.
- [#392](https://github.com/influxdata/telegraf/pull/392): Procstat plugin can now accept pgrep -f pattern, thanks @ecarreras!
- [#383](https://github.com/influxdata/telegraf/pull/383): Specify plugins as a list.
- [#354](https://github.com/influxdata/telegraf/pull/354): Add ability to specify multiple metrics in one statsd line. Thanks @MerlinDMC!

### Bug Fixes

- [#371](https://github.com/influxdata/telegraf/issues/371): Kafka consumer plugin not functioning.
- [#389](https://github.com/influxdata/telegraf/issues/389): NaN value panic

## v0.2.2 [2015-11-18]

### Release Notes

- 0.2.1 has a bug where all lists within plugins get duplicated, this includes
lists of servers/URLs. 0.2.2 is being released solely to fix that bug

### Bug Fixes

- [#377](https://github.com/influxdata/telegraf/pull/377): Fix for duplicate slices in inputs.

## v0.2.1 [2015-11-16]

### Release Notes

- Telegraf will no longer use docker-compose for "long" unit test, it has been
changed to just run docker commands in the Makefile. See `make docker-run` and
`make docker-kill`. `make test` will still run all unit tests with docker.
- Long unit tests are now run in CircleCI, with docker & race detector
- Redis plugin tag has changed from `host` to `server`
- HAProxy plugin tag has changed from `host` to `server`
- UDP output now supported
- Telegraf will now compile on FreeBSD
- Users can now specify outputs as lists, specifying multiple outputs of the
same type.

### Features

- [#325](https://github.com/influxdata/telegraf/pull/325): NSQ output. Thanks @jrxFive!
- [#318](https://github.com/influxdata/telegraf/pull/318): Prometheus output. Thanks @oldmantaiter!
- [#338](https://github.com/influxdata/telegraf/pull/338): Restart Telegraf on package upgrade. Thanks @linsomniac!
- [#337](https://github.com/influxdata/telegraf/pull/337): Jolokia plugin, thanks @saiello!
- [#350](https://github.com/influxdata/telegraf/pull/350): Amon output.
- [#365](https://github.com/influxdata/telegraf/pull/365): Twemproxy plugin by @codeb2cc
- [#317](https://github.com/influxdata/telegraf/issues/317): ZFS plugin, thanks @cornerot!
- [#364](https://github.com/influxdata/telegraf/pull/364): Support InfluxDB UDP output.
- [#370](https://github.com/influxdata/telegraf/pull/370): Support specifying multiple outputs, as lists.
- [#372](https://github.com/influxdata/telegraf/pull/372): Remove gosigar and update go-dockerclient for FreeBSD support. Thanks @MerlinDMC!

### Bug Fixes

- [#331](https://github.com/influxdata/telegraf/pull/331): Dont overwrite host tag in redis plugin.
- [#336](https://github.com/influxdata/telegraf/pull/336): Mongodb plugin should take 2 measurements.
- [#351](https://github.com/influxdata/telegraf/issues/317): Fix continual "CREATE DATABASE" in writes
- [#360](https://github.com/influxdata/telegraf/pull/360): Apply prefix before ShouldPass check. Thanks @sotfo!

## v0.2.0 [2015-10-27]

### Release Notes

- The -test flag will now only output 2 collections for plugins that need it
- There is a new agent configuration option: `flush_interval`. This option tells
Telegraf how often to flush data to InfluxDB and other output sinks. For example,
users can set `interval = "2s"` and `flush_interval = "60s"` for Telegraf to
collect data every 2 seconds, and flush every 60 seconds.
- `precision` and `utc` are no longer valid agent config values. `precision` has
moved to the `influxdb` output config, where it will continue to default to "s"
- debug and test output will now print the raw line-protocol string
- Telegraf will now, by default, round the collection interval to the nearest
even interval. This means that `interval="10s"` will collect every :00, :10, etc.
To ease scale concerns, flushing will be "jittered" by a random amount so that
all Telegraf instances do not flush at the same time. Both of these options can
be controlled via the `round_interval` and `flush_jitter` config options.
- Telegraf will now retry metric flushes twice

### Features

- [#205](https://github.com/influxdata/telegraf/issues/205): Include per-db redis keyspace info
- [#226](https://github.com/influxdata/telegraf/pull/226): Add timestamps to points in Kafka/AMQP outputs. Thanks @ekini
- [#90](https://github.com/influxdata/telegraf/issues/90): Add Docker labels to tags in docker plugin
- [#223](https://github.com/influxdata/telegraf/pull/223): Add port tag to nginx plugin. Thanks @neezgee!
- [#227](https://github.com/influxdata/telegraf/pull/227): Add command intervals to exec plugin. Thanks @jpalay!
- [#241](https://github.com/influxdata/telegraf/pull/241): MQTT Output. Thanks @shirou!
- Memory plugin: cached and buffered measurements re-added
- Logging: additional logging for each collection interval, track the number
of metrics collected and from how many inputs.
- [#240](https://github.com/influxdata/telegraf/pull/240): procstat plugin, thanks @ranjib!
- [#244](https://github.com/influxdata/telegraf/pull/244): netstat plugin, thanks @shirou!
- [#262](https://github.com/influxdata/telegraf/pull/262): zookeeper plugin, thanks @jrxFive!
- [#237](https://github.com/influxdata/telegraf/pull/237): statsd service plugin, thanks @sparrc
- [#273](https://github.com/influxdata/telegraf/pull/273): puppet agent plugin, thats @jrxFive!
- [#280](https://github.com/influxdata/telegraf/issues/280): Use InfluxDB client v2.
- [#281](https://github.com/influxdata/telegraf/issues/281): Eliminate need to deep copy Batch Points.
- [#286](https://github.com/influxdata/telegraf/issues/286): bcache plugin, thanks @cornerot!
- [#287](https://github.com/influxdata/telegraf/issues/287): Batch AMQP output, thanks @ekini!
- [#301](https://github.com/influxdata/telegraf/issues/301): Collect on even intervals
- [#298](https://github.com/influxdata/telegraf/pull/298): Support retrying output writes
- [#300](https://github.com/influxdata/telegraf/issues/300): aerospike plugin. Thanks @oldmantaiter!
- [#322](https://github.com/influxdata/telegraf/issues/322): Librato output. Thanks @jipperinbham!

### Bug Fixes

- [#228](https://github.com/influxdata/telegraf/pull/228): New version of package will replace old one. Thanks @ekini!
- [#232](https://github.com/influxdata/telegraf/pull/232): Fix bashism run during deb package installation. Thanks @yankcrime!
- [#261](https://github.com/influxdata/telegraf/issues/260): RabbitMQ panics if wrong credentials given. Thanks @ekini!
- [#245](https://github.com/influxdata/telegraf/issues/245): Document Exec plugin example. Thanks @ekini!
- [#264](https://github.com/influxdata/telegraf/issues/264): logrotate config file fixes. Thanks @linsomniac!
- [#290](https://github.com/influxdata/telegraf/issues/290): Fix some plugins sending their values as strings.
- [#289](https://github.com/influxdata/telegraf/issues/289): Fix accumulator panic on nil tags.
- [#302](https://github.com/influxdata/telegraf/issues/302): Fix `[tags]` getting applied, thanks @gotyaoi!

## v0.1.9 [2015-09-22]

### Release Notes

- InfluxDB output config change: `url` is now `urls`, and is a list. Config files
will still be backwards compatible if only `url` is specified.
- The -test flag will now output two metric collections
- Support for filtering telegraf outputs on the CLI -- Telegraf will now
allow filtering of output sinks on the command-line using the `-outputfilter`
flag, much like how the `-filter` flag works for inputs.
- Support for filtering on config-file creation -- Telegraf now supports
filtering to -sample-config command. You can now run
`telegraf -sample-config -filter cpu -outputfilter influxdb` to get a config
file with only the cpu plugin defined, and the influxdb output defined.
- **Breaking Change**: The CPU collection plugin has been refactored to fix some
bugs and outdated dependency issues. At the same time, I also decided to fix
a naming consistency issue, so cpu_percentageIdle will become cpu_usage_idle.
Also, all CPU time measurements now have it indicated in their name, so cpu_idle
will become cpu_time_idle. Additionally, cpu_time measurements are going to be
dropped in the default config.
- **Breaking Change**: The memory plugin has been refactored and some measurements
have been renamed for consistency. Some measurements have also been removed from being outputted. They are still being collected by gopsutil, and could easily be
re-added in a "verbose" mode if there is demand for it.

### Features

- [#143](https://github.com/influxdata/telegraf/issues/143): InfluxDB clustering support
- [#181](https://github.com/influxdata/telegraf/issues/181): Makefile GOBIN support. Thanks @Vye!
- [#203](https://github.com/influxdata/telegraf/pull/200): AMQP output. Thanks @ekini!
- [#182](https://github.com/influxdata/telegraf/pull/182): OpenTSDB output. Thanks @rplessl!
- [#187](https://github.com/influxdata/telegraf/pull/187): Retry output sink connections on startup.
- [#220](https://github.com/influxdata/telegraf/pull/220): Add port tag to apache plugin. Thanks @neezgee!
- [#217](https://github.com/influxdata/telegraf/pull/217): Add filtering for output sinks
and filtering when specifying a config file.

### Bug Fixes

- [#170](https://github.com/influxdata/telegraf/issues/170): Systemd support
- [#175](https://github.com/influxdata/telegraf/issues/175): Set write precision before gathering metrics
- [#178](https://github.com/influxdata/telegraf/issues/178): redis plugin, multiple server thread hang bug
- Fix net plugin on darwin
- [#84](https://github.com/influxdata/telegraf/issues/84): Fix docker plugin on CentOS. Thanks @neezgee!
- [#189](https://github.com/influxdata/telegraf/pull/189): Fix mem_used_perc. Thanks @mced!
- [#192](https://github.com/influxdata/telegraf/issues/192): Increase compatibility of postgresql plugin. Now supports versions 8.1+
- [#203](https://github.com/influxdata/telegraf/issues/203): EL5 rpm support. Thanks @ekini!
- [#206](https://github.com/influxdata/telegraf/issues/206): CPU steal/guest values wrong on linux.
- [#212](https://github.com/influxdata/telegraf/issues/212): Add hashbang to postinstall script. Thanks @ekini!
- [#212](https://github.com/influxdata/telegraf/issues/212): Fix makefile warning. Thanks @ekini!

## v0.1.8 [2015-09-04]

### Release Notes

- Telegraf will now write data in UTC at second precision by default
- Now using Go 1.5 to build telegraf

### Features

- [#150](https://github.com/influxdata/telegraf/pull/150): Add Host Uptime metric to system plugin
- [#158](https://github.com/influxdata/telegraf/pull/158): Apache Plugin. Thanks @KPACHbIuLLIAnO4
- [#159](https://github.com/influxdata/telegraf/pull/159): Use second precision for InfluxDB writes
- [#165](https://github.com/influxdata/telegraf/pull/165): Add additional metrics to mysql plugin. Thanks @nickscript0
- [#162](https://github.com/influxdata/telegraf/pull/162): Write UTC by default, provide option
- [#166](https://github.com/influxdata/telegraf/pull/166): Upload binaries to S3
- [#169](https://github.com/influxdata/telegraf/pull/169): Ping plugin

### Bug Fixes

## v0.1.7 [2015-08-28]

### Features

- [#38](https://github.com/influxdata/telegraf/pull/38): Kafka output producer.
- [#133](https://github.com/influxdata/telegraf/pull/133): Add plugin.Gather error logging. Thanks @nickscript0!
- [#136](https://github.com/influxdata/telegraf/issues/136): Add a -usage flag for printing usage of a single plugin.
- [#137](https://github.com/influxdata/telegraf/issues/137): Memcached: fix when a value contains a space
- [#138](https://github.com/influxdata/telegraf/issues/138): MySQL server address tag.
- [#142](https://github.com/influxdata/telegraf/pull/142): Add Description and SampleConfig funcs to output interface
- Indent the toml config file for readability

### Bug Fixes

- [#128](https://github.com/influxdata/telegraf/issues/128): system_load measurement missing.
- [#129](https://github.com/influxdata/telegraf/issues/129): Latest pkg url fix.
- [#131](https://github.com/influxdata/telegraf/issues/131): Fix memory reporting on linux & darwin. Thanks @subhachandrachandra!
- [#140](https://github.com/influxdata/telegraf/issues/140): Memory plugin prec->perc typo fix. Thanks @brunoqc!

## v0.1.6 [2015-08-20]

### Features

- [#112](https://github.com/influxdata/telegraf/pull/112): Datadog output. Thanks @jipperinbham!
- [#116](https://github.com/influxdata/telegraf/pull/116): Use godep to vendor all dependencies
- [#120](https://github.com/influxdata/telegraf/pull/120): Httpjson plugin. Thanks @jpalay & @alvaromorales!

### Bug Fixes

- [#113](https://github.com/influxdata/telegraf/issues/113): Update README with Telegraf/InfluxDB compatibility
- [#118](https://github.com/influxdata/telegraf/pull/118): Fix for disk usage stats in Windows. Thanks @srfraser!
- [#122](https://github.com/influxdata/telegraf/issues/122): Fix for DiskUsage segv fault. Thanks @srfraser!
- [#126](https://github.com/influxdata/telegraf/issues/126): Nginx plugin not catching net.SplitHostPort error

## v0.1.5 [2015-08-13]

### Features

- [#54](https://github.com/influxdata/telegraf/pull/54): MongoDB plugin. Thanks @jipperinbham!
- [#55](https://github.com/influxdata/telegraf/pull/55): Elasticsearch plugin. Thanks @brocaar!
- [#71](https://github.com/influxdata/telegraf/pull/71): HAProxy plugin. Thanks @kureikain!
- [#72](https://github.com/influxdata/telegraf/pull/72): Adding TokuDB metrics to MySQL. Thanks vadimtk!
- [#73](https://github.com/influxdata/telegraf/pull/73): RabbitMQ plugin. Thanks @ianunruh!
- [#77](https://github.com/influxdata/telegraf/issues/77): Automatically create database.
- [#79](https://github.com/influxdata/telegraf/pull/56): Nginx plugin. Thanks @codeb2cc!
- [#86](https://github.com/influxdata/telegraf/pull/86): Lustre2 plugin. Thanks srfraser!
- [#91](https://github.com/influxdata/telegraf/pull/91): Unit testing
- [#92](https://github.com/influxdata/telegraf/pull/92): Exec plugin. Thanks @alvaromorales!
- [#98](https://github.com/influxdata/telegraf/pull/98): LeoFS plugin. Thanks @mocchira!
- [#103](https://github.com/influxdata/telegraf/pull/103): Filter by metric tags. Thanks @srfraser!
- [#106](https://github.com/influxdata/telegraf/pull/106): Options to filter plugins on startup. Thanks @zepouet!
- [#107](https://github.com/influxdata/telegraf/pull/107): Multiple outputs beyond influxdb. Thanks @jipperinbham!
- [#108](https://github.com/influxdata/telegraf/issues/108): Support setting per-CPU and total-CPU gathering.
- [#111](https://github.com/influxdata/telegraf/pull/111): Report CPU Usage in cpu plugin. Thanks @jpalay!

### Bug Fixes

- [#85](https://github.com/influxdata/telegraf/pull/85): Fix GetLocalHost testutil function for mac users
- [#89](https://github.com/influxdata/telegraf/pull/89): go fmt fixes
- [#94](https://github.com/influxdata/telegraf/pull/94): Fix for issue #93, explicitly call sarama.v1 -> sarama
- [#101](https://github.com/influxdata/telegraf/issues/101): switch back from master branch if building locally
- [#99](https://github.com/influxdata/telegraf/issues/99): update integer output to new InfluxDB line protocol format

## v0.1.4 [2015-07-09]

### Features

- [#56](https://github.com/influxdata/telegraf/pull/56): Update README for Kafka plugin. Thanks @EmilS!

### Bug Fixes

- [#50](https://github.com/influxdata/telegraf/pull/50): Fix init.sh script to use telegraf directory. Thanks @jseriff!
- [#52](https://github.com/influxdata/telegraf/pull/52): Update CHANGELOG to reference updated directory. Thanks @benfb!

## v0.1.3 [2015-07-05]

### Features

- [#35](https://github.com/influxdata/telegraf/pull/35): Add Kafka plugin. Thanks @EmilS!
- [#47](https://github.com/influxdata/telegraf/pull/47): Add RethinkDB plugin. Thanks @jipperinbham!

### Bug Fixes

- [#45](https://github.com/influxdata/telegraf/pull/45): Skip disk tags that don't have a value. Thanks @jhofeditz!
- [#43](https://github.com/influxdata/telegraf/pull/43): Fix bug in MySQL plugin. Thanks @marcosnils!

## v0.1.2 [2015-07-01]

### Features

- [#12](https://github.com/influxdata/telegraf/pull/12): Add Linux/ARM to the list of built binaries. Thanks @voxxit!
- [#14](https://github.com/influxdata/telegraf/pull/14): Clarify the S3 buckets that Telegraf is pushed to.
- [#16](https://github.com/influxdata/telegraf/pull/16): Convert Redis to use URI, support Redis AUTH. Thanks @jipperinbham!
- [#21](https://github.com/influxdata/telegraf/pull/21): Add memcached plugin. Thanks @Yukki!

### Bug Fixes

- [#13](https://github.com/influxdata/telegraf/pull/13): Fix the packaging script.
- [#19](https://github.com/influxdata/telegraf/pull/19): Add host name to metric tags. Thanks @sherifzain!
- [#20](https://github.com/influxdata/telegraf/pull/20): Fix race condition with accumulator mutex. Thanks @nkatsaros!
- [#23](https://github.com/influxdata/telegraf/pull/23): Change name of folder for packages. Thanks @colinrymer!
- [#32](https://github.com/influxdata/telegraf/pull/32): Fix spelling of memoory -> memory. Thanks @tylernisonoff!

## v0.1.1 [2015-06-19]

### Release Notes

This is the initial release of Telegraf.<|MERGE_RESOLUTION|>--- conflicted
+++ resolved
@@ -1,8 +1,6 @@
 <!-- markdownlint-disable MD024 -->
 # Changelog
 
-<<<<<<< HEAD
-=======
 ## v1.23.4 [2022-08-16]
 
 ### Bugfixes
@@ -130,7 +128,6 @@
 - [#11434](https://github.com/influxdata/telegraf/pull/11434) Bump k8s.io/api from 0.24.1 to 0.24.2
 - [#11437](https://github.com/influxdata/telegraf/pull/11437) Bump github.com/prometheus/client_golang from 1.12.1 to 1.12.2
 
->>>>>>> 939a9ddb
 ## v1.23.0 [2022-06-13]
 
 ### Bugfixes
@@ -990,7 +987,6 @@
 ### Features
 
 - [#8913](https://github.com/influxdata/telegraf/pull/8913) `outputs.elasticsearch` Add ability to enable gzip compression
-<<<<<<< HEAD
 
 ## v1.18.2 [2021-04-28]
 
@@ -1128,7 +1124,6 @@
 - [#8787](https://github.com/influxdata/telegraf/pull/8787) `inputs.ping` Update README for inputs.ping with correct cmd for native ping on Linux
 - [#8771](https://github.com/influxdata/telegraf/pull/8771) Update go-ping to latest version
 
-=======
 
 ## v1.18.2 [2021-04-28]
 
@@ -1266,7 +1261,6 @@
 - [#8787](https://github.com/influxdata/telegraf/pull/8787) `inputs.ping` Update README for inputs.ping with correct cmd for native ping on Linux
 - [#8771](https://github.com/influxdata/telegraf/pull/8771) Update go-ping to latest version
 
->>>>>>> 939a9ddb
 ## v1.17.2 [2021-01-28]
 
 ### Bugfixes
@@ -1540,7 +1534,6 @@
 - [systemd-timings](https://github.com/pdmorrow/telegraf-execd-systemd-timings) - Gather systemd boot and unit timestamp metrics.
 
 ## v1.15.4 [2020-10-20]
-<<<<<<< HEAD
 
 ### Bugfixes
 
@@ -1551,7 +1544,6 @@
 
 ### Release Notes
 
-=======
 
 ### Bugfixes
 
@@ -1562,7 +1554,6 @@
 
 ### Release Notes
 
->>>>>>> 939a9ddb
 - Many documentation updates
 - New [code examples](https://github.com/influxdata/telegraf/tree/master/plugins/processors/starlark/testdata) for the [Starlark processor](https://github.com/influxdata/telegraf/blob/master/plugins/processors/starlark/README.md)
 
