--- conflicted
+++ resolved
@@ -1,7 +1,5 @@
-<<<<<<< HEAD
 ## v1.0 Release Candidate 1 [2016-08-23]
 ## v1.2 [unreleased]
-=======
 ## v1.5.2 [2018-01-30]
 
 ### Bugfixes
@@ -478,7 +476,6 @@
 - [#2348](https://github.com/influxdata/telegraf/pull/2348): Go version 1.7.4 -> 1.7.5
 
 ## v1.2 [2017-01-00]
->>>>>>> 67440c95
 
 ### Release Notes
 
