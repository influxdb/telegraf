<<<<<<< HEAD
## v1.5 [unreleased]

## v1.4 [unreleased]
=======
## v1.4.4 [2017-11-08]

- [#3401](https://github.com/influxdata/telegraf/pull/3401): Use schema specified in mqtt_consumer input.
- [#3419](https://github.com/influxdata/telegraf/issues/3419): Redact datadog API key in log output.
- [#3311](https://github.com/influxdata/telegraf/issues/3311): Fix error getting pids in netstat input.
- [#3339](https://github.com/influxdata/telegraf/issues/3339): Support HOST_VAR envvar to locate /var in system input.
- [#3383](https://github.com/influxdata/telegraf/issues/3383): Use current time if docker container read time is zero value.

## v1.4.3 [2017-10-25]

### Bugfixes

- [#3327](https://github.com/influxdata/telegraf/issues/3327): Fix container name filters in docker input.
- [#3321](https://github.com/influxdata/telegraf/issues/3321): Fix snmpwalk address format in leofs input.
- [#3329](https://github.com/influxdata/telegraf/issues/3329): Fix case sensitivity issue in sqlserver query.
- [#3342](https://github.com/influxdata/telegraf/pull/3342): Fix CPU input plugin stuck after suspend on Linux.
- [#3013](https://github.com/influxdata/telegraf/issues/3013): Fix mongodb input panic when restarting mongodb.
- [#3224](https://github.com/influxdata/telegraf/pull/3224): Preserve url path prefix in influx output.
- [#3354](https://github.com/influxdata/telegraf/pull/3354): Fix TELEGRAF_OPTS expansion in systemd service unit.
- [#3357](https://github.com/influxdata/telegraf/issues/3357): Remove warning when JSON contains null value.
- [#3375](https://github.com/influxdata/telegraf/issues/3375): Fix ACL token usage in consul input plugin.
- [#3369](https://github.com/influxdata/telegraf/issues/3369): Fix unquoting error with Tomcat 6.
- [#3373](https://github.com/influxdata/telegraf/issues/3373): Fix syscall panic in diskio on some Linux systems.

## v1.4.2 [2017-10-10]

### Bugfixes

- [#3259](https://github.com/influxdata/telegraf/issues/3259): Fix error if int larger than 32-bit in /proc/vmstat.
- [#3265](https://github.com/influxdata/telegraf/issues/3265): Fix parsing of JSON with a UTF8 BOM in httpjson.
- [#2887](https://github.com/influxdata/telegraf/issues/2887): Allow JSON data format to contain zero metrics.
- [#3284](https://github.com/influxdata/telegraf/issues/3284): Fix format of connection_timeout in mqtt_consumer.
- [#3081](https://github.com/influxdata/telegraf/issues/3081): Fix case sensitivity error in sqlserver input.
- [#3297](https://github.com/influxdata/telegraf/issues/3297): Add support for proxy environment variables to http_response.
- [#1588](https://github.com/influxdata/telegraf/issues/1588): Add support for standard proxy env vars in outputs.
- [#3282](https://github.com/influxdata/telegraf/issues/3282): Fix panic in cpu input if number of cpus changes.
- [#2854](https://github.com/influxdata/telegraf/issues/2854): Use chunked transfer encoding in InfluxDB output.

## v1.4.1 [2017-09-26]

### Bugfixes

- [#3167](https://github.com/influxdata/telegraf/issues/3167): Fix MQTT input exits if Broker is not available on startup.
- [#3217](https://github.com/influxdata/telegraf/issues/3217): Fix optional field value conversions in fluentd input.
- [#3227](https://github.com/influxdata/telegraf/issues/3227): Whitelist allowed char classes for opentsdb output.
- [#3232](https://github.com/influxdata/telegraf/issues/3232): Fix counter and gauge metric types.
- [#3235](https://github.com/influxdata/telegraf/issues/3235): Fix skipped line with empty target in iptables.
- [#3175](https://github.com/influxdata/telegraf/issues/3175): Fix duplicate keys in perf counters sqlserver query.
- [#3230](https://github.com/influxdata/telegraf/issues/3230): Fix panic in statsd p100 calculation.
- [#3242](https://github.com/influxdata/telegraf/issues/3242): Fix arm64 packages contain 32-bit executable.

## v1.4 [2017-09-05]
>>>>>>> ddcb9318

### Release Notes

- The `kafka_consumer` input has been updated to support Kafka 0.9 and
  above style consumer offset handling.  The previous version of this plugin
  supporting Kafka 0.8 and below is available as the `kafka_consumer_legacy`
  plugin.

- In the `aerospike` input the `node_name` field has been changed to be a tag
  for both the `aerospike_node` and `aerospike_namespace` measurements.

- The default prometheus_client port has been changed to 9273.

### New Plugins

- [fail2ban](./plugins/inputs/fail2ban/README.md) - Thanks to @grugrut
- [fluentd](./plugins/inputs/fluentd/README.md) - Thanks to @DanKans
- [histogram](./plugins/aggregators/histogram/README.md) - Thanks to @vlamug
- [minecraft](./plugins/inputs/minecraft/README.md) - Thanks to @adamperlin & @Ayrdrie
- [openldap](./plugins/inputs/openldap/README.md) - Thanks to @cobaugh
- [salesforce](./plugins/inputs/salesforce/README.md) - Thanks to @rody
- [tomcat](./plugins/inputs/tomcat/README.md) - Thanks to @mlindes
- [win_services](./plugins/inputs/win_services/README.md) - Thanks to @vlastahajek
- [zipkin](./plugins/inputs/zipkin/README.md) - Thanks to @adamperlin & @Ayrdrie

### Features

- [#2487](https://github.com/influxdata/telegraf/pull/2487): Add Kafka 0.9+ consumer support
- [#2773](https://github.com/influxdata/telegraf/pull/2773): Add support for self-signed certs to InfluxDB input plugin
- [#2293](https://github.com/influxdata/telegraf/pull/2293): Add TCP listener for statsd input
- [#2581](https://github.com/influxdata/telegraf/pull/2581): Add Docker container environment variables as tags. Only whitelisted
- [#2817](https://github.com/influxdata/telegraf/pull/2817): Add timeout option to IPMI sensor plugin
- [#2883](https://github.com/influxdata/telegraf/pull/2883): Add support for an optional SSL/TLS configuration to nginx input plugin
- [#2882](https://github.com/influxdata/telegraf/pull/2882): Add timezone support for logparser timestamps.
- [#2814](https://github.com/influxdata/telegraf/pull/2814): Add result_type field for http_response input.
- [#2734](https://github.com/influxdata/telegraf/pull/2734): Add include/exclude filters for docker containers.
- [#2602](https://github.com/influxdata/telegraf/pull/2602): Add secure connection support to graphite output.
- [#2908](https://github.com/influxdata/telegraf/pull/2908): Add min/max response time on linux/darwin to ping.
- [#2929](https://github.com/influxdata/telegraf/pull/2929): Add HTTP Proxy support to influxdb output.
- [#2933](https://github.com/influxdata/telegraf/pull/2933): Add standard SSL options to mysql input.
- [#2875](https://github.com/influxdata/telegraf/pull/2875): Add input plugin for fail2ban.
- [#2924](https://github.com/influxdata/telegraf/pull/2924): Support HOST_PROC in processes and linux_sysctl_fs inputs.
- [#2960](https://github.com/influxdata/telegraf/pull/2960): Add Minecraft input plugin.
- [#2963](https://github.com/influxdata/telegraf/pull/2963): Add support for RethinkDB 1.0 handshake protocol.
- [#2943](https://github.com/influxdata/telegraf/pull/2943): Add optional usage_active and time_active CPU metrics.
- [#2973](https://github.com/influxdata/telegraf/pull/2973): Change default prometheus_client port.
- [#2661](https://github.com/influxdata/telegraf/pull/2661): Add fluentd input plugin.
- [#2990](https://github.com/influxdata/telegraf/pull/2990): Add result_type field to net_response input plugin.
- [#2571](https://github.com/influxdata/telegraf/pull/2571): Add read timeout to socket_listener
- [#2612](https://github.com/influxdata/telegraf/pull/2612): Add input plugin for OpenLDAP.
- [#3042](https://github.com/influxdata/telegraf/pull/3042): Add network option to dns_query.
- [#3054](https://github.com/influxdata/telegraf/pull/3054): Add redis_version field to redis input.
- [#3063](https://github.com/influxdata/telegraf/pull/3063): Add tls options to docker input.
- [#2387](https://github.com/influxdata/telegraf/pull/2387): Add histogram aggregator plugin.
- [#3080](https://github.com/influxdata/telegraf/pull/3080): Add zipkin input plugin.
- [#3023](https://github.com/influxdata/telegraf/pull/3023): Add Windows Services input plugin.
- [#3098](https://github.com/influxdata/telegraf/pull/3098): Add path tag to logparser containing path of logfile.
- [#3075](https://github.com/influxdata/telegraf/pull/3075): Add salesforce input plugin.
- [#3097](https://github.com/influxdata/telegraf/pull/3097): Add option to run varnish under sudo.
- [#3119](https://github.com/influxdata/telegraf/pull/3119): Add weighted_io_time to diskio input.
- [#2978](https://github.com/influxdata/telegraf/pull/2978): Add gzip content-encoding support to influxdb output.
- [#3127](https://github.com/influxdata/telegraf/pull/3127): Allow using system plugin in Windows.
- [#3112](https://github.com/influxdata/telegraf/pull/3112): Add tomcat input plugin.
- [#3182](https://github.com/influxdata/telegraf/pull/3182): HTTP headers can be added to InfluxDB output.

### Bugfixes

- [#2607](https://github.com/influxdata/telegraf/issues/2607): Improve logging of errors in Cassandra input.
- [#2819](https://github.com/influxdata/telegraf/pull/2819): [enh] set db_version at 0 if query version fails
- [#2749](https://github.com/influxdata/telegraf/pull/2749): Fixed sqlserver input to work with case sensitive server collation.
- [#2716](https://github.com/influxdata/telegraf/pull/2716): Systemd does not see all shutdowns as failures
- [#2782](https://github.com/influxdata/telegraf/pull/2782): Reuse transports in input plugins
- [#2815](https://github.com/influxdata/telegraf/issues/2815): Inputs processes fails with "no such process".
- [#1137](https://github.com/influxdata/telegraf/issues/1137): Fix multiple plugin loading in win_perf_counters.
- [#2855](https://github.com/influxdata/telegraf/pull/2855):  MySQL input: log and continue on field parse error.
- [#2885](https://github.com/influxdata/telegraf/pull/2885): Fix timeout option in Windows ping input sample configuration.
- [#2911](https://github.com/influxdata/telegraf/issues/2911): Fix Kinesis output plugin in govcloud.
- [#2917](https://github.com/influxdata/telegraf/issues/2917): Fix Aerospike input adds all nodes to a single series.
- [#2452](https://github.com/influxdata/telegraf/pull/2452): Improve Prometheus Client output documentation.
- [#2984](https://github.com/influxdata/telegraf/pull/2984): Display error message if prometheus output fails to listen.
- [#2997](https://github.com/influxdata/telegraf/issues/2997): Fix elasticsearch output content type detection warning.
- [#2914](https://github.com/influxdata/telegraf/issues/2914): Prevent possible deadlock when using aggregators.
- [#2860](https://github.com/influxdata/telegraf/issues/2860): Fix combined tagdrop/tagpass filtering.
- [#3036](https://github.com/influxdata/telegraf/pull/3036): Fix filtering when both pass and drop match an item.
- [#2964](https://github.com/influxdata/telegraf/issues/2964): Only report cpu usage for online cpus in docker input.
- [#3050](https://github.com/influxdata/telegraf/pull/3050): Start first aggregator period at startup time.
- [#2906](https://github.com/influxdata/telegraf/issues/2906): Fix panic in logparser if file cannot be opened.
- [#2886](https://github.com/influxdata/telegraf/issues/2886): Default to localhost if zookeeper has no servers set.
- [#2457](https://github.com/influxdata/telegraf/issues/2457): Fix docker memory and cpu reporting in Windows.
- [#3058](https://github.com/influxdata/telegraf/issues/3058): Allow iptable entries with trailing text.
- [#1680](https://github.com/influxdata/telegraf/issues/1680): Sanitize password from couchbase metric.
- [#3104](https://github.com/influxdata/telegraf/issues/3104): Converge to typed value in prometheus output.
- [#2899](https://github.com/influxdata/telegraf/issues/2899): Skip compilcation of logparser and tail on solaris.
- [#2951](https://github.com/influxdata/telegraf/issues/2951): Discard logging from tail library.
- [#3126](https://github.com/influxdata/telegraf/pull/3126): Remove log message on ping timeout.
- [#3144](https://github.com/influxdata/telegraf/issues/3144): Don't retry points beyond retention policy.
- [#3015](https://github.com/influxdata/telegraf/issues/3015): Don't start Telegraf on install in Amazon Linux.
- [#3153](https://github.com/influxdata/telegraf/issues/3053): Enable hddtemp input on all platforms.
- [#3142](https://github.com/influxdata/telegraf/issues/3142): Escape backslash within string fields.
- [#3162](https://github.com/influxdata/telegraf/issues/3162): Fix parsing of SHM remotes in ntpq input
- [#3149](https://github.com/influxdata/telegraf/issues/3149): Don't fail parsing zpool stats if pool health is UNAVAIL on FreeBSD.
- [#2672](https://github.com/influxdata/telegraf/issues/2672): Fix NSQ input plugin when used with version 1.0.0-compat.
- [#2523](https://github.com/influxdata/telegraf/issues/2523): Added CloudWatch metric constraint validation.
- [#3179](https://github.com/influxdata/telegraf/issues/3179): Skip non-numerical values in graphite format.
- [#3187](https://github.com/influxdata/telegraf/issues/3187): Fix panic when handling string fields with escapes.

## v1.3.5 [2017-07-26]

### Bugfixes

- [#3049](https://github.com/influxdata/telegraf/issues/3049): Fix prometheus output cannot be reloaded.
- [#3037](https://github.com/influxdata/telegraf/issues/3037): Fix filestat reporting exists when cannot list directory.
- [#2386](https://github.com/influxdata/telegraf/issues/2386): Fix ntpq parse issue when using dns_lookup.
- [#2554](https://github.com/influxdata/telegraf/issues/2554): Fix panic when agent.interval = "0s".

## v1.3.4 [2017-07-12]

### Bugfixes

- [#3001](https://github.com/influxdata/telegraf/issues/3001): Fix handling of escape characters within fields.
- [#2988](https://github.com/influxdata/telegraf/issues/2988): Fix chrony plugin does not track system time offset.
- [#3004](https://github.com/influxdata/telegraf/issues/3004): Do not allow metrics with trailing slashes.
- [#3011](https://github.com/influxdata/telegraf/issues/3011): Prevent Write from being called concurrently.

## v1.3.3 [2017-06-28]

### Bugfixes

- [#2915](https://github.com/influxdata/telegraf/issues/2915): Allow dos line endings in tail and logparser.
- [#2937](https://github.com/influxdata/telegraf/issues/2937): Remove label value sanitization in prometheus output.
- [#2948](https://github.com/influxdata/telegraf/issues/2948): Fix bug parsing default timestamps with modified precision.
- [#2954](https://github.com/influxdata/telegraf/issues/2954): Fix panic in elasticsearch input if cannot determine master.

## v1.3.2 [2017-06-14]

### Bugfixes

- [#2862](https://github.com/influxdata/telegraf/issues/2862): Fix InfluxDB UDP metric splitting.
- [#2888](https://github.com/influxdata/telegraf/issues/2888): Fix mongodb/leofs urls without scheme.
- [#2822](https://github.com/influxdata/telegraf/issues/2822): Fix inconsistent label dimensions in prometheus output.

## v1.3.1 [2017-05-31]

### Bugfixes

- [#2749](https://github.com/influxdata/telegraf/pull/2749): Fixed sqlserver input to work with case sensitive server collation.
- [#2782](https://github.com/influxdata/telegraf/pull/2782): Reuse transports in input plugins
- [#2815](https://github.com/influxdata/telegraf/issues/2815): Inputs processes fails with "no such process".
- [#2851](https://github.com/influxdata/telegraf/pull/2851): Fix InfluxDB output database quoting.
- [#2856](https://github.com/influxdata/telegraf/issues/2856): Fix net input on older Linux kernels.
- [#2848](https://github.com/influxdata/telegraf/pull/2848): Fix panic in mongo input.
- [#2869](https://github.com/influxdata/telegraf/pull/2869): Fix length calculation of split metric buffer.

## v1.3 [2017-05-15]

### Release Notes

- Users of the windows `ping` plugin will need to drop or migrate their
measurements in order to continue using the plugin. The reason for this is that
the windows plugin was outputting a different type than the linux plugin. This
made it impossible to use the `ping` plugin for both windows and linux
machines.

- Ceph: the `ceph_pgmap_state` metric content has been modified to use a unique field `count`, with each state expressed as a `state` tag.

Telegraf < 1.3:

```
# field_name             value
active+clean             123
active+clean+scrubbing   3
```

Telegraf >= 1.3:

```
# field_name    value       tag
count           123         state=active+clean
count           3           state=active+clean+scrubbing
```

- The [Riemann output plugin](./plugins/outputs/riemann) has been rewritten
and the previous riemann plugin is _incompatible_ with the new one. The reasons
for this are outlined in issue [#1878](https://github.com/influxdata/telegraf/issues/1878).
The previous riemann output will still be available using
`outputs.riemann_legacy` if needed, but that will eventually be deprecated.
It is highly recommended that all users migrate to the new riemann output plugin.

- Generic [socket_listener](./plugins/inputs/socket_listener) and
[socket_writer](./plugins/outputs/socket_writer) plugins have been implemented
for receiving and sending UDP, TCP, unix, & unix-datagram data. These plugins
will replace udp_listener and tcp_listener, which are still available but will
be deprecated eventually.

### Features

- [#2721](https://github.com/influxdata/telegraf/pull/2721): Added SASL options for kafka output plugin.
- [#2723](https://github.com/influxdata/telegraf/pull/2723): Added SSL configuration for input haproxy.
- [#2494](https://github.com/influxdata/telegraf/pull/2494): Add interrupts input plugin.
- [#2094](https://github.com/influxdata/telegraf/pull/2094): Add generic socket listener & writer.
- [#2204](https://github.com/influxdata/telegraf/pull/2204): Extend http_response to support searching for a substring in response. Return 1 if found, else 0.
- [#2137](https://github.com/influxdata/telegraf/pull/2137): Added userstats to mysql input plugin.
- [#2179](https://github.com/influxdata/telegraf/pull/2179): Added more InnoDB metric to MySQL plugin.
- [#2229](https://github.com/influxdata/telegraf/pull/2229): `ceph_pgmap_state` metric now uses a single field `count`, with PG state published as `state` tag.
- [#2251](https://github.com/influxdata/telegraf/pull/2251): InfluxDB output: use own client for improved through-put and less allocations.
- [#2330](https://github.com/influxdata/telegraf/pull/2330): Keep -config-directory when running as Windows service.
- [#1900](https://github.com/influxdata/telegraf/pull/1900): Riemann plugin rewrite.
- [#1453](https://github.com/influxdata/telegraf/pull/1453): diskio: add support for name templates and udev tags.
- [#2277](https://github.com/influxdata/telegraf/pull/2277): add integer metrics for Consul check health state.
- [#2201](https://github.com/influxdata/telegraf/pull/2201): Add lock option to the IPtables input plugin.
- [#2244](https://github.com/influxdata/telegraf/pull/2244): Support ipmi_sensor plugin querying local ipmi sensors.
- [#2339](https://github.com/influxdata/telegraf/pull/2339): Increment gather_errors for all errors emitted by inputs.
- [#2071](https://github.com/influxdata/telegraf/issues/2071): Use official docker SDK.
- [#1678](https://github.com/influxdata/telegraf/pull/1678): Add AMQP consumer input plugin
- [#2512](https://github.com/influxdata/telegraf/pull/2512): Added pprof tool.
- [#2501](https://github.com/influxdata/telegraf/pull/2501): Support DEAD(X) state in system input plugin.
- [#2522](https://github.com/influxdata/telegraf/pull/2522): Add support for mongodb client certificates.
- [#1948](https://github.com/influxdata/telegraf/pull/1948): Support adding SNMP table indexes as tags.
- [#2332](https://github.com/influxdata/telegraf/pull/2332): Add Elasticsearch 5.x output
- [#2587](https://github.com/influxdata/telegraf/pull/2587): Add json timestamp units configurability
- [#2597](https://github.com/influxdata/telegraf/issues/2597): Add support for Linux sysctl-fs metrics.
- [#2425](https://github.com/influxdata/telegraf/pull/2425): Support to include/exclude docker container labels as tags
- [#1667](https://github.com/influxdata/telegraf/pull/1667): dmcache input plugin
- [#2637](https://github.com/influxdata/telegraf/issues/2637): Add support for precision in http_listener
- [#2636](https://github.com/influxdata/telegraf/pull/2636): Add `message_len_max` option to `kafka_consumer` input
- [#1100](https://github.com/influxdata/telegraf/issues/1100): Add collectd parser
- [#1820](https://github.com/influxdata/telegraf/issues/1820): easier plugin testing without outputs
- [#2493](https://github.com/influxdata/telegraf/pull/2493): Check signature in the GitHub webhook plugin
- [#2038](https://github.com/influxdata/telegraf/issues/2038): Add papertrail support to webhooks
- [#2253](https://github.com/influxdata/telegraf/pull/2253): Change jolokia plugin to use bulk requests.
- [#2575](https://github.com/influxdata/telegraf/issues/2575) Add diskio input for Darwin
- [#2705](https://github.com/influxdata/telegraf/pull/2705): Kinesis output: add use_random_partitionkey option
- [#2635](https://github.com/influxdata/telegraf/issues/2635): add tcp keep-alive to socket_listener & socket_writer
- [#2031](https://github.com/influxdata/telegraf/pull/2031): Add Kapacitor input plugin
- [#2732](https://github.com/influxdata/telegraf/pull/2732): Use go 1.8.1
- [#2712](https://github.com/influxdata/telegraf/issues/2712): Documentation for rabbitmq input plugin
- [#2141](https://github.com/influxdata/telegraf/pull/2141): Logparser handles newly-created files.

### Bugfixes

- [#2633](https://github.com/influxdata/telegraf/pull/2633): ipmi_sensor: allow @ symbol in password
- [#2077](https://github.com/influxdata/telegraf/issues/2077): SQL Server Input - Arithmetic overflow error converting numeric to data type int.
- [#2262](https://github.com/influxdata/telegraf/issues/2262): Flush jitter can inhibit metric collection.
- [#2318](https://github.com/influxdata/telegraf/issues/2318): haproxy input - Add missing fields.
- [#2287](https://github.com/influxdata/telegraf/issues/2287): Kubernetes input: Handle null startTime for stopped pods.
- [#2356](https://github.com/influxdata/telegraf/issues/2356): cpu input panic when /proc/stat is empty.
- [#2341](https://github.com/influxdata/telegraf/issues/2341): telegraf swallowing panics in --test mode.
- [#2358](https://github.com/influxdata/telegraf/pull/2358): Create pidfile with 644 permissions & defer file deletion.
- [#2360](https://github.com/influxdata/telegraf/pull/2360): Fixed install/remove of telegraf on non-systemd Debian/Ubuntu systems
- [#2282](https://github.com/influxdata/telegraf/issues/2282): Reloading telegraf freezes prometheus output.
- [#2390](https://github.com/influxdata/telegraf/issues/2390): Empty tag value causes error on InfluxDB output.
- [#2380](https://github.com/influxdata/telegraf/issues/2380): buffer_size field value is negative number from "internal" plugin.
- [#2414](https://github.com/influxdata/telegraf/issues/2414): Missing error handling in the MySQL plugin leads to segmentation violation.
- [#2462](https://github.com/influxdata/telegraf/pull/2462): Fix type conflict in windows ping plugin.
- [#2178](https://github.com/influxdata/telegraf/issues/2178): logparser: regexp with lookahead.
- [#2466](https://github.com/influxdata/telegraf/issues/2466): Telegraf can crash in LoadDirectory on 0600 files.
- [#2215](https://github.com/influxdata/telegraf/issues/2215): Iptables input: document better that rules without a comment are ignored.
- [#2483](https://github.com/influxdata/telegraf/pull/2483): Fix win_perf_counters capping values at 100.
- [#2498](https://github.com/influxdata/telegraf/pull/2498): Exporting Ipmi.Path to be set by config.
- [#2500](https://github.com/influxdata/telegraf/pull/2500): Remove warning if parse empty content
- [#2520](https://github.com/influxdata/telegraf/pull/2520): Update default value for Cloudwatch rate limit
- [#2513](https://github.com/influxdata/telegraf/issues/2513): create /etc/telegraf/telegraf.d directory in tarball.
- [#2541](https://github.com/influxdata/telegraf/issues/2541): Return error on unsupported serializer data format.
- [#1827](https://github.com/influxdata/telegraf/issues/1827): Fix Windows Performance Counters multi instance identifier
- [#2576](https://github.com/influxdata/telegraf/pull/2576): Add write timeout to Riemann output
- [#2596](https://github.com/influxdata/telegraf/pull/2596): fix timestamp parsing on prometheus plugin
- [#2610](https://github.com/influxdata/telegraf/pull/2610): Fix deadlock when output cannot write
- [#2410](https://github.com/influxdata/telegraf/issues/2410): Fix connection leak in postgresql.
- [#2628](https://github.com/influxdata/telegraf/issues/2628): Set default measurement name for snmp input.
- [#2649](https://github.com/influxdata/telegraf/pull/2649): Improve performance of diskio with many disks
- [#2671](https://github.com/influxdata/telegraf/issues/2671): The internal input plugin uses the wrong units for `heap_objects`
- [#2684](https://github.com/influxdata/telegraf/pull/2684): Fix ipmi_sensor config is shared between all plugin instances
- [#2450](https://github.com/influxdata/telegraf/issues/2450): Network statistics not collected when system has alias interfaces
- [#1911](https://github.com/influxdata/telegraf/issues/1911): Sysstat plugin needs LANG=C or similar locale
- [#2528](https://github.com/influxdata/telegraf/issues/2528): File output closes standard streams on reload.
- [#2603](https://github.com/influxdata/telegraf/issues/2603): AMQP output disconnect blocks all outputs
- [#2706](https://github.com/influxdata/telegraf/issues/2706): Improve documentation for redis input plugin

## v1.2.1 [2017-02-01]

### Bugfixes

- [#2317](https://github.com/influxdata/telegraf/issues/2317): Fix segfault on nil metrics with influxdb output.
- [#2324](https://github.com/influxdata/telegraf/issues/2324): Fix negative number handling.

### Features

- [#2348](https://github.com/influxdata/telegraf/pull/2348): Go version 1.7.4 -> 1.7.5

## v1.2 [2017-01-00]

### Release Notes

- The StatsD plugin will now default all "delete_" config options to "true". This
will change te default behavior for users who were not specifying these parameters
in their config file.

- The StatsD plugin will also no longer save it's state on a service reload.
Essentially we have reverted PR [#887](https://github.com/influxdata/telegraf/pull/887).
The reason for this is that saving the state in a global variable is not
thread-safe (see [#1975](https://github.com/influxdata/telegraf/issues/1975) & [#2102](https://github.com/influxdata/telegraf/issues/2102)),
and this creates issues if users want to define multiple instances
of the statsd plugin. Saving state on reload may be considered in the future,
but this would need to be implemented at a higher level and applied to all
plugins, not just statsd.

### Features

- [#2123](https://github.com/influxdata/telegraf/pull/2123): Fix improper calculation of CPU percentages
- [#1564](https://github.com/influxdata/telegraf/issues/1564): Use RFC3339 timestamps in log output.
- [#1997](https://github.com/influxdata/telegraf/issues/1997): Non-default HTTP timeouts for RabbitMQ plugin.
- [#2074](https://github.com/influxdata/telegraf/pull/2074): "discard" output plugin added, primarily for testing purposes.
- [#1965](https://github.com/influxdata/telegraf/pull/1965): The JSON parser can now parse an array of objects using the same configuration.
- [#1807](https://github.com/influxdata/telegraf/pull/1807): Option to use device name rather than path for reporting disk stats.
- [#1348](https://github.com/influxdata/telegraf/issues/1348): Telegraf "internal" plugin for collecting stats on itself.
- [#2127](https://github.com/influxdata/telegraf/pull/2127): Update Go version to 1.7.4.
- [#2126](https://github.com/influxdata/telegraf/pull/2126): Support a metric.Split function.
- [#2026](https://github.com/influxdata/telegraf/pull/2065): elasticsearch "shield" (basic auth) support doc.
- [#1885](https://github.com/influxdata/telegraf/pull/1885): Fix over-querying of cloudwatch metrics
- [#1913](https://github.com/influxdata/telegraf/pull/1913): OpenTSDB basic auth support.
- [#1908](https://github.com/influxdata/telegraf/pull/1908): RabbitMQ Connection metrics.
- [#1937](https://github.com/influxdata/telegraf/pull/1937): HAProxy session limit metric.
- [#2068](https://github.com/influxdata/telegraf/issues/2068): Accept strings for StatsD sets.
- [#1893](https://github.com/influxdata/telegraf/issues/1893): Change StatsD default "reset" behavior.
- [#2079](https://github.com/influxdata/telegraf/pull/2079): Enable setting ClientID in MQTT output.
- [#2001](https://github.com/influxdata/telegraf/pull/2001): MongoDB input plugin: Improve state data.
- [#2078](https://github.com/influxdata/telegraf/pull/2078): Ping input: add standard deviation field.
- [#2121](https://github.com/influxdata/telegraf/pull/2121): Add GC pause metric to InfluxDB input plugin.
- [#2006](https://github.com/influxdata/telegraf/pull/2006): Added response_timeout property to prometheus input plugin.
- [#1763](https://github.com/influxdata/telegraf/issues/1763): Pulling github.com/lxn/win's pdh wrapper into telegraf.
- [#1898](https://github.com/influxdata/telegraf/issues/1898): Support negative statsd counters.
- [#1921](https://github.com/influxdata/telegraf/issues/1921): Elasticsearch cluster stats support.
- [#1942](https://github.com/influxdata/telegraf/pull/1942): Change Amazon Kinesis output plugin to use the built-in serializer plugins.
- [#1980](https://github.com/influxdata/telegraf/issues/1980): Hide username/password from elasticsearch error log messages.
- [#2097](https://github.com/influxdata/telegraf/issues/2097): Configurable HTTP timeouts in Jolokia plugin
- [#2255](https://github.com/influxdata/telegraf/pull/2255): Allow changing jolokia attribute delimiter

### Bugfixes

- [#2049](https://github.com/influxdata/telegraf/pull/2049): Fix the Value data format not trimming null characters from input.
- [#1949](https://github.com/influxdata/telegraf/issues/1949): Fix windows `net` plugin.
- [#1775](https://github.com/influxdata/telegraf/issues/1775): Cache & expire metrics for delivery to prometheus
- [#1775](https://github.com/influxdata/telegraf/issues/1775): Cache & expire metrics for delivery to prometheus.
- [#2146](https://github.com/influxdata/telegraf/issues/2146): Fix potential panic in aggregator plugin metric maker.
- [#1843](https://github.com/influxdata/telegraf/pull/1843) & [#1668](https://github.com/influxdata/telegraf/issues/1668): Add optional ability to define PID as a tag.
- [#1730](https://github.com/influxdata/telegraf/issues/1730) & [#2261](https://github.com/influxdata/telegraf/pull/2261): Fix win_perf_counters not gathering non-English counters.
- [#2061](https://github.com/influxdata/telegraf/issues/2061): Fix panic when file stat info cannot be collected due to permissions or other issue(s).
- [#2045](https://github.com/influxdata/telegraf/issues/2045): Graylog output should set short_message field.
- [#1904](https://github.com/influxdata/telegraf/issues/1904): Hddtemp always put the value in the field temperature.
- [#1693](https://github.com/influxdata/telegraf/issues/1693): Properly collect nested jolokia struct data.
- [#1917](https://github.com/influxdata/telegraf/pull/1917): fix puppetagent inputs plugin to support string for config variable.
- [#1987](https://github.com/influxdata/telegraf/issues/1987): fix docker input plugin tags when registry has port.
- [#2089](https://github.com/influxdata/telegraf/issues/2089): Fix tail input when reading from a pipe.
- [#1449](https://github.com/influxdata/telegraf/issues/1449): MongoDB plugin always shows 0 replication lag.
- [#1825](https://github.com/influxdata/telegraf/issues/1825): Consul plugin: add check_id as a tag in metrics to avoid overwrites.
- [#1973](https://github.com/influxdata/telegraf/issues/1973): Partial fix: logparser CLF pattern with IPv6 addresses.
- [#1975](https://github.com/influxdata/telegraf/issues/1975) & [#2102](https://github.com/influxdata/telegraf/issues/2102): Fix thread-safety when using multiple instances of the statsd input plugin.
- [#2027](https://github.com/influxdata/telegraf/issues/2027): docker input: interface conversion panic fix.
- [#1814](https://github.com/influxdata/telegraf/issues/1814): snmp: ensure proper context is present on error messages.
- [#2299](https://github.com/influxdata/telegraf/issues/2299): opentsdb: add tcp:// prefix if no scheme provided.
- [#2297](https://github.com/influxdata/telegraf/issues/2297): influx parser: parse line-protocol without newlines.
- [#2245](https://github.com/influxdata/telegraf/issues/2245): influxdb output: fix field type conflict blocking output buffer.

## v1.1.2 [2016-12-12]

### Bugfixes

- [#2007](https://github.com/influxdata/telegraf/issues/2007): Make snmptranslate not required when using numeric OID.
- [#2104](https://github.com/influxdata/telegraf/issues/2104): Add a global snmp translation cache.

## v1.1.1 [2016-11-14]

### Bugfixes

- [#2023](https://github.com/influxdata/telegraf/issues/2023): Fix issue parsing toml durations with single quotes.

## v1.1.0 [2016-11-07]

### Release Notes

- Telegraf now supports two new types of plugins: processors & aggregators.

- On systemd Telegraf will no longer redirect it's stdout to /var/log/telegraf/telegraf.log.
On most systems, the logs will be directed to the systemd journal and can be
accessed by `journalctl -u telegraf.service`. Consult the systemd journal
documentation for configuring journald. There is also a [`logfile` config option](https://github.com/influxdata/telegraf/blob/master/etc/telegraf.conf#L70)
available in 1.1, which will allow users to easily configure telegraf to
continue sending logs to /var/log/telegraf/telegraf.log.

### Features

- [#1726](https://github.com/influxdata/telegraf/issues/1726): Processor & Aggregator plugin support.
- [#1861](https://github.com/influxdata/telegraf/pull/1861): adding the tags in the graylog output plugin
- [#1732](https://github.com/influxdata/telegraf/pull/1732): Telegraf systemd service, log to journal.
- [#1782](https://github.com/influxdata/telegraf/pull/1782): Allow numeric and non-string values for tag_keys.
- [#1694](https://github.com/influxdata/telegraf/pull/1694): Adding Gauge and Counter metric types.
- [#1606](https://github.com/influxdata/telegraf/pull/1606): Remove carraige returns from exec plugin output on Windows
- [#1674](https://github.com/influxdata/telegraf/issues/1674): elasticsearch input: configurable timeout.
- [#1607](https://github.com/influxdata/telegraf/pull/1607): Massage metric names in Instrumental output plugin
- [#1572](https://github.com/influxdata/telegraf/pull/1572): mesos improvements.
- [#1513](https://github.com/influxdata/telegraf/issues/1513): Add Ceph Cluster Performance Statistics
- [#1650](https://github.com/influxdata/telegraf/issues/1650): Ability to configure response_timeout in httpjson input.
- [#1685](https://github.com/influxdata/telegraf/issues/1685): Add additional redis metrics.
- [#1539](https://github.com/influxdata/telegraf/pull/1539): Added capability to send metrics through Http API for OpenTSDB.
- [#1471](https://github.com/influxdata/telegraf/pull/1471): iptables input plugin.
- [#1542](https://github.com/influxdata/telegraf/pull/1542): Add filestack webhook plugin.
- [#1599](https://github.com/influxdata/telegraf/pull/1599): Add server hostname for each docker measurements.
- [#1697](https://github.com/influxdata/telegraf/pull/1697): Add NATS output plugin.
- [#1407](https://github.com/influxdata/telegraf/pull/1407) & [#1915](https://github.com/influxdata/telegraf/pull/1915): HTTP service listener input plugin.
- [#1699](https://github.com/influxdata/telegraf/pull/1699): Add database blacklist option for Postgresql
- [#1791](https://github.com/influxdata/telegraf/pull/1791): Add Docker container state metrics to Docker input plugin output
- [#1755](https://github.com/influxdata/telegraf/issues/1755): Add support to SNMP for IP & MAC address conversion.
- [#1729](https://github.com/influxdata/telegraf/issues/1729): Add support to SNMP for OID index suffixes.
- [#1813](https://github.com/influxdata/telegraf/pull/1813): Change default arguments for SNMP plugin.
- [#1686](https://github.com/influxdata/telegraf/pull/1686): Mesos input plugin: very high-cardinality mesos-task metrics removed.
- [#1838](https://github.com/influxdata/telegraf/pull/1838): Logging overhaul to centralize the logger & log levels, & provide a logfile config option.
- [#1700](https://github.com/influxdata/telegraf/pull/1700): HAProxy plugin socket glob matching.
- [#1847](https://github.com/influxdata/telegraf/pull/1847): Add Kubernetes plugin for retrieving pod metrics.

### Bugfixes

- [#1955](https://github.com/influxdata/telegraf/issues/1955): Fix NATS plug-ins reconnection logic.
- [#1936](https://github.com/influxdata/telegraf/issues/1936): Set required default values in udp_listener & tcp_listener.
- [#1926](https://github.com/influxdata/telegraf/issues/1926): Fix toml unmarshal panic in Duration objects.
- [#1746](https://github.com/influxdata/telegraf/issues/1746): Fix handling of non-string values for JSON keys listed in tag_keys.
- [#1628](https://github.com/influxdata/telegraf/issues/1628): Fix mongodb input panic on version 2.2.
- [#1733](https://github.com/influxdata/telegraf/issues/1733): Fix statsd scientific notation parsing
- [#1716](https://github.com/influxdata/telegraf/issues/1716): Sensors plugin strconv.ParseFloat: parsing "": invalid syntax
- [#1530](https://github.com/influxdata/telegraf/issues/1530): Fix prometheus_client reload panic
- [#1764](https://github.com/influxdata/telegraf/issues/1764): Fix kafka consumer panic when nil error is returned down errs channel.
- [#1768](https://github.com/influxdata/telegraf/pull/1768): Speed up statsd parsing.
- [#1751](https://github.com/influxdata/telegraf/issues/1751): Fix powerdns integer parse error handling.
- [#1752](https://github.com/influxdata/telegraf/issues/1752): Fix varnish plugin defaults not being used.
- [#1517](https://github.com/influxdata/telegraf/issues/1517): Fix windows glob paths.
- [#1137](https://github.com/influxdata/telegraf/issues/1137): Fix issue loading config directory on windows.
- [#1772](https://github.com/influxdata/telegraf/pull/1772): Windows remote management interactive service fix.
- [#1702](https://github.com/influxdata/telegraf/issues/1702): sqlserver, fix issue when case sensitive collation is activated.
- [#1823](https://github.com/influxdata/telegraf/issues/1823): Fix huge allocations in http_listener when dealing with huge payloads.
- [#1833](https://github.com/influxdata/telegraf/issues/1833): Fix translating SNMP fields not in MIB.
- [#1835](https://github.com/influxdata/telegraf/issues/1835): Fix SNMP emitting empty fields.
- [#1854](https://github.com/influxdata/telegraf/pull/1853): SQL Server waitstats truncation bug.
- [#1810](https://github.com/influxdata/telegraf/issues/1810): Fix logparser common log format: numbers in ident.
- [#1793](https://github.com/influxdata/telegraf/pull/1793): Fix JSON Serialization in OpenTSDB output.
- [#1731](https://github.com/influxdata/telegraf/issues/1731): Fix Graphite template ordering, use most specific.
- [#1836](https://github.com/influxdata/telegraf/pull/1836): Fix snmp table field initialization for non-automatic table.
- [#1724](https://github.com/influxdata/telegraf/issues/1724): cgroups path being parsed as metric.
- [#1886](https://github.com/influxdata/telegraf/issues/1886): Fix phpfpm fcgi client panic when URL does not exist.
- [#1344](https://github.com/influxdata/telegraf/issues/1344): Fix config file parse error logging.
- [#1771](https://github.com/influxdata/telegraf/issues/1771): Delete nil fields in the metric maker.
- [#870](https://github.com/influxdata/telegraf/issues/870): Fix MySQL special characters in DSN parsing.
- [#1742](https://github.com/influxdata/telegraf/issues/1742): Ping input odd timeout behavior.
- [#1950](https://github.com/influxdata/telegraf/pull/1950): Switch to github.com/kballard/go-shellquote.

## v1.0.1 [2016-09-26]

### Bugfixes

- [#1775](https://github.com/influxdata/telegraf/issues/1775): Prometheus output: Fix bug with multi-batch writes.
- [#1738](https://github.com/influxdata/telegraf/issues/1738): Fix unmarshal of influxdb metrics with null tags.
- [#1773](https://github.com/influxdata/telegraf/issues/1773): Add configurable timeout to influxdb input plugin.
- [#1785](https://github.com/influxdata/telegraf/pull/1785): Fix statsd no default value panic.

## v1.0 [2016-09-08]

### Release Notes

**Breaking Change** The SNMP plugin is being deprecated in it's current form.
There is a [new SNMP plugin](https://github.com/influxdata/telegraf/tree/master/plugins/inputs/snmp)
which fixes many of the issues and confusions
of its predecessor. For users wanting to continue to use the deprecated SNMP
plugin, you will need to change your config file from `[[inputs.snmp]]` to
`[[inputs.snmp_legacy]]`. The configuration of the new SNMP plugin is _not_
backwards-compatible.

**Breaking Change**: Aerospike main server node measurements have been renamed
aerospike_node. Aerospike namespace measurements have been renamed to
aerospike_namespace. They will also now be tagged with the node_name
that they correspond to. This has been done to differentiate measurements
that pertain to node vs. namespace statistics.

**Breaking Change**: users of github_webhooks must change to the new
`[[inputs.webhooks]]` plugin.

This means that the default github_webhooks config:

```
# A Github Webhook Event collector
[[inputs.github_webhooks]]
  ## Address and port to host Webhook listener on
  service_address = ":1618"
```

should now look like:

```
# A Webhooks Event collector
[[inputs.webhooks]]
  ## Address and port to host Webhook listener on
  service_address = ":1618"

  [inputs.webhooks.github]
    path = "/"
```

- Telegraf now supports being installed as an official windows service,
which can be installed via
`> C:\Program Files\Telegraf\telegraf.exe --service install`

- `flush_jitter` behavior has been changed. The random jitter will now be
evaluated at every flush interval, rather than once at startup. This makes it
consistent with the behavior of `collection_jitter`.

- postgresql plugins now handle oid and name typed columns seamlessly, previously they were ignored/skipped.

### Features

- [#1617](https://github.com/influxdata/telegraf/pull/1617): postgresql_extensible now handles name and oid types correctly.
- [#1413](https://github.com/influxdata/telegraf/issues/1413): Separate container_version from container_image tag.
- [#1525](https://github.com/influxdata/telegraf/pull/1525): Support setting per-device and total metrics for Docker network and blockio.
- [#1466](https://github.com/influxdata/telegraf/pull/1466): MongoDB input plugin: adding per DB stats from db.stats()
- [#1503](https://github.com/influxdata/telegraf/pull/1503): Add tls support for certs to RabbitMQ input plugin
- [#1289](https://github.com/influxdata/telegraf/pull/1289): webhooks input plugin. Thanks @francois2metz and @cduez!
- [#1247](https://github.com/influxdata/telegraf/pull/1247): rollbar webhook plugin.
- [#1408](https://github.com/influxdata/telegraf/pull/1408): mandrill webhook plugin.
- [#1402](https://github.com/influxdata/telegraf/pull/1402): docker-machine/boot2docker no longer required for unit tests.
- [#1350](https://github.com/influxdata/telegraf/pull/1350): cgroup input plugin.
- [#1369](https://github.com/influxdata/telegraf/pull/1369): Add input plugin for consuming metrics from NSQD.
- [#1369](https://github.com/influxdata/telegraf/pull/1480): add ability to read redis from a socket.
- [#1387](https://github.com/influxdata/telegraf/pull/1387): **Breaking Change** - Redis `role` tag renamed to `replication_role` to avoid global_tags override
- [#1437](https://github.com/influxdata/telegraf/pull/1437): Fetching Galera status metrics in MySQL
- [#1500](https://github.com/influxdata/telegraf/pull/1500): Aerospike plugin refactored to use official client lib.
- [#1434](https://github.com/influxdata/telegraf/pull/1434): Add measurement name arg to logparser plugin.
- [#1479](https://github.com/influxdata/telegraf/pull/1479): logparser: change resp_code from a field to a tag.
- [#1411](https://github.com/influxdata/telegraf/pull/1411): Implement support for fetching hddtemp data
- [#1340](https://github.com/influxdata/telegraf/issues/1340): statsd: do not log every dropped metric.
- [#1368](https://github.com/influxdata/telegraf/pull/1368): Add precision rounding to all metrics on collection.
- [#1390](https://github.com/influxdata/telegraf/pull/1390): Add support for Tengine
- [#1320](https://github.com/influxdata/telegraf/pull/1320): Logparser input plugin for parsing grok-style log patterns.
- [#1397](https://github.com/influxdata/telegraf/issues/1397): ElasticSearch: now supports connecting to ElasticSearch via SSL
- [#1262](https://github.com/influxdata/telegraf/pull/1261): Add graylog input pluging.
- [#1294](https://github.com/influxdata/telegraf/pull/1294): consul input plugin. Thanks @harnash
- [#1164](https://github.com/influxdata/telegraf/pull/1164): conntrack input plugin. Thanks @robinpercy!
- [#1165](https://github.com/influxdata/telegraf/pull/1165): vmstat input plugin. Thanks @jshim-xm!
- [#1208](https://github.com/influxdata/telegraf/pull/1208): Standardized AWS credentials evaluation & wildcard CloudWatch dimensions. Thanks @johnrengelman!
- [#1264](https://github.com/influxdata/telegraf/pull/1264): Add SSL config options to http_response plugin.
- [#1272](https://github.com/influxdata/telegraf/pull/1272): graphite parser: add ability to specify multiple tag keys, for consistency with influxdb parser.
- [#1265](https://github.com/influxdata/telegraf/pull/1265): Make dns lookups for chrony configurable. Thanks @zbindenren!
- [#1275](https://github.com/influxdata/telegraf/pull/1275): Allow wildcard filtering of varnish stats.
- [#1142](https://github.com/influxdata/telegraf/pull/1142): Support for glob patterns in exec plugin commands configuration.
- [#1278](https://github.com/influxdata/telegraf/pull/1278): RabbitMQ input: made url parameter optional by using DefaultURL (http://localhost:15672) if not specified
- [#1197](https://github.com/influxdata/telegraf/pull/1197): Limit AWS GetMetricStatistics requests to 10 per second.
- [#1278](https://github.com/influxdata/telegraf/pull/1278) & [#1288](https://github.com/influxdata/telegraf/pull/1288) & [#1295](https://github.com/influxdata/telegraf/pull/1295): RabbitMQ/Apache/InfluxDB inputs: made url(s) parameter optional by using reasonable input defaults if not specified
- [#1296](https://github.com/influxdata/telegraf/issues/1296): Refactor of flush_jitter argument.
- [#1213](https://github.com/influxdata/telegraf/issues/1213): Add inactive & active memory to mem plugin.
- [#1543](https://github.com/influxdata/telegraf/pull/1543): Official Windows service.
- [#1414](https://github.com/influxdata/telegraf/pull/1414): Forking sensors command to remove C package dependency.
- [#1389](https://github.com/influxdata/telegraf/pull/1389): Add a new SNMP plugin.

### Bugfixes

- [#1619](https://github.com/influxdata/telegraf/issues/1619): Fix `make windows` build target
- [#1519](https://github.com/influxdata/telegraf/pull/1519): Fix error race conditions and partial failures.
- [#1477](https://github.com/influxdata/telegraf/issues/1477): nstat: fix inaccurate config panic.
- [#1481](https://github.com/influxdata/telegraf/issues/1481): jolokia: fix handling multiple multi-dimensional attributes.
- [#1430](https://github.com/influxdata/telegraf/issues/1430): Fix prometheus character sanitizing. Sanitize more win_perf_counters characters.
- [#1534](https://github.com/influxdata/telegraf/pull/1534): Add diskio io_time to FreeBSD & report timing metrics as ms (as linux does).
- [#1379](https://github.com/influxdata/telegraf/issues/1379): Fix covering Amazon Linux for post remove flow.
- [#1584](https://github.com/influxdata/telegraf/issues/1584): procstat missing fields: read/write bytes & count
- [#1472](https://github.com/influxdata/telegraf/pull/1472): diskio input plugin: set 'skip_serial_number = true' by default to avoid high cardinality.
- [#1426](https://github.com/influxdata/telegraf/pull/1426): nil metrics panic fix.
- [#1384](https://github.com/influxdata/telegraf/pull/1384): Fix datarace in apache input plugin.
- [#1399](https://github.com/influxdata/telegraf/issues/1399): Add `read_repairs` statistics to riak plugin.
- [#1405](https://github.com/influxdata/telegraf/issues/1405): Fix memory/connection leak in prometheus input plugin.
- [#1378](https://github.com/influxdata/telegraf/issues/1378): Trim BOM from config file for Windows support.
- [#1339](https://github.com/influxdata/telegraf/issues/1339): Prometheus client output panic on service reload.
- [#1461](https://github.com/influxdata/telegraf/pull/1461): Prometheus parser, protobuf format header fix.
- [#1334](https://github.com/influxdata/telegraf/issues/1334): Prometheus output, metric refresh and caching fixes.
- [#1432](https://github.com/influxdata/telegraf/issues/1432): Panic fix for multiple graphite outputs under very high load.
- [#1412](https://github.com/influxdata/telegraf/pull/1412): Instrumental output has better reconnect behavior
- [#1460](https://github.com/influxdata/telegraf/issues/1460): Remove PID from procstat plugin to fix cardinality issues.
- [#1427](https://github.com/influxdata/telegraf/issues/1427): Cassandra input: version 2.x "column family" fix.
- [#1463](https://github.com/influxdata/telegraf/issues/1463): Shared WaitGroup in Exec plugin
- [#1436](https://github.com/influxdata/telegraf/issues/1436): logparser: honor modifiers in "pattern" config.
- [#1418](https://github.com/influxdata/telegraf/issues/1418): logparser: error and exit on file permissions/missing errors.
- [#1499](https://github.com/influxdata/telegraf/pull/1499): Make the user able to specify full path for HAproxy stats
- [#1521](https://github.com/influxdata/telegraf/pull/1521): Fix Redis url, an extra "tcp://" was added.
- [#1330](https://github.com/influxdata/telegraf/issues/1330): Fix exec plugin panic when using single binary.
- [#1336](https://github.com/influxdata/telegraf/issues/1336): Fixed incorrect prometheus metrics source selection.
- [#1112](https://github.com/influxdata/telegraf/issues/1112): Set default Zookeeper chroot to empty string.
- [#1335](https://github.com/influxdata/telegraf/issues/1335): Fix overall ping timeout to be calculated based on per-ping timeout.
- [#1374](https://github.com/influxdata/telegraf/pull/1374): Change "default" retention policy to "".
- [#1377](https://github.com/influxdata/telegraf/issues/1377): Graphite output mangling '%' character.
- [#1396](https://github.com/influxdata/telegraf/pull/1396): Prometheus input plugin now supports x509 certs authentication
- [#1252](https://github.com/influxdata/telegraf/pull/1252) & [#1279](https://github.com/influxdata/telegraf/pull/1279): Fix systemd service. Thanks @zbindenren & @PierreF!
- [#1221](https://github.com/influxdata/telegraf/pull/1221): Fix influxdb n_shards counter.
- [#1258](https://github.com/influxdata/telegraf/pull/1258): Fix potential kernel plugin integer parse error.
- [#1268](https://github.com/influxdata/telegraf/pull/1268): Fix potential influxdb input type assertion panic.
- [#1283](https://github.com/influxdata/telegraf/pull/1283): Still send processes metrics if a process exited during metric collection.
- [#1297](https://github.com/influxdata/telegraf/issues/1297): disk plugin panic when usage grab fails.
- [#1316](https://github.com/influxdata/telegraf/pull/1316): Removed leaked "database" tag on redis metrics. Thanks @PierreF!
- [#1323](https://github.com/influxdata/telegraf/issues/1323): Processes plugin: fix potential error with /proc/net/stat directory.
- [#1322](https://github.com/influxdata/telegraf/issues/1322): Fix rare RHEL 5.2 panic in gopsutil diskio gathering function.
- [#1586](https://github.com/influxdata/telegraf/pull/1586): Remove IF NOT EXISTS from influxdb output database creation.
- [#1600](https://github.com/influxdata/telegraf/issues/1600): Fix quoting with text values in postgresql_extensible plugin.
- [#1425](https://github.com/influxdata/telegraf/issues/1425): Fix win_perf_counter "index out of range" panic.
- [#1634](https://github.com/influxdata/telegraf/issues/1634): Fix ntpq panic when field is missing.
- [#1637](https://github.com/influxdata/telegraf/issues/1637): Sanitize graphite output field names.
- [#1695](https://github.com/influxdata/telegraf/pull/1695): Fix MySQL plugin not sending 0 value fields.

## v0.13.1 [2016-05-24]

### Release Notes

- net_response and http_response plugins timeouts will now accept duration
strings, ie, "2s" or "500ms".
- Input plugin Gathers will no longer be logged by default, but a Gather for
_each_ plugin will be logged in Debug mode.
- Debug mode will no longer print every point added to the accumulator. This
functionality can be duplicated using the `file` output plugin and printing
to "stdout".

### Features

- [#1173](https://github.com/influxdata/telegraf/pull/1173): varnish input plugin. Thanks @sfox-xmatters!
- [#1138](https://github.com/influxdata/telegraf/pull/1138): nstat input plugin. Thanks @Maksadbek!
- [#1139](https://github.com/influxdata/telegraf/pull/1139): instrumental output plugin. Thanks @jasonroelofs!
- [#1172](https://github.com/influxdata/telegraf/pull/1172): Ceph storage stats. Thanks @robinpercy!
- [#1233](https://github.com/influxdata/telegraf/pull/1233): Updated golint gopsutil dependency.
- [#1238](https://github.com/influxdata/telegraf/pull/1238): chrony input plugin. Thanks @zbindenren!
- [#479](https://github.com/influxdata/telegraf/issues/479): per-plugin execution time added to debug output.
- [#1249](https://github.com/influxdata/telegraf/issues/1249): influxdb output: added write_consistency argument.

### Bugfixes

- [#1195](https://github.com/influxdata/telegraf/pull/1195): Docker panic on timeout. Thanks @zstyblik!
- [#1211](https://github.com/influxdata/telegraf/pull/1211): mongodb input. Fix possible panic. Thanks @kols!
- [#1215](https://github.com/influxdata/telegraf/pull/1215): Fix for possible gopsutil-dependent plugin hangs.
- [#1228](https://github.com/influxdata/telegraf/pull/1228): Fix service plugin host tag overwrite.
- [#1198](https://github.com/influxdata/telegraf/pull/1198): http_response: override request Host header properly
- [#1230](https://github.com/influxdata/telegraf/issues/1230): Fix Telegraf process hangup due to a single plugin hanging.
- [#1214](https://github.com/influxdata/telegraf/issues/1214): Use TCP timeout argument in net_response plugin.
- [#1243](https://github.com/influxdata/telegraf/pull/1243): Logfile not created on systemd.

## v0.13 [2016-05-11]

### Release Notes

- **Breaking change** in jolokia plugin. See
https://github.com/influxdata/telegraf/blob/master/plugins/inputs/jolokia/README.md
for updated configuration. The plugin will now support proxy mode and will make
POST requests.

- New [agent] configuration option: `metric_batch_size`. This option tells
telegraf the maximum batch size to allow to accumulate before sending a flush
to the configured outputs. `metric_buffer_limit` now refers to the absolute
maximum number of metrics that will accumulate before metrics are dropped.

- There is no longer an option to
`flush_buffer_when_full`, this is now the default and only behavior of telegraf.

- **Breaking Change**: docker plugin tags. The cont_id tag no longer exists, it
will now be a field, and be called container_id. Additionally, cont_image and
cont_name are being renamed to container_image and container_name.

- **Breaking Change**: docker plugin measurements. The `docker_cpu`, `docker_mem`,
`docker_blkio` and `docker_net` measurements are being renamed to
`docker_container_cpu`, `docker_container_mem`, `docker_container_blkio` and
`docker_container_net`. Why? Because these metrics are
specifically tracking per-container stats. The problem with per-container stats,
in some use-cases, is that if containers are short-lived AND names are not
kept consistent, then the series cardinality will balloon very quickly.
So adding "container" to each metric will:
(1) make it more clear that these metrics are per-container, and
(2) allow users to easily drop per-container metrics if cardinality is an
issue (`namedrop = ["docker_container_*"]`)

- `tagexclude` and `taginclude` are now available, which can be used to remove
tags from measurements on inputs and outputs. See
[the configuration doc](https://github.com/influxdata/telegraf/blob/master/docs/CONFIGURATION.md)
for more details.

- **Measurement filtering:** All measurement filters now match based on glob
only. Previously there was an undocumented behavior where filters would match
based on _prefix_ in addition to globs. This means that a filter like
`fielddrop = ["time_"]` will need to be changed to `fielddrop = ["time_*"]`

- **datadog**: measurement and field names will no longer have `_` replaced by `.`

- The following plugins have changed their tags to _not_ overwrite the host tag:
  - cassandra: `host -> cassandra_host`
  - disque: `host -> disque_host`
  - rethinkdb: `host -> rethinkdb_host`

- **Breaking Change**: The `win_perf_counters` input has been changed to
sanitize field names, replacing `/Sec` and `/sec` with `_persec`, as well as
spaces with underscores. This is needed because Graphite doesn't like slashes
and spaces, and was failing to accept metrics that had them.
The `/[sS]ec` -> `_persec` is just to make things clearer and uniform.

- **Breaking Change**: snmp plugin. The `host` tag of the snmp plugin has been
changed to the `snmp_host` tag.

- The `disk` input plugin can now be configured with the `HOST_MOUNT_PREFIX` environment variable.
This value is prepended to any mountpaths discovered before retrieving stats.
It is not included on the report path. This is necessary for reporting host disk stats when running from within a container.

### Features

- [#1031](https://github.com/influxdata/telegraf/pull/1031): Jolokia plugin proxy mode. Thanks @saiello!
- [#1017](https://github.com/influxdata/telegraf/pull/1017): taginclude and tagexclude arguments.
- [#1015](https://github.com/influxdata/telegraf/pull/1015): Docker plugin schema refactor.
- [#889](https://github.com/influxdata/telegraf/pull/889): Improved MySQL plugin. Thanks @maksadbek!
- [#1060](https://github.com/influxdata/telegraf/pull/1060): TTL metrics added to MongoDB input plugin
- [#1056](https://github.com/influxdata/telegraf/pull/1056): Don't allow inputs to overwrite host tags.
- [#1035](https://github.com/influxdata/telegraf/issues/1035): Add `user`, `exe`, `pidfile` tags to procstat plugin.
- [#1041](https://github.com/influxdata/telegraf/issues/1041): Add `n_cpus` field to the system plugin.
- [#1072](https://github.com/influxdata/telegraf/pull/1072): New Input Plugin: filestat.
- [#1066](https://github.com/influxdata/telegraf/pull/1066): Replication lag metrics for MongoDB input plugin
- [#1086](https://github.com/influxdata/telegraf/pull/1086): Ability to specify AWS keys in config file. Thanks @johnrengleman!
- [#1096](https://github.com/influxdata/telegraf/pull/1096): Performance refactor of running output buffers.
- [#967](https://github.com/influxdata/telegraf/issues/967): Buffer logging improvements.
- [#1107](https://github.com/influxdata/telegraf/issues/1107): Support lustre2 job stats. Thanks @hanleyja!
- [#1122](https://github.com/influxdata/telegraf/pull/1122): Support setting config path through env variable and default paths.
- [#1128](https://github.com/influxdata/telegraf/pull/1128): MongoDB jumbo chunks metric for MongoDB input plugin
- [#1146](https://github.com/influxdata/telegraf/pull/1146): HAProxy socket support. Thanks weshmashian!

### Bugfixes

- [#1050](https://github.com/influxdata/telegraf/issues/1050): jolokia plugin - do not overwrite host tag. Thanks @saiello!
- [#921](https://github.com/influxdata/telegraf/pull/921): mqtt_consumer stops gathering metrics. Thanks @chaton78!
- [#1013](https://github.com/influxdata/telegraf/pull/1013): Close dead riemann output connections. Thanks @echupriyanov!
- [#1012](https://github.com/influxdata/telegraf/pull/1012): Set default tags in test accumulator.
- [#1024](https://github.com/influxdata/telegraf/issues/1024): Don't replace `.` with `_` in datadog output.
- [#1058](https://github.com/influxdata/telegraf/issues/1058): Fix possible leaky TCP connections in influxdb output.
- [#1044](https://github.com/influxdata/telegraf/pull/1044): Fix SNMP OID possible collisions. Thanks @relip
- [#1022](https://github.com/influxdata/telegraf/issues/1022): Dont error deb/rpm install on systemd errors.
- [#1078](https://github.com/influxdata/telegraf/issues/1078): Use default AWS credential chain.
- [#1070](https://github.com/influxdata/telegraf/issues/1070): SQL Server input. Fix datatype conversion.
- [#1089](https://github.com/influxdata/telegraf/issues/1089): Fix leaky TCP connections in phpfpm plugin.
- [#914](https://github.com/influxdata/telegraf/issues/914): Telegraf can drop metrics on full buffers.
- [#1098](https://github.com/influxdata/telegraf/issues/1098): Sanitize invalid OpenTSDB characters.
- [#1110](https://github.com/influxdata/telegraf/pull/1110): Sanitize * to - in graphite serializer. Thanks @goodeggs!
- [#1118](https://github.com/influxdata/telegraf/pull/1118): Sanitize Counter names for `win_perf_counters` input.
- [#1125](https://github.com/influxdata/telegraf/pull/1125): Wrap all exec command runners with a timeout, so hung os processes don't halt Telegraf.
- [#1113](https://github.com/influxdata/telegraf/pull/1113): Set MaxRetry and RequiredAcks defaults in Kafka output.
- [#1090](https://github.com/influxdata/telegraf/issues/1090): [agent] and [global_tags] config sometimes not getting applied.
- [#1133](https://github.com/influxdata/telegraf/issues/1133): Use a timeout for docker list & stat cmds.
- [#1052](https://github.com/influxdata/telegraf/issues/1052): Docker panic fix when decode fails.
- [#1136](https://github.com/influxdata/telegraf/pull/1136): "DELAYED" Inserts were deprecated in MySQL 5.6.6. Thanks @PierreF

## v0.12.1 [2016-04-14]

### Release Notes
- Breaking change in the dovecot input plugin. See Features section below.
- Graphite output templates are now supported. See
https://github.com/influxdata/telegraf/blob/master/docs/DATA_FORMATS_OUTPUT.md#graphite
- Possible breaking change for the librato and graphite outputs. Telegraf will
no longer insert field names when the field is simply named `value`. This is
because the `value` field is redundant in the graphite/librato context.

### Features
- [#1009](https://github.com/influxdata/telegraf/pull/1009): Cassandra input plugin. Thanks @subhachandrachandra!
- [#976](https://github.com/influxdata/telegraf/pull/976): Reduce allocations in the UDP and statsd inputs.
- [#979](https://github.com/influxdata/telegraf/pull/979): Reduce allocations in the TCP listener.
- [#992](https://github.com/influxdata/telegraf/pull/992): Refactor allocations in TCP/UDP listeners.
- [#935](https://github.com/influxdata/telegraf/pull/935): AWS Cloudwatch input plugin. Thanks @joshhardy & @ljosa!
- [#943](https://github.com/influxdata/telegraf/pull/943): http_response input plugin. Thanks @Lswith!
- [#939](https://github.com/influxdata/telegraf/pull/939): sysstat input plugin. Thanks @zbindenren!
- [#998](https://github.com/influxdata/telegraf/pull/998): **breaking change** enabled global, user and ip queries in dovecot plugin. Thanks @mikif70!
- [#1001](https://github.com/influxdata/telegraf/pull/1001): Graphite serializer templates.
- [#1008](https://github.com/influxdata/telegraf/pull/1008): Adding memstats metrics to the influxdb plugin.

### Bugfixes
- [#968](https://github.com/influxdata/telegraf/issues/968): Processes plugin gets unknown state when spaces are in (command name)
- [#969](https://github.com/influxdata/telegraf/pull/969): ipmi_sensors: allow : in password. Thanks @awaw!
- [#972](https://github.com/influxdata/telegraf/pull/972): dovecot: remove extra newline in dovecot command. Thanks @mrannanj!
- [#645](https://github.com/influxdata/telegraf/issues/645): docker plugin i/o error on closed pipe. Thanks @tripledes!

## v0.12.0 [2016-04-05]

### Features
- [#951](https://github.com/influxdata/telegraf/pull/951): Parse environment variables in the config file.
- [#948](https://github.com/influxdata/telegraf/pull/948): Cleanup config file and make default package version include all plugins (but commented).
- [#927](https://github.com/influxdata/telegraf/pull/927): Adds parsing of tags to the statsd input when using DataDog's dogstatsd extension
- [#863](https://github.com/influxdata/telegraf/pull/863): AMQP output: allow external auth. Thanks @ekini!
- [#707](https://github.com/influxdata/telegraf/pull/707): Improved prometheus plugin. Thanks @titilambert!
- [#878](https://github.com/influxdata/telegraf/pull/878): Added json serializer. Thanks @ch3lo!
- [#880](https://github.com/influxdata/telegraf/pull/880): Add the ability to specify the bearer token to the prometheus plugin. Thanks @jchauncey!
- [#882](https://github.com/influxdata/telegraf/pull/882): Fixed SQL Server Plugin issues
- [#849](https://github.com/influxdata/telegraf/issues/849): Adding ability to parse single values as an input data type.
- [#844](https://github.com/influxdata/telegraf/pull/844): postgres_extensible plugin added. Thanks @menardorama!
- [#866](https://github.com/influxdata/telegraf/pull/866): couchbase input plugin. Thanks @ljosa!
- [#789](https://github.com/influxdata/telegraf/pull/789): Support multiple field specification and `field*` in graphite templates. Thanks @chrusty!
- [#762](https://github.com/influxdata/telegraf/pull/762): Nagios parser for the exec plugin. Thanks @titilambert!
- [#848](https://github.com/influxdata/telegraf/issues/848): Provide option to omit host tag from telegraf agent.
- [#928](https://github.com/influxdata/telegraf/pull/928): Deprecating the statsd "convert_names" options, expose separator config.
- [#919](https://github.com/influxdata/telegraf/pull/919): ipmi_sensor input plugin. Thanks @ebookbug!
- [#945](https://github.com/influxdata/telegraf/pull/945): KAFKA output: codec, acks, and retry configuration. Thanks @framiere!

### Bugfixes
- [#890](https://github.com/influxdata/telegraf/issues/890): Create TLS config even if only ssl_ca is provided.
- [#884](https://github.com/influxdata/telegraf/issues/884): Do not call write method if there are 0 metrics to write.
- [#898](https://github.com/influxdata/telegraf/issues/898): Put database name in quotes, fixes special characters in the database name.
- [#656](https://github.com/influxdata/telegraf/issues/656): No longer run `lsof` on linux to get netstat data, fixes permissions issue.
- [#907](https://github.com/influxdata/telegraf/issues/907): Fix prometheus invalid label/measurement name key.
- [#841](https://github.com/influxdata/telegraf/issues/841): Fix memcached unix socket panic.
- [#873](https://github.com/influxdata/telegraf/issues/873): Fix SNMP plugin sometimes not returning metrics. Thanks @titiliambert!
- [#934](https://github.com/influxdata/telegraf/pull/934): phpfpm: Fix fcgi uri path. Thanks @rudenkovk!
- [#805](https://github.com/influxdata/telegraf/issues/805): Kafka consumer stops gathering after i/o timeout.
- [#959](https://github.com/influxdata/telegraf/pull/959): reduce mongodb & prometheus collection timeouts. Thanks @PierreF!

## v0.11.1 [2016-03-17]

### Release Notes
- Primarily this release was cut to fix [#859](https://github.com/influxdata/telegraf/issues/859)

### Features
- [#747](https://github.com/influxdata/telegraf/pull/747): Start telegraf on install & remove on uninstall. Thanks @pierref!
- [#794](https://github.com/influxdata/telegraf/pull/794): Add service reload ability. Thanks @entertainyou!

### Bugfixes
- [#852](https://github.com/influxdata/telegraf/issues/852): Windows zip package fix
- [#859](https://github.com/influxdata/telegraf/issues/859): httpjson plugin panic

## v0.11.0 [2016-03-15]

### Release Notes

### Features
- [#692](https://github.com/influxdata/telegraf/pull/770): Support InfluxDB retention policies
- [#771](https://github.com/influxdata/telegraf/pull/771): Default timeouts for input plugns. Thanks @PierreF!
- [#758](https://github.com/influxdata/telegraf/pull/758): UDP Listener input plugin, thanks @whatyouhide!
- [#769](https://github.com/influxdata/telegraf/issues/769): httpjson plugin: allow specifying SSL configuration.
- [#735](https://github.com/influxdata/telegraf/pull/735): SNMP Table feature. Thanks @titilambert!
- [#754](https://github.com/influxdata/telegraf/pull/754): docker plugin: adding `docker info` metrics to output. Thanks @titilambert!
- [#788](https://github.com/influxdata/telegraf/pull/788): -input-list and -output-list command-line options. Thanks @ebookbug!
- [#778](https://github.com/influxdata/telegraf/pull/778): Adding a TCP input listener.
- [#797](https://github.com/influxdata/telegraf/issues/797): Provide option for persistent MQTT consumer client sessions.
- [#799](https://github.com/influxdata/telegraf/pull/799): Add number of threads for procstat input plugin. Thanks @titilambert!
- [#776](https://github.com/influxdata/telegraf/pull/776): Add Zookeeper chroot option to kafka_consumer. Thanks @prune998!
- [#811](https://github.com/influxdata/telegraf/pull/811): Add processes plugin for classifying total procs on system. Thanks @titilambert!
- [#235](https://github.com/influxdata/telegraf/issues/235): Add number of users to the `system` input plugin.
- [#826](https://github.com/influxdata/telegraf/pull/826): "kernel" linux plugin for /proc/stat metrics (context switches, interrupts, etc.)
- [#847](https://github.com/influxdata/telegraf/pull/847): `ntpq`: Input plugin for running ntp query executable and gathering metrics.

### Bugfixes
- [#748](https://github.com/influxdata/telegraf/issues/748): Fix sensor plugin split on ":"
- [#722](https://github.com/influxdata/telegraf/pull/722): Librato output plugin fixes. Thanks @chrusty!
- [#745](https://github.com/influxdata/telegraf/issues/745): Fix Telegraf toml parse panic on large config files. Thanks @titilambert!
- [#781](https://github.com/influxdata/telegraf/pull/781): Fix mqtt_consumer username not being set. Thanks @chaton78!
- [#786](https://github.com/influxdata/telegraf/pull/786): Fix mqtt output username not being set. Thanks @msangoi!
- [#773](https://github.com/influxdata/telegraf/issues/773): Fix duplicate measurements in snmp plugin. Thanks @titilambert!
- [#708](https://github.com/influxdata/telegraf/issues/708): packaging: build ARM package
- [#713](https://github.com/influxdata/telegraf/issues/713): packaging: insecure permissions error on log directory
- [#816](https://github.com/influxdata/telegraf/issues/816): Fix phpfpm panic if fcgi endpoint unreachable.
- [#828](https://github.com/influxdata/telegraf/issues/828): fix net_response plugin overwriting host tag.
- [#821](https://github.com/influxdata/telegraf/issues/821): Remove postgres password from server tag. Thanks @menardorama!

## v0.10.4.1

### Release Notes
- Bug in the build script broke deb and rpm packages.

### Bugfixes
- [#750](https://github.com/influxdata/telegraf/issues/750): deb package broken
- [#752](https://github.com/influxdata/telegraf/issues/752): rpm package broken

## v0.10.4 [2016-02-24]

### Release Notes
- The pass/drop parameters have been renamed to fielddrop/fieldpass parameters,
to more accurately indicate their purpose.
- There are also now namedrop/namepass parameters for passing/dropping based
on the metric _name_.
- Experimental windows builds now available.

### Features
- [#727](https://github.com/influxdata/telegraf/pull/727): riak input, thanks @jcoene!
- [#694](https://github.com/influxdata/telegraf/pull/694): DNS Query input, thanks @mjasion!
- [#724](https://github.com/influxdata/telegraf/pull/724): username matching for procstat input, thanks @zorel!
- [#736](https://github.com/influxdata/telegraf/pull/736): Ignore dummy filesystems from disk plugin. Thanks @PierreF!
- [#737](https://github.com/influxdata/telegraf/pull/737): Support multiple fields for statsd input. Thanks @mattheath!

### Bugfixes
- [#701](https://github.com/influxdata/telegraf/pull/701): output write count shouldnt print in quiet mode.
- [#746](https://github.com/influxdata/telegraf/pull/746): httpjson plugin: Fix HTTP GET parameters.

## v0.10.3 [2016-02-18]

### Release Notes
- Users of the `exec` and `kafka_consumer` (and the new `nats_consumer`
and `mqtt_consumer` plugins) can now specify the incoming data
format that they would like to parse. Currently supports: "json", "influx", and
"graphite"
- Users of message broker and file output plugins can now choose what data format
they would like to output. Currently supports: "influx" and "graphite"
- More info on parsing _incoming_ data formats can be found
[here](https://github.com/influxdata/telegraf/blob/master/docs/DATA_FORMATS_INPUT.md)
- More info on serializing _outgoing_ data formats can be found
[here](https://github.com/influxdata/telegraf/blob/master/docs/DATA_FORMATS_OUTPUT.md)
- Telegraf now has an option `flush_buffer_when_full` that will flush the
metric buffer whenever it fills up for each output, rather than dropping
points and only flushing on a set time interval. This will default to `true`
and is in the `[agent]` config section.

### Features
- [#652](https://github.com/influxdata/telegraf/pull/652): CouchDB Input Plugin. Thanks @codehate!
- [#655](https://github.com/influxdata/telegraf/pull/655): Support parsing arbitrary data formats. Currently limited to kafka_consumer and exec inputs.
- [#671](https://github.com/influxdata/telegraf/pull/671): Dovecot input plugin. Thanks @mikif70!
- [#680](https://github.com/influxdata/telegraf/pull/680): NATS consumer input plugin. Thanks @netixen!
- [#676](https://github.com/influxdata/telegraf/pull/676): MQTT consumer input plugin.
- [#683](https://github.com/influxdata/telegraf/pull/683): PostGRES input plugin: add pg_stat_bgwriter. Thanks @menardorama!
- [#679](https://github.com/influxdata/telegraf/pull/679): File/stdout output plugin.
- [#679](https://github.com/influxdata/telegraf/pull/679): Support for arbitrary output data formats.
- [#695](https://github.com/influxdata/telegraf/pull/695): raindrops input plugin. Thanks @burdandrei!
- [#650](https://github.com/influxdata/telegraf/pull/650): net_response input plugin. Thanks @titilambert!
- [#699](https://github.com/influxdata/telegraf/pull/699): Flush based on buffer size rather than time.
- [#682](https://github.com/influxdata/telegraf/pull/682): Mesos input plugin. Thanks @tripledes!

### Bugfixes
- [#443](https://github.com/influxdata/telegraf/issues/443): Fix Ping command timeout parameter on Linux.
- [#662](https://github.com/influxdata/telegraf/pull/667): Change `[tags]` to `[global_tags]` to fix multiple-plugin tags bug.
- [#642](https://github.com/influxdata/telegraf/issues/642): Riemann output plugin issues.
- [#394](https://github.com/influxdata/telegraf/issues/394): Support HTTP POST. Thanks @gabelev!
- [#715](https://github.com/influxdata/telegraf/pull/715): Fix influxdb precision config panic. Thanks @netixen!

## v0.10.2 [2016-02-04]

### Release Notes
- Statsd timing measurements are now aggregated into a single measurement with
fields.
- Graphite output now inserts tags into the bucket in alphabetical order.
- Normalized TLS/SSL support for output plugins: MQTT, AMQP, Kafka
- `verify_ssl` config option was removed from Kafka because it was actually
doing the opposite of what it claimed to do (yikes). It's been replaced by
`insecure_skip_verify`

### Features
- [#575](https://github.com/influxdata/telegraf/pull/575): Support for collecting Windows Performance Counters. Thanks @TheFlyingCorpse!
- [#564](https://github.com/influxdata/telegraf/issues/564): features for plugin writing simplification. Internal metric data type.
- [#603](https://github.com/influxdata/telegraf/pull/603): Aggregate statsd timing measurements into fields. Thanks @marcinbunsch!
- [#601](https://github.com/influxdata/telegraf/issues/601): Warn when overwriting cached metrics.
- [#614](https://github.com/influxdata/telegraf/pull/614): PowerDNS input plugin. Thanks @Kasen!
- [#617](https://github.com/influxdata/telegraf/pull/617): exec plugin: parse influx line protocol in addition to JSON.
- [#628](https://github.com/influxdata/telegraf/pull/628): Windows perf counters: pre-vista support

### Bugfixes
- [#595](https://github.com/influxdata/telegraf/issues/595): graphite output should include tags to separate duplicate measurements.
- [#599](https://github.com/influxdata/telegraf/issues/599): datadog plugin tags not working.
- [#600](https://github.com/influxdata/telegraf/issues/600): datadog measurement/field name parsing is wrong.
- [#602](https://github.com/influxdata/telegraf/issues/602): Fix statsd field name templating.
- [#612](https://github.com/influxdata/telegraf/pull/612): Docker input panic fix if stats received are nil.
- [#634](https://github.com/influxdata/telegraf/pull/634): Properly set host headers in httpjson. Thanks @reginaldosousa!

## v0.10.1 [2016-01-27]

### Release Notes

- Telegraf now keeps a fixed-length buffer of metrics per-output. This buffer
defaults to 10,000 metrics, and is adjustable. The buffer is cleared when a
successful write to that output occurs.
- The docker plugin has been significantly overhauled to add more metrics
and allow for docker-machine (incl OSX) support.
[See the readme](https://github.com/influxdata/telegraf/blob/master/plugins/inputs/docker/README.md)
for the latest measurements, fields, and tags. There is also now support for
specifying a docker endpoint to get metrics from.

### Features
- [#509](https://github.com/influxdata/telegraf/pull/509): Flatten JSON arrays with indices. Thanks @psilva261!
- [#512](https://github.com/influxdata/telegraf/pull/512): Python 3 build script, add lsof dep to package. Thanks @Ormod!
- [#475](https://github.com/influxdata/telegraf/pull/475): Add response time to httpjson plugin. Thanks @titilambert!
- [#519](https://github.com/influxdata/telegraf/pull/519): Added a sensors input based on lm-sensors. Thanks @md14454!
- [#467](https://github.com/influxdata/telegraf/issues/467): Add option to disable statsd measurement name conversion.
- [#534](https://github.com/influxdata/telegraf/pull/534): NSQ input plugin. Thanks @allingeek!
- [#494](https://github.com/influxdata/telegraf/pull/494): Graphite output plugin. Thanks @titilambert!
- AMQP SSL support. Thanks @ekini!
- [#539](https://github.com/influxdata/telegraf/pull/539): Reload config on SIGHUP. Thanks @titilambert!
- [#522](https://github.com/influxdata/telegraf/pull/522): Phusion passenger input plugin. Thanks @kureikain!
- [#541](https://github.com/influxdata/telegraf/pull/541): Kafka output TLS cert support. Thanks @Ormod!
- [#551](https://github.com/influxdata/telegraf/pull/551): Statsd UDP read packet size now defaults to 1500 bytes, and is configurable.
- [#552](https://github.com/influxdata/telegraf/pull/552): Support for collection interval jittering.
- [#484](https://github.com/influxdata/telegraf/issues/484): Include usage percent with procstat metrics.
- [#553](https://github.com/influxdata/telegraf/pull/553): Amazon CloudWatch output. thanks @skwong2!
- [#503](https://github.com/influxdata/telegraf/pull/503): Support docker endpoint configuration.
- [#563](https://github.com/influxdata/telegraf/pull/563): Docker plugin overhaul.
- [#285](https://github.com/influxdata/telegraf/issues/285): Fixed-size buffer of points.
- [#546](https://github.com/influxdata/telegraf/pull/546): SNMP Input plugin. Thanks @titilambert!
- [#589](https://github.com/influxdata/telegraf/pull/589): Microsoft SQL Server input plugin. Thanks @zensqlmonitor!
- [#573](https://github.com/influxdata/telegraf/pull/573): Github webhooks consumer input. Thanks @jackzampolin!
- [#471](https://github.com/influxdata/telegraf/pull/471): httpjson request headers. Thanks @asosso!

### Bugfixes
- [#506](https://github.com/influxdata/telegraf/pull/506): Ping input doesn't return response time metric when timeout. Thanks @titilambert!
- [#508](https://github.com/influxdata/telegraf/pull/508): Fix prometheus cardinality issue with the `net` plugin
- [#499](https://github.com/influxdata/telegraf/issues/499) & [#502](https://github.com/influxdata/telegraf/issues/502): php fpm unix socket and other fixes, thanks @kureikain!
- [#543](https://github.com/influxdata/telegraf/issues/543): Statsd Packet size sometimes truncated.
- [#440](https://github.com/influxdata/telegraf/issues/440): Don't query filtered devices for disk stats.
- [#463](https://github.com/influxdata/telegraf/issues/463): Docker plugin not working on AWS Linux
- [#568](https://github.com/influxdata/telegraf/issues/568): Multiple output race condition.
- [#585](https://github.com/influxdata/telegraf/pull/585): Log stack trace and continue on Telegraf panic. Thanks @wutaizeng!

## v0.10.0 [2016-01-12]

### Release Notes
- Linux packages have been taken out of `opt`, the binary is now in `/usr/bin`
and configuration files are in `/etc/telegraf`
- **breaking change** `plugins` have been renamed to `inputs`. This was done because
`plugins` is too generic, as there are now also "output plugins", and will likely
be "aggregator plugins" and "filter plugins" in the future. Additionally,
`inputs/` and `outputs/` directories have been placed in the root-level `plugins/`
directory.
- **breaking change** the `io` plugin has been renamed `diskio`
- **breaking change** plugin measurements aggregated into a single measurement.
- **breaking change** `jolokia` plugin: must use global tag/drop/pass parameters
for configuration.
- **breaking change** `twemproxy` plugin: `prefix` option removed.
- **breaking change** `procstat` cpu measurements are now prepended with `cpu_time_`
instead of only `cpu_`
- **breaking change** some command-line flags have been renamed to separate words.
`-configdirectory` -> `-config-directory`, `-filter` -> `-input-filter`,
`-outputfilter` -> `-output-filter`
- The prometheus plugin schema has not been changed (measurements have not been
aggregated).

### Packaging change note:

RHEL/CentOS users upgrading from 0.2.x to 0.10.0 will probably have their
configurations overwritten by the upgrade. There is a backup stored at
/etc/telegraf/telegraf.conf.$(date +%s).backup.

### Features
- Plugin measurements aggregated into a single measurement.
- Added ability to specify per-plugin tags
- Added ability to specify per-plugin measurement suffix and prefix.
(`name_prefix` and `name_suffix`)
- Added ability to override base plugin measurement name. (`name_override`)

### Bugfixes

## v0.2.5 [unreleased]

### Features
- [#427](https://github.com/influxdata/telegraf/pull/427): zfs plugin: pool stats added. Thanks @allenpetersen!
- [#428](https://github.com/influxdata/telegraf/pull/428): Amazon Kinesis output. Thanks @jimmystewpot!
- [#449](https://github.com/influxdata/telegraf/pull/449): influxdb plugin, thanks @mark-rushakoff

### Bugfixes
- [#430](https://github.com/influxdata/telegraf/issues/430): Network statistics removed in elasticsearch 2.1. Thanks @jipperinbham!
- [#452](https://github.com/influxdata/telegraf/issues/452): Elasticsearch open file handles error. Thanks @jipperinbham!

## v0.2.4 [2015-12-08]

### Features
- [#412](https://github.com/influxdata/telegraf/pull/412): Additional memcached stats. Thanks @mgresser!
- [#410](https://github.com/influxdata/telegraf/pull/410): Additional redis metrics. Thanks @vlaadbrain!
- [#414](https://github.com/influxdata/telegraf/issues/414): Jolokia plugin auth parameters
- [#415](https://github.com/influxdata/telegraf/issues/415): memcached plugin: support unix sockets
- [#418](https://github.com/influxdata/telegraf/pull/418): memcached plugin additional unit tests.
- [#408](https://github.com/influxdata/telegraf/pull/408): MailChimp plugin.
- [#382](https://github.com/influxdata/telegraf/pull/382): Add system wide network protocol stats to `net` plugin.
- [#401](https://github.com/influxdata/telegraf/pull/401): Support pass/drop/tagpass/tagdrop for outputs. Thanks @oldmantaiter!

### Bugfixes
- [#405](https://github.com/influxdata/telegraf/issues/405): Prometheus output cardinality issue
- [#388](https://github.com/influxdata/telegraf/issues/388): Fix collection hangup when cpu times decrement.

## v0.2.3 [2015-11-30]

### Release Notes
- **breaking change** The `kafka` plugin has been renamed to `kafka_consumer`.
and most of the config option names have changed.
This only affects the kafka consumer _plugin_ (not the
output). There were a number of problems with the kafka plugin that led to it
only collecting data once at startup, so the kafka plugin was basically non-
functional.
- Plugins can now be specified as a list, and multiple plugin instances of the
same type can be specified, like this:

```
[[inputs.cpu]]
  percpu = false
  totalcpu = true

[[inputs.cpu]]
  percpu = true
  totalcpu = false
  drop = ["cpu_time"]
```

- Riemann output added
- Aerospike plugin: tag changed from `host` -> `aerospike_host`

### Features
- [#379](https://github.com/influxdata/telegraf/pull/379): Riemann output, thanks @allenj!
- [#375](https://github.com/influxdata/telegraf/pull/375): kafka_consumer service plugin.
- [#392](https://github.com/influxdata/telegraf/pull/392): Procstat plugin can now accept pgrep -f pattern, thanks @ecarreras!
- [#383](https://github.com/influxdata/telegraf/pull/383): Specify plugins as a list.
- [#354](https://github.com/influxdata/telegraf/pull/354): Add ability to specify multiple metrics in one statsd line. Thanks @MerlinDMC!

### Bugfixes
- [#371](https://github.com/influxdata/telegraf/issues/371): Kafka consumer plugin not functioning.
- [#389](https://github.com/influxdata/telegraf/issues/389): NaN value panic

## v0.2.2 [2015-11-18]

### Release Notes
- 0.2.1 has a bug where all lists within plugins get duplicated, this includes
lists of servers/URLs. 0.2.2 is being released solely to fix that bug

### Bugfixes
- [#377](https://github.com/influxdata/telegraf/pull/377): Fix for duplicate slices in inputs.

## v0.2.1 [2015-11-16]

### Release Notes
- Telegraf will no longer use docker-compose for "long" unit test, it has been
changed to just run docker commands in the Makefile. See `make docker-run` and
`make docker-kill`. `make test` will still run all unit tests with docker.
- Long unit tests are now run in CircleCI, with docker & race detector
- Redis plugin tag has changed from `host` to `server`
- HAProxy plugin tag has changed from `host` to `server`
- UDP output now supported
- Telegraf will now compile on FreeBSD
- Users can now specify outputs as lists, specifying multiple outputs of the
same type.

### Features
- [#325](https://github.com/influxdata/telegraf/pull/325): NSQ output. Thanks @jrxFive!
- [#318](https://github.com/influxdata/telegraf/pull/318): Prometheus output. Thanks @oldmantaiter!
- [#338](https://github.com/influxdata/telegraf/pull/338): Restart Telegraf on package upgrade. Thanks @linsomniac!
- [#337](https://github.com/influxdata/telegraf/pull/337): Jolokia plugin, thanks @saiello!
- [#350](https://github.com/influxdata/telegraf/pull/350): Amon output.
- [#365](https://github.com/influxdata/telegraf/pull/365): Twemproxy plugin by @codeb2cc
- [#317](https://github.com/influxdata/telegraf/issues/317): ZFS plugin, thanks @cornerot!
- [#364](https://github.com/influxdata/telegraf/pull/364): Support InfluxDB UDP output.
- [#370](https://github.com/influxdata/telegraf/pull/370): Support specifying multiple outputs, as lists.
- [#372](https://github.com/influxdata/telegraf/pull/372): Remove gosigar and update go-dockerclient for FreeBSD support. Thanks @MerlinDMC!

### Bugfixes
- [#331](https://github.com/influxdata/telegraf/pull/331): Dont overwrite host tag in redis plugin.
- [#336](https://github.com/influxdata/telegraf/pull/336): Mongodb plugin should take 2 measurements.
- [#351](https://github.com/influxdata/telegraf/issues/317): Fix continual "CREATE DATABASE" in writes
- [#360](https://github.com/influxdata/telegraf/pull/360): Apply prefix before ShouldPass check. Thanks @sotfo!

## v0.2.0 [2015-10-27]

### Release Notes
- The -test flag will now only output 2 collections for plugins that need it
- There is a new agent configuration option: `flush_interval`. This option tells
Telegraf how often to flush data to InfluxDB and other output sinks. For example,
users can set `interval = "2s"` and `flush_interval = "60s"` for Telegraf to
collect data every 2 seconds, and flush every 60 seconds.
- `precision` and `utc` are no longer valid agent config values. `precision` has
moved to the `influxdb` output config, where it will continue to default to "s"
- debug and test output will now print the raw line-protocol string
- Telegraf will now, by default, round the collection interval to the nearest
even interval. This means that `interval="10s"` will collect every :00, :10, etc.
To ease scale concerns, flushing will be "jittered" by a random amount so that
all Telegraf instances do not flush at the same time. Both of these options can
be controlled via the `round_interval` and `flush_jitter` config options.
- Telegraf will now retry metric flushes twice

### Features
- [#205](https://github.com/influxdata/telegraf/issues/205): Include per-db redis keyspace info
- [#226](https://github.com/influxdata/telegraf/pull/226): Add timestamps to points in Kafka/AMQP outputs. Thanks @ekini
- [#90](https://github.com/influxdata/telegraf/issues/90): Add Docker labels to tags in docker plugin
- [#223](https://github.com/influxdata/telegraf/pull/223): Add port tag to nginx plugin. Thanks @neezgee!
- [#227](https://github.com/influxdata/telegraf/pull/227): Add command intervals to exec plugin. Thanks @jpalay!
- [#241](https://github.com/influxdata/telegraf/pull/241): MQTT Output. Thanks @shirou!
- Memory plugin: cached and buffered measurements re-added
- Logging: additional logging for each collection interval, track the number
of metrics collected and from how many inputs.
- [#240](https://github.com/influxdata/telegraf/pull/240): procstat plugin, thanks @ranjib!
- [#244](https://github.com/influxdata/telegraf/pull/244): netstat plugin, thanks @shirou!
- [#262](https://github.com/influxdata/telegraf/pull/262): zookeeper plugin, thanks @jrxFive!
- [#237](https://github.com/influxdata/telegraf/pull/237): statsd service plugin, thanks @sparrc
- [#273](https://github.com/influxdata/telegraf/pull/273): puppet agent plugin, thats @jrxFive!
- [#280](https://github.com/influxdata/telegraf/issues/280): Use InfluxDB client v2.
- [#281](https://github.com/influxdata/telegraf/issues/281): Eliminate need to deep copy Batch Points.
- [#286](https://github.com/influxdata/telegraf/issues/286): bcache plugin, thanks @cornerot!
- [#287](https://github.com/influxdata/telegraf/issues/287): Batch AMQP output, thanks @ekini!
- [#301](https://github.com/influxdata/telegraf/issues/301): Collect on even intervals
- [#298](https://github.com/influxdata/telegraf/pull/298): Support retrying output writes
- [#300](https://github.com/influxdata/telegraf/issues/300): aerospike plugin. Thanks @oldmantaiter!
- [#322](https://github.com/influxdata/telegraf/issues/322): Librato output. Thanks @jipperinbham!

### Bugfixes
- [#228](https://github.com/influxdata/telegraf/pull/228): New version of package will replace old one. Thanks @ekini!
- [#232](https://github.com/influxdata/telegraf/pull/232): Fix bashism run during deb package installation. Thanks @yankcrime!
- [#261](https://github.com/influxdata/telegraf/issues/260): RabbitMQ panics if wrong credentials given. Thanks @ekini!
- [#245](https://github.com/influxdata/telegraf/issues/245): Document Exec plugin example. Thanks @ekini!
- [#264](https://github.com/influxdata/telegraf/issues/264): logrotate config file fixes. Thanks @linsomniac!
- [#290](https://github.com/influxdata/telegraf/issues/290): Fix some plugins sending their values as strings.
- [#289](https://github.com/influxdata/telegraf/issues/289): Fix accumulator panic on nil tags.
- [#302](https://github.com/influxdata/telegraf/issues/302): Fix `[tags]` getting applied, thanks @gotyaoi!

## v0.1.9 [2015-09-22]

### Release Notes
- InfluxDB output config change: `url` is now `urls`, and is a list. Config files
will still be backwards compatible if only `url` is specified.
- The -test flag will now output two metric collections
- Support for filtering telegraf outputs on the CLI -- Telegraf will now
allow filtering of output sinks on the command-line using the `-outputfilter`
flag, much like how the `-filter` flag works for inputs.
- Support for filtering on config-file creation -- Telegraf now supports
filtering to -sample-config command. You can now run
`telegraf -sample-config -filter cpu -outputfilter influxdb` to get a config
file with only the cpu plugin defined, and the influxdb output defined.
- **Breaking Change**: The CPU collection plugin has been refactored to fix some
bugs and outdated dependency issues. At the same time, I also decided to fix
a naming consistency issue, so cpu_percentageIdle will become cpu_usage_idle.
Also, all CPU time measurements now have it indicated in their name, so cpu_idle
will become cpu_time_idle. Additionally, cpu_time measurements are going to be
dropped in the default config.
- **Breaking Change**: The memory plugin has been refactored and some measurements
have been renamed for consistency. Some measurements have also been removed from being outputted. They are still being collected by gopsutil, and could easily be
re-added in a "verbose" mode if there is demand for it.

### Features
- [#143](https://github.com/influxdata/telegraf/issues/143): InfluxDB clustering support
- [#181](https://github.com/influxdata/telegraf/issues/181): Makefile GOBIN support. Thanks @Vye!
- [#203](https://github.com/influxdata/telegraf/pull/200): AMQP output. Thanks @ekini!
- [#182](https://github.com/influxdata/telegraf/pull/182): OpenTSDB output. Thanks @rplessl!
- [#187](https://github.com/influxdata/telegraf/pull/187): Retry output sink connections on startup.
- [#220](https://github.com/influxdata/telegraf/pull/220): Add port tag to apache plugin. Thanks @neezgee!
- [#217](https://github.com/influxdata/telegraf/pull/217): Add filtering for output sinks
and filtering when specifying a config file.

### Bugfixes
- [#170](https://github.com/influxdata/telegraf/issues/170): Systemd support
- [#175](https://github.com/influxdata/telegraf/issues/175): Set write precision before gathering metrics
- [#178](https://github.com/influxdata/telegraf/issues/178): redis plugin, multiple server thread hang bug
- Fix net plugin on darwin
- [#84](https://github.com/influxdata/telegraf/issues/84): Fix docker plugin on CentOS. Thanks @neezgee!
- [#189](https://github.com/influxdata/telegraf/pull/189): Fix mem_used_perc. Thanks @mced!
- [#192](https://github.com/influxdata/telegraf/issues/192): Increase compatibility of postgresql plugin. Now supports versions 8.1+
- [#203](https://github.com/influxdata/telegraf/issues/203): EL5 rpm support. Thanks @ekini!
- [#206](https://github.com/influxdata/telegraf/issues/206): CPU steal/guest values wrong on linux.
- [#212](https://github.com/influxdata/telegraf/issues/212): Add hashbang to postinstall script. Thanks @ekini!
- [#212](https://github.com/influxdata/telegraf/issues/212): Fix makefile warning. Thanks @ekini!

## v0.1.8 [2015-09-04]

### Release Notes
- Telegraf will now write data in UTC at second precision by default
- Now using Go 1.5 to build telegraf

### Features
- [#150](https://github.com/influxdata/telegraf/pull/150): Add Host Uptime metric to system plugin
- [#158](https://github.com/influxdata/telegraf/pull/158): Apache Plugin. Thanks @KPACHbIuLLIAnO4
- [#159](https://github.com/influxdata/telegraf/pull/159): Use second precision for InfluxDB writes
- [#165](https://github.com/influxdata/telegraf/pull/165): Add additional metrics to mysql plugin. Thanks @nickscript0
- [#162](https://github.com/influxdata/telegraf/pull/162): Write UTC by default, provide option
- [#166](https://github.com/influxdata/telegraf/pull/166): Upload binaries to S3
- [#169](https://github.com/influxdata/telegraf/pull/169): Ping plugin

### Bugfixes

## v0.1.7 [2015-08-28]

### Features
- [#38](https://github.com/influxdata/telegraf/pull/38): Kafka output producer.
- [#133](https://github.com/influxdata/telegraf/pull/133): Add plugin.Gather error logging. Thanks @nickscript0!
- [#136](https://github.com/influxdata/telegraf/issues/136): Add a -usage flag for printing usage of a single plugin.
- [#137](https://github.com/influxdata/telegraf/issues/137): Memcached: fix when a value contains a space
- [#138](https://github.com/influxdata/telegraf/issues/138): MySQL server address tag.
- [#142](https://github.com/influxdata/telegraf/pull/142): Add Description and SampleConfig funcs to output interface
- Indent the toml config file for readability

### Bugfixes
- [#128](https://github.com/influxdata/telegraf/issues/128): system_load measurement missing.
- [#129](https://github.com/influxdata/telegraf/issues/129): Latest pkg url fix.
- [#131](https://github.com/influxdata/telegraf/issues/131): Fix memory reporting on linux & darwin. Thanks @subhachandrachandra!
- [#140](https://github.com/influxdata/telegraf/issues/140): Memory plugin prec->perc typo fix. Thanks @brunoqc!

## v0.1.6 [2015-08-20]

### Features
- [#112](https://github.com/influxdata/telegraf/pull/112): Datadog output. Thanks @jipperinbham!
- [#116](https://github.com/influxdata/telegraf/pull/116): Use godep to vendor all dependencies
- [#120](https://github.com/influxdata/telegraf/pull/120): Httpjson plugin. Thanks @jpalay & @alvaromorales!

### Bugfixes
- [#113](https://github.com/influxdata/telegraf/issues/113): Update README with Telegraf/InfluxDB compatibility
- [#118](https://github.com/influxdata/telegraf/pull/118): Fix for disk usage stats in Windows. Thanks @srfraser!
- [#122](https://github.com/influxdata/telegraf/issues/122): Fix for DiskUsage segv fault. Thanks @srfraser!
- [#126](https://github.com/influxdata/telegraf/issues/126): Nginx plugin not catching net.SplitHostPort error

## v0.1.5 [2015-08-13]

### Features
- [#54](https://github.com/influxdata/telegraf/pull/54): MongoDB plugin. Thanks @jipperinbham!
- [#55](https://github.com/influxdata/telegraf/pull/55): Elasticsearch plugin. Thanks @brocaar!
- [#71](https://github.com/influxdata/telegraf/pull/71): HAProxy plugin. Thanks @kureikain!
- [#72](https://github.com/influxdata/telegraf/pull/72): Adding TokuDB metrics to MySQL. Thanks vadimtk!
- [#73](https://github.com/influxdata/telegraf/pull/73): RabbitMQ plugin. Thanks @ianunruh!
- [#77](https://github.com/influxdata/telegraf/issues/77): Automatically create database.
- [#79](https://github.com/influxdata/telegraf/pull/56): Nginx plugin. Thanks @codeb2cc!
- [#86](https://github.com/influxdata/telegraf/pull/86): Lustre2 plugin. Thanks srfraser!
- [#91](https://github.com/influxdata/telegraf/pull/91): Unit testing
- [#92](https://github.com/influxdata/telegraf/pull/92): Exec plugin. Thanks @alvaromorales!
- [#98](https://github.com/influxdata/telegraf/pull/98): LeoFS plugin. Thanks @mocchira!
- [#103](https://github.com/influxdata/telegraf/pull/103): Filter by metric tags. Thanks @srfraser!
- [#106](https://github.com/influxdata/telegraf/pull/106): Options to filter plugins on startup. Thanks @zepouet!
- [#107](https://github.com/influxdata/telegraf/pull/107): Multiple outputs beyong influxdb. Thanks @jipperinbham!
- [#108](https://github.com/influxdata/telegraf/issues/108): Support setting per-CPU and total-CPU gathering.
- [#111](https://github.com/influxdata/telegraf/pull/111): Report CPU Usage in cpu plugin. Thanks @jpalay!

### Bugfixes
- [#85](https://github.com/influxdata/telegraf/pull/85): Fix GetLocalHost testutil function for mac users
- [#89](https://github.com/influxdata/telegraf/pull/89): go fmt fixes
- [#94](https://github.com/influxdata/telegraf/pull/94): Fix for issue #93, explicitly call sarama.v1 -> sarama
- [#101](https://github.com/influxdata/telegraf/issues/101): switch back from master branch if building locally
- [#99](https://github.com/influxdata/telegraf/issues/99): update integer output to new InfluxDB line protocol format

## v0.1.4 [2015-07-09]

### Features
- [#56](https://github.com/influxdata/telegraf/pull/56): Update README for Kafka plugin. Thanks @EmilS!

### Bugfixes
- [#50](https://github.com/influxdata/telegraf/pull/50): Fix init.sh script to use telegraf directory. Thanks @jseriff!
- [#52](https://github.com/influxdata/telegraf/pull/52): Update CHANGELOG to reference updated directory. Thanks @benfb!

## v0.1.3 [2015-07-05]

### Features
- [#35](https://github.com/influxdata/telegraf/pull/35): Add Kafka plugin. Thanks @EmilS!
- [#47](https://github.com/influxdata/telegraf/pull/47): Add RethinkDB plugin. Thanks @jipperinbham!

### Bugfixes
- [#45](https://github.com/influxdata/telegraf/pull/45): Skip disk tags that don't have a value. Thanks @jhofeditz!
- [#43](https://github.com/influxdata/telegraf/pull/43): Fix bug in MySQL plugin. Thanks @marcosnils!

## v0.1.2 [2015-07-01]

### Features
- [#12](https://github.com/influxdata/telegraf/pull/12): Add Linux/ARM to the list of built binaries. Thanks @voxxit!
- [#14](https://github.com/influxdata/telegraf/pull/14): Clarify the S3 buckets that Telegraf is pushed to.
- [#16](https://github.com/influxdata/telegraf/pull/16): Convert Redis to use URI, support Redis AUTH. Thanks @jipperinbham!
- [#21](https://github.com/influxdata/telegraf/pull/21): Add memcached plugin. Thanks @Yukki!

### Bugfixes
- [#13](https://github.com/influxdata/telegraf/pull/13): Fix the packaging script.
- [#19](https://github.com/influxdata/telegraf/pull/19): Add host name to metric tags. Thanks @sherifzain!
- [#20](https://github.com/influxdata/telegraf/pull/20): Fix race condition with accumulator mutex. Thanks @nkatsaros!
- [#23](https://github.com/influxdata/telegraf/pull/23): Change name of folder for packages. Thanks @colinrymer!
- [#32](https://github.com/influxdata/telegraf/pull/32): Fix spelling of memoory -> memory. Thanks @tylernisonoff!

## v0.1.1 [2015-06-19]

### Release Notes

This is the initial release of Telegraf.<|MERGE_RESOLUTION|>--- conflicted
+++ resolved
@@ -1,8 +1,6 @@
-<<<<<<< HEAD
 ## v1.5 [unreleased]
 
 ## v1.4 [unreleased]
-=======
 ## v1.4.4 [2017-11-08]
 
 - [#3401](https://github.com/influxdata/telegraf/pull/3401): Use schema specified in mqtt_consumer input.
@@ -55,7 +53,6 @@
 - [#3242](https://github.com/influxdata/telegraf/issues/3242): Fix arm64 packages contain 32-bit executable.
 
 ## v1.4 [2017-09-05]
->>>>>>> ddcb9318
 
 ### Release Notes
 
